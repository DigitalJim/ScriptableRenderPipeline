using System;
using System.Text;
using System.Collections.Generic;
using System.Linq;
using UnityEngine;
using UnityEngine.VFX;
using UnityEngine.Profiling;

using Object = UnityEngine.Object;

namespace UnityEditor.VFX
{
    struct VFXContextCompiledData
    {
        public VFXExpressionMapper cpuMapper;
        public VFXExpressionMapper gpuMapper;
        public VFXUniformMapper uniformMapper;
        public Object processor;
    }

    class VFXGraphCompiledData
    {
        public VFXGraphCompiledData(VFXGraph graph)
        {
            if (graph == null)
                throw new ArgumentNullException("VFXGraph cannot be null");
            m_Graph = graph;
        }

        static public string baseCacheFolder
        {
            get
            {
                return "Assets/VFXCache";
            }
        }

        private struct GeneratedCodeData
        {
            public VFXContext context;
            public bool computeShader;
            public System.Text.StringBuilder content;
            public VFXCodeGenerator.CompilationMode compilMode;
        }

        private VFXExpressionValueContainerDesc<T> CreateValueDesc<T>(VFXExpression exp, int expIndex)
        {
            var desc = new VFXExpressionValueContainerDesc<T>();
            desc.value = exp.Get<T>();
            return desc;
        }

        private void SetValueDesc<T>(VFXExpressionValueContainerDescAbstract desc, VFXExpression exp)
        {
            ((VFXExpressionValueContainerDesc<T>)desc).value = exp.Get<T>();
        }

        public uint FindReducedExpressionIndexFromSlotCPU(VFXSlot slot)
        {
            if (m_ExpressionGraph == null)
            {
                return uint.MaxValue;
            }
            var targetExpression = slot.GetExpression();
            if (targetExpression == null)
            {
                return uint.MaxValue;
            }

            if (!m_ExpressionGraph.CPUExpressionsToReduced.ContainsKey(targetExpression))
            {
                return uint.MaxValue;
            }

            var ouputExpression = m_ExpressionGraph.CPUExpressionsToReduced[targetExpression];
            return (uint)m_ExpressionGraph.GetFlattenedIndex(ouputExpression);
        }

        private VFXContext[] CollectSpawnersHierarchy(IEnumerable<VFXContext> vfxContext)
        {
            var allSpawner = vfxContext.Where(o => o.contextType == VFXContextType.kSpawner);
            var spawnerToResolve = new HashSet<VFXContext>(vfxContext.Where(o => o.contextType == VFXContextType.kInit).SelectMany(o => o.inputContexts));

            var spawnerProcessed = new List<VFXContext>();
            while (spawnerToResolve.Count != 0)
            {
                var currentSpawnerToResolve = spawnerToResolve.ToArray();
                foreach (var spawner in currentSpawnerToResolve)
                {
                    var dependencyNeeded = spawner.inputContexts.Where(o => spawnerProcessed.Contains(o)).ToArray();
                    if (dependencyNeeded.Length != 0)
                    {
                        foreach (var dependency in dependencyNeeded)
                        {
                            spawnerToResolve.Add(dependency);
                        }
                    }
                    else
                    {
                        spawnerProcessed.Add(spawner);
                        spawnerToResolve.Remove(spawner);
                    }
                }
            }
            return spawnerProcessed.ToArray();
        }

        public void Compile()
        {
            try
            {
                var models = new HashSet<Object>();
                m_Graph.CollectDependencies(models);

                foreach (var data in models.OfType<VFXData>())
                    data.CollectAttributes();

                m_ExpressionGraph = new VFXExpressionGraph();
                m_ExpressionGraph.CompileExpressions(m_Graph, VFXExpressionContextOption.Reduction);

                // build expressions data and set them to vfx asset
                var flatGraph = m_ExpressionGraph.FlattenedExpressions;
                var numFlattenedExpressions = flatGraph.Count;

                var expressionDescs = new VFXExpressionDesc[numFlattenedExpressions];
                m_ExpressionValues = new List<VFXExpressionValueContainerDescAbstract>();
                for (int i = 0; i < numFlattenedExpressions; ++i)
                {
                    var exp = flatGraph[i];
                    var data = exp.GetOperands(m_ExpressionGraph);

                    // Must match data in C++ expression
                    if (exp.Is(VFXExpression.Flags.Value))
                    {
                        VFXExpressionValueContainerDescAbstract value;
                        switch (exp.valueType)
                        {
                            case VFXValueType.kFloat: value = CreateValueDesc<float>(exp, i); break;
                            case VFXValueType.kFloat2: value = CreateValueDesc<Vector2>(exp, i); break;
                            case VFXValueType.kFloat3: value = CreateValueDesc<Vector3>(exp, i); break;
                            case VFXValueType.kFloat4: value = CreateValueDesc<Vector4>(exp, i); break;
                            case VFXValueType.kInt: value = CreateValueDesc<int>(exp, i); break;
                            case VFXValueType.kUint: value = CreateValueDesc<uint>(exp, i); break;
                            case VFXValueType.kTexture2D: value = CreateValueDesc<Texture2D>(exp, i); break;
                            case VFXValueType.kTexture3D: value = CreateValueDesc<Texture3D>(exp, i); break;
                            case VFXValueType.kTransform: value = CreateValueDesc<Matrix4x4>(exp, i); break;
                            case VFXValueType.kCurve: value = CreateValueDesc<AnimationCurve>(exp, i); break;
                            case VFXValueType.kColorGradient: value = CreateValueDesc<Gradient>(exp, i); break;
                            case VFXValueType.kMesh: value = CreateValueDesc<Mesh>(exp, i); break;
                            case VFXValueType.kBool: value = CreateValueDesc<bool>(exp, i); break;
                            default: throw new InvalidOperationException("Invalid type");
                        }
                        value.expressionIndex = (uint)i;
                        m_ExpressionValues.Add(value);
                    }

                    expressionDescs[i].op = exp.operation;
                    expressionDescs[i].data = data;
                }

                Dictionary<VFXContext, VFXContextCompiledData> contextToCompiledData = new Dictionary<VFXContext, VFXContextCompiledData>();
                foreach (var context in models.OfType<VFXContext>())
                    contextToCompiledData.Add(context, new VFXContextCompiledData());

                var expressionSemantics = new List<VFXExpressionSemanticDesc>();
                foreach (var context in models.OfType<VFXContext>())
                {
                    uint contextId = (uint)context.GetParent().GetIndex(context);
                    var cpuMapper = m_ExpressionGraph.BuildCPUMapper(context);

                    // Add cpu mapper
                    var contextData = contextToCompiledData[context];
                    contextData.cpuMapper = cpuMapper;
                    contextToCompiledData[context] = contextData;

                    foreach (var exp in cpuMapper.expressions)
                    {
                        VFXExpressionSemanticDesc desc;
                        var mappedDataList = cpuMapper.GetData(exp);
                        foreach (var mappedData in mappedDataList)
                        {
                            desc.blockID = (uint)mappedData.id;
                            desc.contextID = contextId;
                            int expIndex = m_ExpressionGraph.GetFlattenedIndex(exp);
                            if (expIndex == -1)
                                throw new Exception(string.Format("Cannot find mapped expression {0} in flattened graph", mappedData.name));
                            desc.expressionIndex = (uint)expIndex;
                            desc.name = mappedData.name;
                            expressionSemantics.Add(desc);
                        }
                    }
                }

                var parameterExposed = new List<VFXExposedDesc>();
                foreach (var parameter in models.OfType<VFXParameter>())
                {
                    if (parameter.exposed)
                    {
                        var outputSlotExpr = parameter.GetOutputSlot(0).GetExpression();
                        if (outputSlotExpr != null)
                        {
                            parameterExposed.Add(new VFXExposedDesc()
                            {
                                name = parameter.exposedName,
                                expressionIndex = (uint)m_ExpressionGraph.GetFlattenedIndex(outputSlotExpr)
                            });
                        }
                    }
                }

                var eventAttributes = new List<VFXLayoutElementDesc>() { new VFXLayoutElementDesc() { name = "spawnCount", type = VFXValueType.kFloat } };
                foreach (var context in models.OfType<VFXContext>().Where(o => o.contextType == VFXContextType.kSpawner))
                {
                    foreach (var linked in context.outputContexts)
                    {
                        foreach (var attribute in linked.GetData().GetAttributes())
                        {
                            if (attribute.attrib.location == VFXAttributeLocation.Source)
                            {
                                eventAttributes.Add(new VFXLayoutElementDesc()
                                {
                                    name = attribute.attrib.name,
                                    type = attribute.attrib.type
                                });
                            }
                        }
                    }
                }

                foreach (var data in models.OfType<VFXData>())
                    data.GenerateAttributeLayout();

                var expressionSheet = new VFXExpressionSheet();
                expressionSheet.expressions = expressionDescs;
                expressionSheet.values = m_ExpressionValues.ToArray();
                expressionSheet.semantics = expressionSemantics.ToArray();
                expressionSheet.exposed = parameterExposed.ToArray();

                m_Graph.vfxAsset.ClearSpawnerData();
                m_Graph.vfxAsset.ClearPropertyData();
                m_Graph.vfxAsset.SetExpressionSheet(expressionSheet);

                var compilMode = new[] { /* VFXCodeGenerator.CompilationMode.Debug,*/ VFXCodeGenerator.CompilationMode.Runtime };
                var generatedList = new List<GeneratedCodeData>();

                foreach (var context in models.OfType<VFXContext>().Where(model => model.contextType != VFXContextType.kSpawner))
                {
                    var codeGeneratorTemplate = context.codeGeneratorTemplate;
                    if (codeGeneratorTemplate != null)
                    {
                        var generatedContent = compilMode.Select(o => new StringBuilder()).ToArray();

                        var gpuMapper = m_ExpressionGraph.BuildGPUMapper(context);
                        var uniformMapper = new VFXUniformMapper(gpuMapper);

                        // Add gpu and uniform mapper
                        var contextData = contextToCompiledData[context];
                        contextData.gpuMapper = gpuMapper;
                        contextData.uniformMapper = uniformMapper;
                        contextToCompiledData[context] = contextData;

                        VFXCodeGenerator.Build(context, compilMode, generatedContent, contextData, codeGeneratorTemplate);

                        for (int i = 0; i < compilMode.Length; ++i)
                        {
                            generatedList.Add(new GeneratedCodeData()
                            {
                                context = context,
                                computeShader = context.codeGeneratorCompute,
                                compilMode = compilMode[i],
                                content = generatedContent[i]
                            });
                        }
                    }
                }

                {
                    var generatedShader = new List<Object>();
                    var currentCacheFolder = baseCacheFolder;
                    if (m_Graph.vfxAsset != null)
                    {
                        var path = AssetDatabase.GetAssetPath(m_Graph.vfxAsset);
                        path = path.Replace("Assets", "");
                        path = path.Replace(".asset", "");
                        currentCacheFolder += path;
                    }

                    System.IO.Directory.CreateDirectory(currentCacheFolder);
                    for (int i = 0; i < generatedList.Count; ++i)
                    {
                        var generated = generatedList[i];
                        var path = string.Format("{0}/Temp_{2}_{1}_{3}_{4}.{2}", currentCacheFolder, VFXCodeGeneratorHelper.GeneratePrefix((uint)i), generated.computeShader ? "compute" : "shader", generated.context.name.ToLower(), generated.compilMode);

                        string oldContent = "";
                        if (System.IO.File.Exists(path))
                        {
                            oldContent = System.IO.File.ReadAllText(path);
                        }
                        var newContent = generated.content.ToString();
                        bool hasChanged = oldContent != newContent;
                        if (hasChanged)
                        {
                            System.IO.File.WriteAllText(path, newContent);
                        }

                        AssetDatabase.ImportAsset(path);
                        Object imported = null;
                        if (generated.computeShader)
                        {
                            imported = AssetDatabase.LoadAssetAtPath<ComputeShader>(path);
                        }
                        else
                        {
                            var importer = AssetImporter.GetAtPath(path) as ShaderImporter;
                            imported = importer.GetShader();
                        }
                        if (hasChanged)
                        {
                            EditorUtility.SetDirty(imported);
                        }
                        generatedShader.Add(imported);

                        var contextData = contextToCompiledData[generated.context];
                        contextData.processor = imported;
                        contextToCompiledData[generated.context] = contextData;
                    }
                }

                var bufferDescs = new List<VFXBufferDesc>();
                var cpuBufferDescs = new List<VFXCPUBufferDesc>(); //{ new VFXCPUBufferDesc() { capacity = 1, layout = eventAttributes.ToArray() } };
                var systemDescs = new List<VFXSystemDesc>();

                var spawners = CollectSpawnersHierarchy(models.OfType<VFXContext>());
                foreach (var spawner in spawners)
                {
                    var buffers = spawner.inputContexts.Select(o => new VFXBufferMapping()
                    {
                        bufferIndex = Array.IndexOf(spawners, o),
                        name = "spawner_input"
                    }).ToList();

                    if (buffers.Count > 1)
                        throw new InvalidOperationException("Unexpected spawner with multiple inputs");

                    buffers.Add(new VFXBufferMapping()
                    {
                        bufferIndex = Array.IndexOf(spawners, spawner),
                        name = "spawner_output"
                    });

                    systemDescs.Add(new VFXSystemDesc()
                    {
                        buffers = buffers.ToArray(),
                        capacity = 0u,
                        flags = VFXSystemFlag.kVFXSystemDefault,
                        tasks = spawner.children.Select(b =>
                            {
                                return new VFXTaskDesc
                                {
                                    type = VFXTaskType.kVFXSpawner,
                                };
                            }).ToArray()
                    });
                }

                foreach (var data in models.OfType<VFXDataParticle>())
                {
                    bool hasState = data.bufferSize > 0;
                    bool hasKill = data.IsAttributeStored(VFXAttribute.Alive);

                    var attributeBufferIndex = -1;
                    var deadListBufferIndex = -1;

                    var systemBufferMappings = new List<VFXBufferMapping>();
                    var systemValueMappings = new List<VFXValueMapping>();

                    if (hasState)
                    {
                        attributeBufferIndex = bufferDescs.Count;
                        bufferDescs.Add(new VFXBufferDesc(ComputeBufferType.Raw, data.bufferSize, 4));
                        systemBufferMappings.Add(new VFXBufferMapping(attributeBufferIndex, "attributeBuffer"));
                    }

                    var systemFlag = VFXSystemFlag.kVFXSystemDefault;
                    if (hasKill)
                    {
                        systemFlag |= VFXSystemFlag.kVFXSystemHasKill;
                        deadListBufferIndex = bufferDescs.Count;
                        bufferDescs.Add(new VFXBufferDesc(ComputeBufferType.Append, data.capacity, 4));
                        systemBufferMappings.Add(new VFXBufferMapping(deadListBufferIndex, "deadList"));
                    }


                    var taskDescs = new List<VFXTaskDesc>();
                    var bufferMappings = new List<VFXBufferMapping>();
                    var uniformMappings = new List<VFXValueMapping>();

                    foreach (var context in data.owners)
                    {
                        //if (!contextToCompiledData.ContainsKey(context))
                        //    continue;

                        var contextData = contextToCompiledData[context];

                        // TMP
                        if (context.contextType == VFXContextType.kInit)
                        {
                            const string kSpawnRateName = "SpawnRate_tmp";
                            var spawnRateExp = contextData.cpuMapper.FromNameAndId(kSpawnRateName, -1);
                            if (spawnRateExp != null)
                            {
                                int index = m_ExpressionGraph.GetFlattenedIndex(spawnRateExp);
                                if (index != -1)
                                    systemValueMappings.Add(new VFXValueMapping(index, kSpawnRateName));
                            }
                        }

                        var taskDesc = new VFXTaskDesc();
                        taskDesc.type = context.taskType;

                        bufferMappings.Clear();
                        if (attributeBufferIndex != -1)
                            bufferMappings.Add(new VFXBufferMapping(attributeBufferIndex, "attributeBuffer"));
                        if (deadListBufferIndex != -1 && context.contextType != VFXContextType.kOutput)
                            bufferMappings.Add(new VFXBufferMapping(deadListBufferIndex, context.contextType == VFXContextType.kUpdate ? "deadListOut" : "deadListIn"));


                        uniformMappings.Clear();
                        foreach (var uniform in contextData.uniformMapper.uniforms.Concat(contextData.uniformMapper.textures))
                            uniformMappings.Add(new VFXValueMapping(m_ExpressionGraph.GetFlattenedIndex(uniform), contextData.uniformMapper.GetName(uniform)));

<<<<<<< HEAD
                        taskDesc.gpuBuffers = bufferMappings.ToArray();
                        taskDesc.uniforms = uniformMappings.ToArray();
=======
                        taskDesc.buffers = bufferMappings.ToArray();
                        taskDesc.values = uniformMappings.ToArray();
>>>>>>> ba197451

                        taskDesc.processor = contextToCompiledData[context].processor;

                        taskDescs.Add(taskDesc);
                    }

                    systemDescs.Add(new VFXSystemDesc()
                    {
                        flags = systemFlag,
                        tasks = taskDescs.ToArray(),
                        capacity = data.capacity,
                        buffers = systemBufferMappings.ToArray(),
                        values = systemValueMappings.ToArray(),
                        type = VFXSystemType.kVFXParticle,
                    });
                }

                m_Graph.vfxAsset.SetSystem(systemDescs.ToArray(), bufferDescs.ToArray(), cpuBufferDescs.ToArray());
            }
            catch (Exception e)
            {
                Debug.LogError(string.Format("Exception while compiling expression graph: {0}: {1}", e, e.StackTrace));

                // Cleaning
                if (m_Graph.vfxAsset != null)
                {
                    m_Graph.vfxAsset.ClearSpawnerData();
                    m_Graph.vfxAsset.ClearPropertyData();
                    m_Graph.vfxAsset.SetSystem(null, null);
                }

                m_ExpressionGraph = new VFXExpressionGraph();
                m_ExpressionValues = new List<VFXExpressionValueContainerDescAbstract>();
            }
        }

        public void UpdateValues()
        {
            var flatGraph = m_ExpressionGraph.FlattenedExpressions;
            var numFlattenedExpressions = flatGraph.Count;

            int descIndex = 0;
            for (int i = 0; i < numFlattenedExpressions; ++i)
            {
                var exp = flatGraph[i];
                if (exp.Is(VFXExpression.Flags.Value))
                {
                    var desc = m_ExpressionValues[descIndex++];
                    if (desc.expressionIndex != i)
                        throw new InvalidOperationException();

                    switch (exp.valueType)
                    {
                        case VFXValueType.kFloat: SetValueDesc<float>(desc, exp); break;
                        case VFXValueType.kFloat2: SetValueDesc<Vector2>(desc, exp); break;
                        case VFXValueType.kFloat3: SetValueDesc<Vector3>(desc, exp); break;
                        case VFXValueType.kFloat4: SetValueDesc<Vector4>(desc, exp); break;
                        case VFXValueType.kInt: SetValueDesc<int>(desc, exp); break;
                        case VFXValueType.kUint: SetValueDesc<uint>(desc, exp); break;
                        case VFXValueType.kTexture2D: SetValueDesc<Texture2D>(desc, exp); break;
                        case VFXValueType.kTexture3D: SetValueDesc<Texture3D>(desc, exp); break;
                        case VFXValueType.kTransform: SetValueDesc<Matrix4x4>(desc, exp); break;
                        case VFXValueType.kCurve: SetValueDesc<AnimationCurve>(desc, exp); break;
                        case VFXValueType.kColorGradient: SetValueDesc<Gradient>(desc, exp); break;
                        case VFXValueType.kMesh: SetValueDesc<Mesh>(desc, exp); break;
                        case VFXValueType.kBool: SetValueDesc<bool>(desc, exp); break;
                        default: throw new InvalidOperationException("Invalid type");
                    }
                }
            }

            m_Graph.vfxAsset.SetValueSheet(m_ExpressionValues.ToArray());
        }

        public VFXAsset vfxAsset
        {
            get
            {
                if (m_Graph != null)
                {
                    return m_Graph.vfxAsset;
                }
                return null;
            }
        }

        private VFXGraph m_Graph;

        [NonSerialized]
        private VFXExpressionGraph m_ExpressionGraph;
        [NonSerialized]
        private List<VFXExpressionValueContainerDescAbstract> m_ExpressionValues;
        //[NonSerialized]
        //private Dictionary<VFXContext, VFXContextCompiledData> m_ContextToCompiledData;
    }
}<|MERGE_RESOLUTION|>--- conflicted
+++ resolved
@@ -429,13 +429,8 @@
                         foreach (var uniform in contextData.uniformMapper.uniforms.Concat(contextData.uniformMapper.textures))
                             uniformMappings.Add(new VFXValueMapping(m_ExpressionGraph.GetFlattenedIndex(uniform), contextData.uniformMapper.GetName(uniform)));
 
-<<<<<<< HEAD
                         taskDesc.gpuBuffers = bufferMappings.ToArray();
-                        taskDesc.uniforms = uniformMappings.ToArray();
-=======
-                        taskDesc.buffers = bufferMappings.ToArray();
                         taskDesc.values = uniformMappings.ToArray();
->>>>>>> ba197451
 
                         taskDesc.processor = contextToCompiledData[context].processor;
 
