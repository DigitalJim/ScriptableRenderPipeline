--- conflicted
+++ resolved
@@ -101,11 +101,7 @@
 
             Undo.undoRedoPerformed -= SynchronizeUndoRedoState;
             Undo.willFlushUndoRecord -= WillFlushUndoRecord;
-<<<<<<< HEAD
-            SetVFXAsset(new VFXAsset(), true);
-=======
             SetVFXAsset(null, true);
->>>>>>> d7703385
             s_ViewPresenter = null;
         }
 
