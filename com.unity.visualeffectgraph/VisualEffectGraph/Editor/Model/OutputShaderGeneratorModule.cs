--- conflicted
+++ resolved
@@ -191,13 +191,8 @@
             }
             else
             {
-<<<<<<< HEAD
-                if (m_HasAngle)
+                if (m_HasAngle || m_HasPivot)
                     builder.WriteLine("float3 front = UNITY_MATRIX_MV[2].xyz;");
-=======
-                if (m_HasAngle || m_HasPivot)
-                    builder.WriteLine("float3 front = UNITY_MATRIX_V[2].xyz;");
->>>>>>> 41f1beb3
 
                 builder.WriteLine("float3 side = UNITY_MATRIX_IT_MV[0].xyz;");
                 builder.WriteLine("float3 up = UNITY_MATRIX_IT_MV[1].xyz;");
