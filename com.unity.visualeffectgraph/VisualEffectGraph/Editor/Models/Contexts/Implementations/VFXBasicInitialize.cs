using System.Linq;
using System.Collections.Generic;
using UnityEngine;
using UnityEngine.VFX;

namespace UnityEditor.VFX
{
    [VFXInfo]
    class VFXBasicInitialize : VFXContext
    {
        [VFXSetting]
        private uint capacity = 0; // not serialized here but in VFXDataParticle

        public VFXBasicInitialize() : base(VFXContextType.kInit, VFXDataType.kSpawnEvent, VFXDataType.kParticle) {}
        public override string name { get { return "Initialize"; } }
        public override string codeGeneratorTemplate { get { return "VFXShaders/VFXInit"; } }
        public override bool codeGeneratorCompute { get { return true; } }
        public override VFXTaskType taskType { get { return VFXTaskType.kInitialize; } }
        public override string renderLoopCommonInclude { get { return "VFXShaders/Common/VFXCommonCompute.cginc"; } }

<<<<<<< HEAD
        public override IEnumerable<string> additionalDefines
        {
            get
            {
                if (inputContexts.Any(o => o.contextType == VFXContextType.kSpawnerGPU))
                {
                    yield return "VFX_USE_SPAWNER_FROM_GPU";
                }
            }
=======
        public override void OnEnable()
        {
            base.OnEnable();
            capacity = ((VFXDataParticle)GetData()).capacity;
        }

        protected override void OnInvalidate(VFXModel model, VFXModel.InvalidationCause cause)
        {
            if (model == this && cause == VFXModel.InvalidationCause.kSettingChanged)
                ((VFXDataParticle)GetData()).capacity = capacity;

            base.OnInvalidate(model, cause);
>>>>>>> 9367806e
        }

        public class InputProperties
        {
            public AABox bounds = new AABox() { size = Vector3.one };
        }

        public override VFXExpressionMapper GetExpressionMapper(VFXDeviceTarget target)
        {
            // GPU
            if (target == VFXDeviceTarget.GPU)
                return VFXExpressionMapper.FromBlocks(activeChildrenWithImplicit);

            // CPU
            var cpuMapper = new VFXExpressionMapper();
            cpuMapper.AddExpressionFromSlotContainer(this, -1);
            return cpuMapper;
        }
    }
}<|MERGE_RESOLUTION|>--- conflicted
+++ resolved
@@ -18,7 +18,6 @@
         public override VFXTaskType taskType { get { return VFXTaskType.kInitialize; } }
         public override string renderLoopCommonInclude { get { return "VFXShaders/Common/VFXCommonCompute.cginc"; } }
 
-<<<<<<< HEAD
         public override IEnumerable<string> additionalDefines
         {
             get
@@ -28,7 +27,8 @@
                     yield return "VFX_USE_SPAWNER_FROM_GPU";
                 }
             }
-=======
+        }
+
         public override void OnEnable()
         {
             base.OnEnable();
@@ -41,7 +41,6 @@
                 ((VFXDataParticle)GetData()).capacity = capacity;
 
             base.OnInvalidate(model, cause);
->>>>>>> 9367806e
         }
 
         public class InputProperties
