//#define USE_SHADER_AS_SUBASSET
using System;
using System.Collections.Generic;
using System.Linq;
using UnityEditor.Experimental.VFX;
using UnityEngine;
using UnityEngine.Experimental.VFX;
using UnityEngine.Profiling;
using Object = UnityEngine.Object;

namespace UnityEditor.VFX
{
#if !USE_SHADER_AS_SUBASSET
    public class VFXCacheManager : EditorWindow
    {
<<<<<<< HEAD

        [MenuItem("VFX Editor/Build All VFXs")]
=======
        //[MenuItem("VFX Editor/Clear VFXCache")]
        public static void Clear()
        {
            FileUtil.DeleteFileOrDirectory(VFXGraphCompiledData.baseCacheFolder);
        }

        //[MenuItem("VFX Editor/Build VFXCache")]
>>>>>>> ee8aff4d
        public static void Build()
        {
            var vfxAssets = new List<VisualEffectAsset>();
            var vfxAssetsGuid = AssetDatabase.FindAssets("t:VisualEffectAsset");
            foreach (var guid in vfxAssetsGuid)
            {
                string assetPath = AssetDatabase.GUIDToAssetPath(guid);
                var vfxAsset = AssetDatabase.LoadAssetAtPath<VisualEffectAsset>(assetPath);
                if (vfxAsset != null)
                {
                    vfxAssets.Add(vfxAsset);
                }
            }

            foreach (var vfxAsset in vfxAssets)
            {
                Debug.Log(string.Format("Recompile VFX asset: {0} ({1})", vfxAsset, AssetDatabase.GetAssetPath(vfxAsset)));
                vfxAsset.GetResource().GetOrCreateGraph().SetExpressionGraphDirty();
                vfxAsset.GetResource().GetOrCreateGraph().OnSaved();
            }
            AssetDatabase.SaveAssets();
        }
    }
#endif

    public class VisualEffectAssetModicationProcessor : UnityEditor.AssetModificationProcessor
    {
        static string[] OnWillSaveAssets(string[] paths)
        {
            Profiler.BeginSample("VisualEffectAssetModicationProcessor.OnWillSaveAssets");
            foreach (string path in paths.Where(t => t.EndsWith(".vfx")))
            {
                var vfxResource = VisualEffectResource.GetResourceAtPath(path);
                if (vfxResource != null)
                {
                    var graph = vfxResource.GetOrCreateGraph();
                    graph.OnSaved();
                    vfxResource.WriteAsset(); // write asset as the AssetDatabase won't do it.
                }
            }
            Profiler.EndSample();
            return paths;
        }

        static AssetDeleteResult OnWillDeleteAsset(string assetPath, RemoveAssetOptions option)
        {
            if (assetPath.EndsWith(".vfx"))
            {
                VisualEffectResource.DeleteAtPath(assetPath);
            }

            return AssetDeleteResult.DidNotDelete;
        }
    }

    static class VisualEffectAssetExtensions
    {
        public static VFXGraph GetOrCreateGraph(this VisualEffectResource resource)
        {
            ScriptableObject g = resource.graph;
            if (g == null)
            {
                string assetPath = AssetDatabase.GetAssetPath(resource);
                AssetDatabase.ImportAsset(assetPath);

                g = AssetDatabase.LoadAllAssetsAtPath(assetPath).OfType<VFXGraph>().FirstOrDefault();
            }

            if (g == null)
            {
                g = ScriptableObject.CreateInstance<VFXGraph>();
                g.name = "VFXGraph";
                resource.graph = g;
                g.hideFlags |= HideFlags.HideInHierarchy;
                ((VFXGraph)g).UpdateSubAssets();
            }

            VFXGraph graph = (VFXGraph)g;
            graph.visualEffectResource = resource;
            return graph;
        }

        public static void UpdateSubAssets(this VisualEffectResource resource)
        {
            resource.GetOrCreateGraph().UpdateSubAssets();
        }

        public static VisualEffectResource GetResource(this VisualEffectAsset asset)
        {
            VisualEffectResource resource = VisualEffectResource.GetResourceAtPath(AssetDatabase.GetAssetPath(asset));

            if (resource == null)
            {
                string assetPath = AssetDatabase.GetAssetPath(asset);
                resource = VisualEffectResource.GetResourceAtPath(assetPath);
                if (resource == null)
                {
                    resource = new VisualEffectResource();
                    resource.SetAssetPath(assetPath);
                }
            }
            return resource;
        }
    }

    class VFXGraph : VFXModel
    {
        public VisualEffectResource visualEffectResource
        {
            get
            {
                return m_Owner;
            }
            set
            {
                if (m_Owner != value)
                {
                    m_Owner = value;
                    m_Owner.graph = this;
                    m_ExpressionGraphDirty = true;
                }
            }
        }
        [SerializeField]
        VFXUI m_UIInfos;

        public VFXUI UIInfos
        {
            get
            {
                if (m_UIInfos == null)
                {
                    m_UIInfos = ScriptableObject.CreateInstance<VFXUI>();
                }
                return m_UIInfos;
            }
        }

        public override bool AcceptChild(VFXModel model, int index = -1)
        {
            return !(model is VFXGraph); // Can hold any model except other VFXGraph
        }

        public string Backup()
        {
            Profiler.BeginSample("VFXGraph.Backup");
            var dependencies = new HashSet<ScriptableObject>();

            dependencies.Add(this);
            CollectDependencies(dependencies);


            var result = VFXMemorySerializer.StoreObjects(dependencies.Cast<ScriptableObject>().ToArray());

            Profiler.EndSample();

            return result;
        }

        public void Restore(string str)
        {
            Profiler.BeginSample("VFXGraph.Restore");
            var scriptableObject = VFXMemorySerializer.ExtractObjects(str, false);

            Profiler.BeginSample("VFXGraph.Restore SendUnknownChange");
            foreach (var model in scriptableObject.OfType<VFXModel>())
            {
                model.OnUnknownChange();
            }
            Profiler.EndSample();
            Profiler.EndSample();
        }

        public override void CollectDependencies(HashSet<ScriptableObject> objs)
        {
            Profiler.BeginSample("VFXEditor.CollectDependencies");
            try
            {
                if (m_UIInfos != null)
                    objs.Add(m_UIInfos);
                base.CollectDependencies(objs);
            }
            finally
            {
                Profiler.EndSample();
            }
        }

        public void OnSaved()
        {
            try
            {
                EditorUtility.DisplayProgressBar("Saving...", "Rebuild", 0);
                RecompileIfNeeded();
                float currentStep = 0;
                float stepCount = 1;
                m_saved = true;
            }
            catch (Exception e)
            {
                Debug.LogErrorFormat("Save failed : {0}", e);
            }
            EditorUtility.ClearProgressBar();
        }

        public void SanitizeGraph()
        {
            if (m_GraphSanitized)
                return;

            var objs = new HashSet<ScriptableObject>();
            CollectDependencies(objs);
            foreach (var model in objs.OfType<VFXModel>())
                try
                {
                    model.Sanitize(); // This can modify dependencies but newly created model are supposed safe so we dont care about retrieving new dependencies
                }
                catch (Exception e)
                {
                    Debug.LogError(string.Format("Exception while sanitizing model: {0} of type {1}: {2} {3}", model.name, model.GetType(), e, e.StackTrace));
                }

            if (m_UIInfos != null)
                try
                {
                    m_UIInfos.Sanitize(this);
                }
                catch (Exception e)
                {
                    Debug.LogError(string.Format("Exception while sanitizing VFXUI: : {0} {1}", e , e.StackTrace));
                }

            if (m_UIInfos != null)
                try
                {
                    m_UIInfos.Sanitize(this);
                }
                catch (Exception e)
                {
                    Debug.LogError(string.Format("Exception while sanitizing VFXUI: : {0}", e.StackTrace));
                }

            m_GraphSanitized = true;
        }

        public void ClearCompileData()
        {
            m_CompiledData = null;


            m_ExpressionValuesDirty = true;
        }

        public bool UpdateSubAssets()
        {
            bool modified = false;

            Profiler.BeginSample("VFXEditor.UpdateSubAssets");

            try
            {
                var currentObjects = new HashSet<ScriptableObject>();
                currentObjects.Add(this);
                CollectDependencies(currentObjects);

                if (m_UIInfos != null)
                    currentObjects.Add(m_UIInfos);

                // Add sub assets that are not already present
                foreach (var obj in currentObjects)
                {
                    if (obj.hideFlags != hideFlags)
                    {
                        obj.hideFlags = hideFlags;
                        modified = true;
                    }
                }

                visualEffectResource.SetDependencies(currentObjects.Cast<Object>().ToArray());
            }
            catch (Exception e)
            {
                Debug.Log(e);
            }
            finally
            {
                Profiler.EndSample();
            }

            if (modified)
                EditorUtility.SetDirty(this);

            return modified;
        }

        protected override void OnInvalidate(VFXModel model, VFXModel.InvalidationCause cause)
        {
            m_saved = false;
            base.OnInvalidate(model, cause);

            if (cause == VFXModel.InvalidationCause.kStructureChanged)
            {
                UpdateSubAssets();
            }

            if (cause != VFXModel.InvalidationCause.kExpressionInvalidated &&
                cause != VFXModel.InvalidationCause.kExpressionGraphChanged)
            {
                EditorUtility.SetDirty(this);
            }

            if (cause == VFXModel.InvalidationCause.kExpressionGraphChanged)
            {
                m_ExpressionGraphDirty = true;
            }

            if (cause == VFXModel.InvalidationCause.kParamChanged)
            {
                m_ExpressionValuesDirty = true;
            }
        }

        public uint FindReducedExpressionIndexFromSlotCPU(VFXSlot slot)
        {
            RecompileIfNeeded();
            return compiledData.FindReducedExpressionIndexFromSlotCPU(slot);
        }

        public void SetExpressionGraphDirty()
        {
            m_ExpressionGraphDirty = true;
        }

        public void RecompileIfNeeded(bool preventRecompilation = false)
        {
            SanitizeGraph();

            bool considerGraphDirty = m_ExpressionGraphDirty && !preventRecompilation;
            if (considerGraphDirty)
            {
                compiledData.Compile();
            }
            else if (m_ExpressionValuesDirty && !m_ExpressionGraphDirty)
            {
                compiledData.UpdateValues();
            }

            if (considerGraphDirty || m_ExpressionValuesDirty)
            {
                var vfxAsset = compiledData.visualEffectResource.asset;
                foreach (var component in VFXManager.GetComponents())
                {
                    if (component.visualEffectAsset == vfxAsset)
                    {
                        component.SetVisualEffectAssetDirty(considerGraphDirty);
                    }
                }
            }

            if (considerGraphDirty)
                m_ExpressionGraphDirty = false;
            m_ExpressionValuesDirty = false;
        }

        private VFXGraphCompiledData compiledData
        {
            get
            {
                if (m_CompiledData == null)
                    m_CompiledData = new VFXGraphCompiledData(this);
                return m_CompiledData;
            }
        }

        [NonSerialized]
        private bool m_GraphSanitized = false;
        [NonSerialized]
        private bool m_ExpressionGraphDirty = true;
        [NonSerialized]
        private bool m_ExpressionValuesDirty = true;

        [NonSerialized]
        private VFXGraphCompiledData m_CompiledData;

        [SerializeField]
        protected bool m_saved = false;

        public bool saved { get { return m_saved; } }

        private VisualEffectResource m_Owner;
    }
}<|MERGE_RESOLUTION|>--- conflicted
+++ resolved
@@ -13,18 +13,7 @@
 #if !USE_SHADER_AS_SUBASSET
     public class VFXCacheManager : EditorWindow
     {
-<<<<<<< HEAD
-
-        [MenuItem("VFX Editor/Build All VFXs")]
-=======
-        //[MenuItem("VFX Editor/Clear VFXCache")]
-        public static void Clear()
-        {
-            FileUtil.DeleteFileOrDirectory(VFXGraphCompiledData.baseCacheFolder);
-        }
-
-        //[MenuItem("VFX Editor/Build VFXCache")]
->>>>>>> ee8aff4d
+        //[MenuItem("VFX Editor/Build All VFXs")]
         public static void Build()
         {
             var vfxAssets = new List<VisualEffectAsset>();
