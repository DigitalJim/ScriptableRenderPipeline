using System;
using System.Collections;
using System.Collections.Generic;
using UnityEngine;

namespace UnityEditor.VFX.Block
{
    enum AttributeCompositionMode
    {
        Overwrite,
        Add,
        Scale,
        Blend
    }

    enum TextureDataEncoding
    {
        UnsignedNormalized,
        Signed
    }

    enum ColorApplicationMode
    {
        Color = 1 << 0,
        Alpha = 1 << 1,
        ColorAndAlpha = Color | Alpha,
    }

    enum RandomMode
    {
        Off,
        PerComponent,
        Uniform,
    }


    class VFXBlockUtility
    {
        public static string GetComposeString(AttributeCompositionMode mode, params string[] parameters)
        {
            switch (mode)
            {
                case AttributeCompositionMode.Overwrite: return string.Format("{0} = {1};", parameters);
                case AttributeCompositionMode.Add: return string.Format("{0} += {1};", parameters);
                case AttributeCompositionMode.Scale: return string.Format("{0} *= {1};", parameters);
                case AttributeCompositionMode.Blend: return string.Format("{0} = lerp({0},{1},{2});", parameters);
                default: throw new System.NotImplementedException("VFXBlockUtility.GetComposeFormatString() does not implement return string for : " + mode.ToString());
            }
        }

        public static string GetRandomMacroString(RandomMode mode , VFXAttribute attribute, params string[] parameters)
        {
            switch (mode)
            {
                case RandomMode.Off:
                    return parameters[0];
                case RandomMode.Uniform:
                    return string.Format("lerp({0},{1},RAND)", parameters);
                case RandomMode.PerComponent:
                    string rand = GetRandStringFromSize(VFXExpression.TypeToSize(attribute.type));
                    return string.Format("lerp({0},{1}," + rand + ")", parameters);
                default: throw new System.NotImplementedException("VFXBlockUtility.GetRandomMacroString() does not implement return string for RandomMode : " + mode.ToString());
            }
        }

        public static string GetRandStringFromSize(int size)
        {
            if (size < 0 || size > 4)
                throw new ArgumentOutOfRangeException("Size can be only of 1, 2, 3 or 4");

            return "RAND" + ((size != 1) ? size.ToString() : "");
        }

        public static IEnumerable<VFXAttributeInfo> GetReadableSizeAttributes(VFXData data, int nbComponents = 3)
        {
            if (nbComponents < 1 || nbComponents > 3)
                throw new ArgumentException("NbComponents must be between 1 and 3");

            if (nbComponents >= 1)
                yield return new VFXAttributeInfo(VFXAttribute.SizeX, VFXAttributeMode.Read);
            if (nbComponents >= 2 && data.IsCurrentAttributeWritten(VFXAttribute.SizeY))
                yield return new VFXAttributeInfo(VFXAttribute.SizeY, VFXAttributeMode.Read);
            if (nbComponents >= 3 && data.IsCurrentAttributeWritten(VFXAttribute.SizeZ))
                yield return new VFXAttributeInfo(VFXAttribute.SizeZ, VFXAttributeMode.Read);
        }

        public static string GetSizeVector(VFXContext context, int nbComponents = 3)
        {
            var data = context.GetData();

            string sizeX = data.IsCurrentAttributeRead(VFXAttribute.SizeX, context) ? "sizeX" : VFXAttribute.kDefaultSize.ToString();
            string sizeY = nbComponents >= 2 && data.IsCurrentAttributeRead(VFXAttribute.SizeY, context) ? "sizeY" : "sizeX";
            string sizeZ = nbComponents >= 3 && data.IsCurrentAttributeRead(VFXAttribute.SizeZ, context) ? "sizeZ" : string.Format("min({0},{1})", sizeX, sizeY);

            switch (nbComponents)
            {
                case 1: return sizeX;
                case 2: return string.Format("float2({0},{1})", sizeX, sizeY);
                case 3: return string.Format("float3({0},{1},{2})", sizeX, sizeY, sizeZ);
                default:
                    throw new ArgumentException("NbComponents must be between 1 and 3");
            }
        }
<<<<<<< HEAD
=======

        public static string SetSizesFromVector(VFXContext context, string vector, int nbComponents = 3)
        {
            if (nbComponents < 1 || nbComponents > 3)
                throw new ArgumentException("NbComponents must be between 1 and 3");

            var data = context.GetData();

            string res = string.Empty;

            if (nbComponents >= 1 && data.IsCurrentAttributeWritten(VFXAttribute.SizeX, context))
                res += "sizeX = size.x;\n";
            if (nbComponents >= 2 && data.IsCurrentAttributeWritten(VFXAttribute.SizeY, context))
                res += "sizeY = size.y;\n";
            if (nbComponents >= 3 && data.IsCurrentAttributeWritten(VFXAttribute.SizeZ, context))
                res += "sizeZ = size.z;";

            return res;
        }
>>>>>>> 2cc5b6fa
    }
}<|MERGE_RESOLUTION|>--- conflicted
+++ resolved
@@ -101,8 +101,6 @@
                     throw new ArgumentException("NbComponents must be between 1 and 3");
             }
         }
-<<<<<<< HEAD
-=======
 
         public static string SetSizesFromVector(VFXContext context, string vector, int nbComponents = 3)
         {
@@ -122,6 +120,5 @@
 
             return res;
         }
->>>>>>> 2cc5b6fa
     }
 }