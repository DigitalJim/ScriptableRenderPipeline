--- conflicted
+++ resolved
@@ -96,21 +96,12 @@
 
         sealed override protected void OnInvalidate(VFXModel model, InvalidationCause cause)
         {
-<<<<<<< HEAD
-            var outputExpressionArray = outputExpression.ToArray();
-
-            outputExpressionQueue.Enqueue(outputExpressionArray);
-
-            if (outputExpressionQueue.Count > 1)
-                return;
-=======
             if (cause == InvalidationCause.kConnectionChanged)
             {
                 //VFXSlot slot = model as VFXSlot;
                 //if (slot != null && slot.direction == VFXSlot.Direction.kInput)
                 ResyncSlots(true);
             }
->>>>>>> 5bc5809d
 
             base.OnInvalidate(model, cause);
         }
