--- conflicted
+++ resolved
@@ -2388,11 +2388,7 @@
         index: 40
       - nameId: bounds_size
         index: 38
-<<<<<<< HEAD
-      processor: {fileID: 7200000, guid: 8849a1b5b586e54428f30bae6323df47, type: 3}
-=======
       processor: {fileID: 7200000, guid: 03825d983074a7d40a593275c66ef662, type: 3}
->>>>>>> 8c475077
     - type: 805306368
       buffers:
       - nameId: attributeBuffer
@@ -2413,11 +2409,7 @@
       - nameId: VectorField_a
         index: 42
       params: []
-<<<<<<< HEAD
-      processor: {fileID: 7200000, guid: 1d4a92c385e37ce4ea5eaa1be2ae364b, type: 3}
-=======
       processor: {fileID: 7200000, guid: 5ee01ecbf3c55ea478334493ee1b56e0, type: 3}
->>>>>>> 8c475077
     - type: 1073741826
       buffers:
       - nameId: attributeBuffer
@@ -2434,11 +2426,7 @@
       params:
       - nameId: sortPriority
         index: 0
-<<<<<<< HEAD
-      processor: {fileID: 4800000, guid: 55247c292fa713c4b9385bae4014761c, type: 3}
-=======
       processor: {fileID: 4800000, guid: 6cbf3188b928b474996e96c0cf6cf644, type: 3}
->>>>>>> 8c475077
   m_Events:
   - name: OnPlay
     playSystems: 00000000
