--- conflicted
+++ resolved
@@ -407,13 +407,7 @@
 
             if (attributeBufferIndex != -1)
             {
-<<<<<<< HEAD
-                systemBufferMappings.Add(new VFXMapping(attributeBufferIndex, "attributeBuffer"));
-=======
-                attributeBufferIndex = outBufferDescs.Count;
-                outBufferDescs.Add(m_layoutAttributeCurrent.GetBufferDesc(m_Capacity));
                 systemBufferMappings.Add(new VFXMapping("attributeBuffer", attributeBufferIndex));
->>>>>>> 9a80abc5
             }
 
             if (m_ownAttributeSourceBuffer && m_layoutAttributeSource.GetBufferSize(sourceCount) > 0u)
@@ -424,18 +418,12 @@
                 }
 
                 attributeSourceBufferIndex = outBufferDescs.Count;
-<<<<<<< HEAD
                 outBufferDescs.Add(m_layoutAttributeSource.GetBufferDesc(sourceCount));
             }
 
             if (attributeSourceBufferIndex != -1)
             {
                 systemBufferMappings.Add(new VFXMapping(attributeSourceBufferIndex, "sourceAttributeBuffer"));
-=======
-                var bufferDesc = m_layoutAttributeSource.GetBufferDesc(sourceCount);
-                outBufferDescs.Add(bufferDesc);
-                systemBufferMappings.Add(new VFXMapping("sourceAttributeBuffer", attributeSourceBufferIndex));
->>>>>>> 9a80abc5
             }
 
             var systemFlag = VFXSystemFlag.kVFXSystemDefault;
@@ -460,11 +448,7 @@
 
             var initContext = owners.FirstOrDefault(o => o.contextType == VFXContextType.kInit);
             if (initContext != null)
-<<<<<<< HEAD
-                systemBufferMappings.AddRange(initContext.inputContexts.Where(o => o.contextType == VFXContextType.kSpawner).Select(o => new VFXMapping(contextSpawnToBufferIndex[o], "spawner_input")));
-=======
-                systemBufferMappings.AddRange(initContext.inputContexts.Select(o => new VFXMapping("spawner_input", contextSpawnToBufferIndex[o])));
->>>>>>> 9a80abc5
+                systemBufferMappings.AddRange(initContext.inputContexts.Where(o => o.contextType == VFXContextType.kSpawner).Select(o => nnew VFXMapping("spawner_input", contextSpawnToBufferIndex[o])));
             if (owners.Count() > 0 && owners.First().contextType == VFXContextType.kInit) // TODO This test can be removed once we ensure priorly the system is valid
             {
                 var mapper = contextToCompiledData[owners.First()].cpuMapper;
@@ -508,14 +492,9 @@
                 bufferMappings.Clear();
 
                 if (attributeBufferIndex != -1)
-<<<<<<< HEAD
-                    bufferMappings.Add(new VFXMapping(attributeBufferIndex, "attributeBuffer"));
+                    bufferMappings.Add(new VFXMapping("attributeBuffer", attributeBufferIndex));
                 if (eventGPUFrom != -1 && context.contextType == VFXContextType.kInit)
                     bufferMappings.Add(new VFXMapping(eventGPUFrom, "eventList"));
-=======
-                    bufferMappings.Add(new VFXMapping("attributeBuffer", attributeBufferIndex));
-
->>>>>>> 9a80abc5
                 if (deadListBufferIndex != -1 && context.contextType != VFXContextType.kOutput)
                     bufferMappings.Add(new VFXMapping(context.contextType == VFXContextType.kUpdate ? "deadListOut" : "deadListIn", deadListBufferIndex));
 
