using System;
using System.Collections.Generic;
using System.Linq;
using System.Text;
using UnityEngine;
using UnityEngine.VFX;

namespace UnityEditor.VFX
{
    interface ILayoutProvider
    {
        void GenerateAttributeLayout(uint capacity, Dictionary<VFXAttribute, int> storedAttribute);
        string GetCodeOffset(VFXAttribute attrib, string index);
        uint GetBufferSize(uint capacity);

        VFXGPUBufferDesc GetBufferDesc(uint capacity);
    }

    class StructureOfArrayProvider : ILayoutProvider
    {
        private struct AttributeLayout
        {
            public int bucket;
            public int offset;

            public AttributeLayout(int bucket, int offset)
            {
                this.bucket = bucket;
                this.offset = offset;
            }
        }

        // return size
        private int GenerateBucketLayout(List<VFXAttribute> attributes, int bucketId)
        {
            var sortedAttrib = attributes.OrderByDescending(a => VFXValue.TypeToSize(a.type));

            var attribBlocks = new List<List<VFXAttribute>>();
            foreach (var value in sortedAttrib)
            {
                var block = attribBlocks.FirstOrDefault(b => b.Sum(a => VFXValue.TypeToSize(a.type)) + VFXValue.TypeToSize(value.type) <= 4);
                if (block != null)
                    block.Add(value);
                else
                    attribBlocks.Add(new List<VFXAttribute>() { value });
            }

            int currentOffset = 0;
            int minAlignment = 0;
            foreach (var block in attribBlocks)
            {
                foreach (var attrib in block)
                {
                    int size = VFXValue.TypeToSize(attrib.type);
                    int alignment = size > 2 ? 4 : size;
                    minAlignment = Math.Max(alignment, minAlignment);
                    // align offset
                    currentOffset = (currentOffset + alignment - 1) & ~(alignment - 1);
                    m_AttributeLayout.Add(attrib, new AttributeLayout(bucketId, currentOffset));
                    currentOffset += size;
                }
            }

            return (currentOffset + minAlignment - 1) & ~(minAlignment - 1);
        }

        public void GenerateAttributeLayout(uint capacity, Dictionary<VFXAttribute, int> storedAttribute)
        {
            m_BucketSizes.Clear();
            m_AttributeLayout.Clear();
            m_BucketOffsets.Clear();

            var attributeBuckets = new Dictionary<int, List<VFXAttribute>>();
            foreach (var kvp in storedAttribute)
            {
                List<VFXAttribute> attributes;
                if (!attributeBuckets.ContainsKey(kvp.Value))
                {
                    attributes = new List<VFXAttribute>();
                    attributeBuckets[kvp.Value] = attributes;
                }
                else
                    attributes = attributeBuckets[kvp.Value];

                attributes.Add(kvp.Key);
            }

            int bucketId = 0;
            foreach (var bucket in attributeBuckets)
            {
                int bucketOffset = bucketId == 0 ? 0 : m_BucketOffsets[bucketId - 1] + (int)capacity * m_BucketSizes[bucketId - 1];
                m_BucketOffsets.Add((bucketOffset + 3) & ~3); // align on dword;
                m_BucketSizes.Add(GenerateBucketLayout(bucket.Value, bucketId));
                ++bucketId;
            }

            // Debug log
            var builder = new StringBuilder();
            builder.AppendLine("ATTRIBUTE LAYOUT");
            builder.Append(string.Format("NbBuckets:{0} ( ", m_BucketSizes.Count));
            foreach (int size in m_BucketSizes)
                builder.Append(size + " ");
            builder.AppendLine(")");
            foreach (var kvp in m_AttributeLayout)
                builder.AppendLine(string.Format("Attrib:{0} type:{1} bucket:{2} offset:{3}", kvp.Key.name, kvp.Key.type, kvp.Value.bucket, kvp.Value.offset));
            Debug.Log(builder.ToString());
        }

        public string GetCodeOffset(VFXAttribute attrib, string index)
        {
            AttributeLayout layout = m_AttributeLayout[attrib];
            return string.Format("({2} * 0x{0:X} + 0x{1:X}) << 2", m_BucketSizes[layout.bucket], m_BucketOffsets[layout.bucket] + layout.offset, index);
        }

        public uint GetBufferSize(uint capacity)
        {
            return (uint)m_BucketOffsets.LastOrDefault() + capacity * (uint)m_BucketSizes.LastOrDefault();
        }

        public VFXGPUBufferDesc GetBufferDesc(uint capacity)
        {
            var layout = m_AttributeLayout.Select(o => new VFXLayoutElementDesc()
            {
                name = o.Key.name,
                type = o.Key.type,
                offset = new VFXLayoutOffset()
                {
                    structure = (uint)m_BucketSizes[o.Value.bucket],
                    bucket = (uint)m_BucketOffsets[o.Value.bucket],
                    element = (uint)o.Value.offset
                }
            });
            return new VFXGPUBufferDesc()
            {
                type = ComputeBufferType.Raw,
                sizeInUInt32 = GetBufferSize(capacity),
                capacity = capacity,
                layout = layout.ToArray()
            };
        }

        private Dictionary<VFXAttribute, AttributeLayout> m_AttributeLayout = new Dictionary<VFXAttribute, AttributeLayout>();
        private List<int> m_BucketSizes = new List<int>();
        private List<int> m_BucketOffsets = new List<int>();
    }

    class VFXDataParticle : VFXData
    {
        public override VFXDataType type { get { return VFXDataType.kParticle; } }

        public uint capacity
        {
            get { return m_Capacity; }
            set
            {
                const uint kThreadPerGroup = 64;
                if (value > kThreadPerGroup)
                    value = (uint)((value + kThreadPerGroup - 1) & ~(kThreadPerGroup - 1)); // multiple of kThreadPerGroup
                m_Capacity = (value + 3u) & ~3u;
            }
        }

        public override uint sourceCount
        {
            get
            {
                var init = owners.FirstOrDefault(o => o.contextType == VFXContextType.kInit);
                return init != null ? (uint)init.inputContexts.Count() : 0u;
            }
        }

        private uint attributeBufferSize
        {
            get
            {
                return m_layoutAttributeCurrent.GetBufferSize(m_Capacity);
            }
        }

        public Bounds bbox
        {
            get { return m_Bounds; }
            set { m_Bounds = value; }
        }

        public bool worldSpace
        {
            get { return m_WorldSpace; }
            set { m_WorldSpace = value; }
        }

        public override void GenerateAttributeLayout()
        {
            m_layoutAttributeCurrent.GenerateAttributeLayout(m_Capacity, m_StoredCurrentAttributes);
            var readSourceAttribute = m_ReadSourceAttributes.ToDictionary(o => o, _ => (int)VFXAttributeMode.ReadSource);
            m_layoutAttributeSource.GenerateAttributeLayout(sourceCount, readSourceAttribute);
        }

        public override string GetAttributeDataDeclaration(VFXAttributeMode mode)
        {
            if (m_StoredCurrentAttributes.Count == 0)
                return string.Empty;
            else if ((mode & VFXAttributeMode.Write) != 0)
                return "RWByteAddressBuffer attributeData;";
            else
                return "ByteAddressBuffer attributeData;";
        }

        private string GetCastAttributePrefix(VFXAttribute attrib)
        {
            if (VFXExpression.IsFloatValueType(attrib.type))
                return "asfloat";
            return "";
        }

        private string GetByteAddressBufferMethodSuffix(VFXAttribute attrib)
        {
            int size = VFXExpression.TypeToSize(attrib.type);
            if (size == 1)
                return string.Empty;
            else if (size <= 4)
                return size.ToString();
            else
                throw new ArgumentException(string.Format("Attribute {0} of type {1} cannot be handled in ByteAddressBuffer due to its size of {2}", attrib.name, attrib.type, size));
        }

        public override string GetLoadAttributeCode(VFXAttribute attrib, VFXAttributeLocation location)
        {
            var attributeStore = location == VFXAttributeLocation.Current ? m_layoutAttributeCurrent : m_layoutAttributeSource;
            var attributeBuffer = location == VFXAttributeLocation.Current ? "attributeBuffer" : "sourceAttributeBuffer";
            var index = location == VFXAttributeLocation.Current ? "index" : "sourceIndex";

            if (location == VFXAttributeLocation.Current && !m_StoredCurrentAttributes.ContainsKey(attrib))
                throw new ArgumentException(string.Format("Attribute {0} does not exist in data layout", attrib.name));

            if (location == VFXAttributeLocation.Source && !m_ReadSourceAttributes.Any(a => a.name == attrib.name))
                throw new ArgumentException(string.Format("Attribute {0} does not exist in data layout", attrib.name));

            return string.Format("{0}({3}.Load{1}({2}))", GetCastAttributePrefix(attrib), GetByteAddressBufferMethodSuffix(attrib), attributeStore.GetCodeOffset(attrib, index), attributeBuffer);
        }

        public override string GetStoreAttributeCode(VFXAttribute attrib, string value)
        {
            if (!m_StoredCurrentAttributes.ContainsKey(attrib))
                throw new ArgumentException(string.Format("Attribute {0} does not exist in data layout", attrib.name));

            return string.Format("attributeBuffer.Store{0}({1},{3}({2}))", GetByteAddressBufferMethodSuffix(attrib), m_layoutAttributeCurrent.GetCodeOffset(attrib, "index"), value, attrib.type == UnityEngine.VFX.VFXValueType.kBool ? "uint" : "asuint");
        }

        public void FillDescs(
            List<VFXGPUBufferDesc> outBufferDescs,
            List<VFXSystemDesc> outSystemDescs,
            VFXExpressionGraph expressionGraph,
            Dictionary<VFXContext, VFXContextCompiledData> contextToCompiledData,
            Dictionary<VFXContext, int> contextSpawnToBufferIndex)
        {
            bool hasKill = IsAttributeStored(VFXAttribute.Alive);

            var attributeBufferIndex = -1;
            var attributeSourceBufferIndex = -1;
            var deadListBufferIndex = -1;
            var deadListCountIndex = -1;

            var systemBufferMappings = new List<VFXBufferMapping>();
            var systemValueMappings = new List<VFXValueMapping>();

            if (attributeBufferSize > 0)
            {
                attributeBufferIndex = outBufferDescs.Count;
                outBufferDescs.Add(m_layoutAttributeCurrent.GetBufferDesc(m_Capacity));
                systemBufferMappings.Add(new VFXBufferMapping(attributeBufferIndex, "attributeBuffer"));
            }

            if (m_layoutAttributeSource.GetBufferSize(sourceCount) > 0u)
            {
                attributeSourceBufferIndex = outBufferDescs.Count;
                var bufferDesc = m_layoutAttributeSource.GetBufferDesc(sourceCount);
                outBufferDescs.Add(bufferDesc);
                systemBufferMappings.Add(new VFXBufferMapping(attributeSourceBufferIndex, "sourceAttributeBuffer"));
            }

            var systemFlag = VFXSystemFlag.kVFXSystemDefault;
            if (hasKill)
            {
                systemFlag |= VFXSystemFlag.kVFXSystemHasKill;

                deadListBufferIndex = outBufferDescs.Count;
                outBufferDescs.Add(new VFXGPUBufferDesc() { type = ComputeBufferType.Append, sizeInUInt32 = capacity });
                systemBufferMappings.Add(new VFXBufferMapping(deadListBufferIndex, "deadList"));

                deadListCountIndex = outBufferDescs.Count;
                outBufferDescs.Add(new VFXGPUBufferDesc() { type = ComputeBufferType.Raw, sizeInUInt32 = 1 });
                systemBufferMappings.Add(new VFXBufferMapping(deadListCountIndex, "deadListCount"));
            }

<<<<<<< HEAD
            var initContext = owners.FirstOrDefault(o => o.contextType == VFXContextType.kInit);
            if (initContext != null)
                systemBufferMappings.AddRange(initContext.inputContexts.Select(o => new VFXBufferMapping(contextSpawnToBufferIndex[o], "spawner_input")));
=======
            if (owners.Count() > 0 && owners.First().contextType == VFXContextType.kInit) // TODO This test can be removed once we ensure priorly the system is valid
            {
                var mapper = contextToCompiledData[owners.First()].cpuMapper;

                var boundsCenterExp = mapper.FromNameAndId("bounds_center", -1);
                var boundsSizeExp = mapper.FromNameAndId("bounds_size", -1);

                int boundsCenterIndex = boundsCenterExp != null ? expressionGraph.GetFlattenedIndex(boundsCenterExp) : -1;
                int boundsSizeIndex = boundsSizeExp != null ? expressionGraph.GetFlattenedIndex(boundsSizeExp) : -1;

                if (boundsCenterIndex != -1 && boundsSizeIndex != -1)
                {
                    systemValueMappings.Add(new VFXValueMapping(boundsCenterIndex, "bounds_center"));
                    systemValueMappings.Add(new VFXValueMapping(boundsSizeIndex, "bounds_size"));
                }
            }
>>>>>>> def25f77

            var taskDescs = new List<VFXTaskDesc>();
            var bufferMappings = new List<VFXBufferMapping>();
            var uniformMappings = new List<VFXValueMapping>();

            foreach (var context in owners)
            {
                //if (!contextToCompiledData.ContainsKey(context))
                //    continue;

                var contextData = contextToCompiledData[context];

                var taskDesc = new VFXTaskDesc();
                taskDesc.type = context.taskType;

                bufferMappings.Clear();
                if (attributeBufferIndex != -1)
                    bufferMappings.Add(new VFXBufferMapping(attributeBufferIndex, "attributeBuffer"));
                if (deadListBufferIndex != -1 && context.contextType != VFXContextType.kOutput)
                    bufferMappings.Add(new VFXBufferMapping(deadListBufferIndex, context.contextType == VFXContextType.kUpdate ? "deadListOut" : "deadListIn"));
                if (deadListCountIndex != -1 && context.contextType == VFXContextType.kInit)
                    bufferMappings.Add(new VFXBufferMapping(deadListCountIndex, "deadListCount"));
                if (attributeSourceBufferIndex != -1 && context.contextType == VFXContextType.kInit)
                    bufferMappings.Add(new VFXBufferMapping(attributeSourceBufferIndex, "sourceAttributeBuffer"));

                uniformMappings.Clear();
                foreach (var uniform in contextData.uniformMapper.uniforms.Concat(contextData.uniformMapper.textures))
                    uniformMappings.Add(new VFXValueMapping(expressionGraph.GetFlattenedIndex(uniform), contextData.uniformMapper.GetName(uniform)));

                taskDesc.buffers = bufferMappings.ToArray();
                taskDesc.values = uniformMappings.ToArray();

                taskDesc.processor = contextToCompiledData[context].processor;

                taskDescs.Add(taskDesc);
            }

            outSystemDescs.Add(new VFXSystemDesc()
            {
                flags = systemFlag,
                tasks = taskDescs.ToArray(),
                capacity = capacity,
                buffers = systemBufferMappings.ToArray(),
                values = systemValueMappings.ToArray(),
                type = VFXSystemType.kVFXParticle,
            });
        }

        [SerializeField]
        private uint m_Capacity = 65536;
        [SerializeField]
        private Bounds m_Bounds;
        [SerializeField]
        private bool m_WorldSpace;
        [NonSerialized]
        private StructureOfArrayProvider m_layoutAttributeCurrent = new StructureOfArrayProvider();
        [NonSerialized]
        private StructureOfArrayProvider m_layoutAttributeSource = new StructureOfArrayProvider();
    }
}<|MERGE_RESOLUTION|>--- conflicted
+++ resolved
@@ -293,11 +293,9 @@
                 systemBufferMappings.Add(new VFXBufferMapping(deadListCountIndex, "deadListCount"));
             }
 
-<<<<<<< HEAD
             var initContext = owners.FirstOrDefault(o => o.contextType == VFXContextType.kInit);
             if (initContext != null)
                 systemBufferMappings.AddRange(initContext.inputContexts.Select(o => new VFXBufferMapping(contextSpawnToBufferIndex[o], "spawner_input")));
-=======
             if (owners.Count() > 0 && owners.First().contextType == VFXContextType.kInit) // TODO This test can be removed once we ensure priorly the system is valid
             {
                 var mapper = contextToCompiledData[owners.First()].cpuMapper;
@@ -314,7 +312,6 @@
                     systemValueMappings.Add(new VFXValueMapping(boundsSizeIndex, "bounds_size"));
                 }
             }
->>>>>>> def25f77
 
             var taskDescs = new List<VFXTaskDesc>();
             var bufferMappings = new List<VFXBufferMapping>();
