using System;
using System.Collections.Generic;
using System.Linq;
using System.Text;
using UnityEngine;
using UnityEngine.VFX;

namespace UnityEditor.VFX
{
    class VFXDataParticle : VFXData
    {
        public struct AttributeLayout
        {
            public int bucket;
            public int offset;

            public AttributeLayout(int bucket, int offset)
            {
                this.bucket = bucket;
                this.offset = offset;
            }
        }

        public override VFXDataType type { get { return VFXDataType.kParticle; } }

        public uint capacity
        {
            get { return m_Capacity; }
            set
            {
                const uint kThreadPerGroup = 64;
                if (value > kThreadPerGroup)
                    value = (uint)((value + kThreadPerGroup - 1) & ~(kThreadPerGroup - 1)); // multiple of kThreadPerGroup
                m_Capacity = value;
            }
        }

        public uint bufferSize
        {
            get
            {
                return (uint)m_BucketOffsets.LastOrDefault() + m_Capacity * (uint)m_BucketSizes.LastOrDefault();
            }
        }

        public Bounds bbox
        {
            get { return m_Bounds; }
            set { m_Bounds = value; }
        }

        public bool worldSpace
        {
            get { return m_WorldSpace; }
            set { m_WorldSpace = value; }
        }

        public override void GenerateAttributeLayout()
        {
            m_BucketSizes.Clear();
            m_AttributeLayout.Clear();
            m_BucketOffsets.Clear();

            var attributeBuckets = new Dictionary<int, List<VFXAttribute>>();
            foreach (var kvp in m_StoredAttributes)
            {
                List<VFXAttribute> attributes;
                if (!attributeBuckets.ContainsKey(kvp.Value))
                {
                    attributes = new List<VFXAttribute>();
                    attributeBuckets[kvp.Value] = attributes;
                }
                else
                    attributes = attributeBuckets[kvp.Value];

                attributes.Add(kvp.Key);
            }

            int bucketId = 0;
            foreach (var bucket in attributeBuckets)
            {
                int bucketSize = GenerateBucketLayout(bucket.Value, bucketId);
                m_BucketSizes.Add(bucketSize);
                int bucketOffset = bucketId == 0 ? 0 : m_BucketOffsets[bucketId - 1] + (int)m_Capacity * m_BucketSizes[bucketId];
                bucketOffset = (bucketOffset + 3) & ~3; // align on dword;
                m_BucketOffsets.Add(bucketOffset);
                ++bucketId;
            }

            // Debug log
            var builder = new StringBuilder();
            builder.AppendLine("ATTRIBUTE LAYOUT");
            builder.Append(string.Format("NbBuckets:{0} ( ", m_BucketSizes.Count));
            foreach (int size in m_BucketSizes)
                builder.Append(size + " ");
            builder.AppendLine(")");
            foreach (var kvp in m_AttributeLayout)
                builder.AppendLine(string.Format("Attrib:{0} type:{1} bucket:{2} offset:{3}", kvp.Key.name, kvp.Key.type, kvp.Value.bucket, kvp.Value.offset));
            Debug.Log(builder.ToString());
        }

        public override string GetAttributeDataDeclaration(VFXAttributeMode mode)
        {
            if (m_StoredAttributes.Count == 0)
                return string.Empty;
            else if ((mode & VFXAttributeMode.Write) != 0)
                return "RWByteAddressBuffer attributeData;";
            else
                return "ByteAddressBuffer attributeData;";
        }

        private string GetCastAttributePrefix(VFXAttribute attrib)
        {
            if (VFXExpression.IsFloatValueType(attrib.type))
                return "asfloat";
            return "";
        }

        private string GetByteAddressBufferMethodSuffix(VFXAttribute attrib)
        {
            int size = VFXExpression.TypeToSize(attrib.type);
            if (size == 1)
                return string.Empty;
            else if (size <= 4)
                return size.ToString();
            else
                throw new ArgumentException(string.Format("Attribute {0} of type {1} cannot be handled in ByteAddressBuffer due to its size of {2}", attrib.name, attrib.type, size));
        }

        private string GetOffset(VFXAttribute attrib)
        {
            AttributeLayout layout = m_AttributeLayout[attrib];
            return string.Format("(index * 0x{0:X} + 0x{1:X}) << 2", m_BucketSizes[layout.bucket], m_BucketOffsets[layout.bucket] + layout.offset);
        }

        public override string GetLoadAttributeCode(VFXAttribute attrib)
        {
            if (!m_StoredAttributes.ContainsKey(attrib))
                throw new ArgumentException(string.Format("Attribute {0} does not exist in data layout", attrib.name));


            return string.Format("{0}(attributeBuffer.Load{1}({2}))", GetCastAttributePrefix(attrib), GetByteAddressBufferMethodSuffix(attrib), GetOffset(attrib));
        }

        public override string GetStoreAttributeCode(VFXAttribute attrib, string value)
        {
            if (!m_StoredAttributes.ContainsKey(attrib))
                throw new ArgumentException(string.Format("Attribute {0} does not exist in data layout", attrib.name));

            return string.Format("attributeBuffer.Store{0}({1},{3}({2}))", GetByteAddressBufferMethodSuffix(attrib), GetOffset(attrib), value, attrib.type == UnityEngine.VFX.VFXValueType.kBool ? "uint" : "asuint");
        }

        // return size
        private int GenerateBucketLayout(List<VFXAttribute> attributes, int bucketId)
        {
            var sortedAttrib = attributes.OrderByDescending(a => VFXValue.TypeToSize(a.type));

            var attribBlocks = new List<List<VFXAttribute>>();
            foreach (var value in sortedAttrib)
            {
                var block = attribBlocks.FirstOrDefault(b => b.Sum(a => VFXValue.TypeToSize(a.type)) + VFXValue.TypeToSize(value.type) <= 4);
                if (block != null)
                    block.Add(value);
                else
                    attribBlocks.Add(new List<VFXAttribute>() { value });
            }

            int currentOffset = 0;
            int minAlignment = 0;
            foreach (var block in attribBlocks)
            {
                foreach (var attrib in block)
                {
                    int size = VFXValue.TypeToSize(attrib.type);
                    int alignment = size > 2 ? 4 : size;
                    minAlignment = Math.Max(alignment, minAlignment);
                    // align offset
                    currentOffset = (currentOffset + alignment - 1) & ~(alignment - 1);
                    m_AttributeLayout.Add(attrib, new AttributeLayout(bucketId, currentOffset));
                    currentOffset += size;
                }
            }

            return (currentOffset + minAlignment - 1) & ~(minAlignment - 1);
        }

        public void FillDescs(
            List<VFXBufferDesc> outBufferDescs,
            List<VFXSystemDesc> outSystemDescs,
            VFXExpressionGraph expressionGraph,
            Dictionary<VFXContext, VFXContextCompiledData> contextToCompiledData,
            Dictionary<VFXContext, int> contextSpawnToBufferIndex)
        {
            bool hasState = bufferSize > 0;
            bool hasKill = IsAttributeStored(VFXAttribute.Alive);

            var attributeBufferIndex = -1;
            var deadListBufferIndex = -1;
            var deadListCountIndex = -1;

            var systemBufferMappings = new List<VFXBufferMapping>();
            var systemValueMappings = new List<VFXValueMapping>();

            if (hasState)
            {
                attributeBufferIndex = outBufferDescs.Count;
                outBufferDescs.Add(new VFXBufferDesc(ComputeBufferType.Raw, bufferSize, 4));
                systemBufferMappings.Add(new VFXBufferMapping(attributeBufferIndex, "attributeBuffer"));
            }

            var systemFlag = VFXSystemFlag.kVFXSystemDefault;
            if (hasKill)
            {
                systemFlag |= VFXSystemFlag.kVFXSystemHasKill;

                deadListBufferIndex = outBufferDescs.Count;
                outBufferDescs.Add(new VFXBufferDesc(ComputeBufferType.Append, capacity, 4));
                systemBufferMappings.Add(new VFXBufferMapping(deadListBufferIndex, "deadList"));

                deadListCountIndex = outBufferDescs.Count;
                outBufferDescs.Add(new VFXBufferDesc(ComputeBufferType.IndirectArguments, 1, 4));
                systemBufferMappings.Add(new VFXBufferMapping(deadListCountIndex, "deadListCount"));
            }


            var taskDescs = new List<VFXTaskDesc>();
            var bufferMappings = new List<VFXBufferMapping>();
            var uniformMappings = new List<VFXValueMapping>();

            foreach (var context in owners)
            {
                //if (!contextToCompiledData.ContainsKey(context))
                //    continue;

                if (context.contextType == VFXContextType.kInit)
                    systemBufferMappings.AddRange(context.inputContexts.Select(o => new VFXBufferMapping(contextSpawnToBufferIndex[o], "spawner_input")));

                var contextData = contextToCompiledData[context];

                var taskDesc = new VFXTaskDesc();
                taskDesc.type = context.taskType;

                bufferMappings.Clear();
                if (attributeBufferIndex != -1)
                    bufferMappings.Add(new VFXBufferMapping(attributeBufferIndex, "attributeBuffer"));
                if (deadListBufferIndex != -1 && context.contextType != VFXContextType.kOutput)
                    bufferMappings.Add(new VFXBufferMapping(deadListBufferIndex, context.contextType == VFXContextType.kUpdate ? "deadListOut" : "deadListIn"));
<<<<<<< HEAD
=======
                if (deadListCountIndex != -1 && context.contextType == VFXContextType.kInit)
                    bufferMappings.Add(new VFXBufferMapping(deadListCountIndex, "deadListCount"));
>>>>>>> 725f8dad

                uniformMappings.Clear();
                foreach (var uniform in contextData.uniformMapper.uniforms.Concat(contextData.uniformMapper.textures))
                    uniformMappings.Add(new VFXValueMapping(expressionGraph.GetFlattenedIndex(uniform), contextData.uniformMapper.GetName(uniform)));

                taskDesc.buffers = bufferMappings.ToArray();
                taskDesc.values = uniformMappings.ToArray();

                taskDesc.processor = contextToCompiledData[context].processor;

                taskDescs.Add(taskDesc);
            }

            outSystemDescs.Add(new VFXSystemDesc()
            {
                flags = systemFlag,
                tasks = taskDescs.ToArray(),
                capacity = capacity,
                buffers = systemBufferMappings.ToArray(),
                values = systemValueMappings.ToArray(),
                type = VFXSystemType.kVFXParticle,
            });
        }

        [SerializeField]
        private uint m_Capacity = 65536;
        [SerializeField]
        private Bounds m_Bounds;
        [SerializeField]
        private bool m_WorldSpace;

        [NonSerialized]
        private Dictionary<VFXAttribute, AttributeLayout> m_AttributeLayout = new Dictionary<VFXAttribute, AttributeLayout>();
        [NonSerialized]
        private List<int> m_BucketSizes = new List<int>();
        [NonSerialized]
        private List<int> m_BucketOffsets = new List<int>();
    }
}<|MERGE_RESOLUTION|>--- conflicted
+++ resolved
@@ -245,11 +245,8 @@
                     bufferMappings.Add(new VFXBufferMapping(attributeBufferIndex, "attributeBuffer"));
                 if (deadListBufferIndex != -1 && context.contextType != VFXContextType.kOutput)
                     bufferMappings.Add(new VFXBufferMapping(deadListBufferIndex, context.contextType == VFXContextType.kUpdate ? "deadListOut" : "deadListIn"));
-<<<<<<< HEAD
-=======
                 if (deadListCountIndex != -1 && context.contextType == VFXContextType.kInit)
                     bufferMappings.Add(new VFXBufferMapping(deadListCountIndex, "deadListCount"));
->>>>>>> 725f8dad
 
                 uniformMappings.Clear();
                 foreach (var uniform in contextData.uniformMapper.uniforms.Concat(contextData.uniformMapper.textures))
