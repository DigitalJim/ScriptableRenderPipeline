using System;
using System.Collections.Generic;
using System.Linq;
using System.Text;
using UnityEngine;
using UnityEngine.VFX;

namespace UnityEditor.VFX
{
    interface ILayoutProvider
    {
        void GenerateAttributeLayout(uint capacity, Dictionary<VFXAttribute, int> storedAttribute);
        string GetCodeOffset(VFXAttribute attrib, string index);
        uint GetBufferSize(uint capacity);

        VFXGPUBufferDesc GetBufferDesc(uint capacity);
    }

    class StructureOfArrayProvider : ILayoutProvider
    {
        private struct AttributeLayout
        {
            public int bucket;
            public int offset;

            public AttributeLayout(int bucket, int offset)
            {
                this.bucket = bucket;
                this.offset = offset;
            }
        }

        // return size
        private int GenerateBucketLayout(List<VFXAttribute> attributes, int bucketId)
        {
            var sortedAttrib = attributes.OrderByDescending(a => VFXValue.TypeToSize(a.type));

            var attribBlocks = new List<List<VFXAttribute>>();
            foreach (var value in sortedAttrib)
            {
                var block = attribBlocks.FirstOrDefault(b => b.Sum(a => VFXValue.TypeToSize(a.type)) + VFXValue.TypeToSize(value.type) <= 4);
                if (block != null)
                    block.Add(value);
                else
                    attribBlocks.Add(new List<VFXAttribute>() { value });
            }

            int currentOffset = 0;
            int minAlignment = 0;
            foreach (var block in attribBlocks)
            {
                foreach (var attrib in block)
                {
                    int size = VFXValue.TypeToSize(attrib.type);
                    int alignment = size > 2 ? 4 : size;
                    minAlignment = Math.Max(alignment, minAlignment);
                    // align offset
                    currentOffset = (currentOffset + alignment - 1) & ~(alignment - 1);
                    m_AttributeLayout.Add(attrib, new AttributeLayout(bucketId, currentOffset));
                    currentOffset += size;
                }
            }

            return (currentOffset + minAlignment - 1) & ~(minAlignment - 1);
        }

        public void GenerateAttributeLayout(uint capacity, Dictionary<VFXAttribute, int> storedAttribute)
        {
            m_BucketSizes.Clear();
            m_AttributeLayout.Clear();
            m_BucketOffsets.Clear();

            var attributeBuckets = new Dictionary<int, List<VFXAttribute>>();
            foreach (var kvp in storedAttribute)
            {
                List<VFXAttribute> attributes;
                if (!attributeBuckets.ContainsKey(kvp.Value))
                {
                    attributes = new List<VFXAttribute>();
                    attributeBuckets[kvp.Value] = attributes;
                }
                else
                    attributes = attributeBuckets[kvp.Value];

                attributes.Add(kvp.Key);
            }

            int bucketId = 0;
            foreach (var bucket in attributeBuckets)
            {
                int bucketOffset = bucketId == 0 ? 0 : m_BucketOffsets[bucketId - 1] + (int)capacity * m_BucketSizes[bucketId - 1];
                m_BucketOffsets.Add((bucketOffset + 3) & ~3); // align on dword;
                m_BucketSizes.Add(GenerateBucketLayout(bucket.Value, bucketId));
                ++bucketId;
            }

            // Debug log
            var builder = new StringBuilder();
            builder.AppendLine("ATTRIBUTE LAYOUT");
            builder.Append(string.Format("NbBuckets:{0} ( ", m_BucketSizes.Count));
            foreach (int size in m_BucketSizes)
                builder.Append(size + " ");
            builder.AppendLine(")");
            foreach (var kvp in m_AttributeLayout)
                builder.AppendLine(string.Format("Attrib:{0} type:{1} bucket:{2} offset:{3}", kvp.Key.name, kvp.Key.type, kvp.Value.bucket, kvp.Value.offset));
            Debug.Log(builder.ToString());
        }

        public string GetCodeOffset(VFXAttribute attrib, string index)
        {
            AttributeLayout layout = m_AttributeLayout[attrib];
            return string.Format("({2} * 0x{0:X} + 0x{1:X}) << 2", m_BucketSizes[layout.bucket], m_BucketOffsets[layout.bucket] + layout.offset, index);
        }

        public uint GetBufferSize(uint capacity)
        {
            return (uint)m_BucketOffsets.LastOrDefault() + capacity * (uint)m_BucketSizes.LastOrDefault();
        }

        public VFXGPUBufferDesc GetBufferDesc(uint capacity)
        {
            var layout = m_AttributeLayout.Select(o => new VFXLayoutElementDesc()
            {
                name = o.Key.name,
                type = o.Key.type,
                offset = new VFXLayoutOffset()
                {
                    structure = (uint)m_BucketSizes[o.Value.bucket],
                    bucket = (uint)m_BucketOffsets[o.Value.bucket],
                    element = (uint)o.Value.offset
                }
            });
            return new VFXGPUBufferDesc()
            {
                type = ComputeBufferType.Raw,
                size = GetBufferSize(capacity),
                capacity = capacity,
                layout = layout.ToArray()
            };
        }

        private Dictionary<VFXAttribute, AttributeLayout> m_AttributeLayout = new Dictionary<VFXAttribute, AttributeLayout>();
        private List<int> m_BucketSizes = new List<int>();
        private List<int> m_BucketOffsets = new List<int>();
    }

    class VFXDataParticle : VFXData
    {
        public override VFXDataType type { get { return VFXDataType.kParticle; } }

        public uint capacity
        {
            get { return m_Capacity; }
            set
            {
                const uint kThreadPerGroup = 64;
                if (value > kThreadPerGroup)
                    value = (uint)((value + kThreadPerGroup - 1) & ~(kThreadPerGroup - 1)); // multiple of kThreadPerGroup
                m_Capacity = (value + 3u) & ~3u;
            }
        }

        public override uint sourceCount
        {
            get
            {
                var init = owners.FirstOrDefault(o => o.contextType == VFXContextType.kInit);
                return init != null ? (uint)init.inputContexts.Count() : 0u;
            }
        }

        private uint attributeBufferSize
        {
            get
            {
                return m_layoutAttributeCurrent.GetBufferSize(m_Capacity);
            }
        }

        public Bounds bbox
        {
            get { return m_Bounds; }
            set { m_Bounds = value; }
        }

        public bool worldSpace
        {
            get { return m_WorldSpace; }
            set { m_WorldSpace = value; }
        }

        public override void GenerateAttributeLayout()
        {
            m_layoutAttributeCurrent.GenerateAttributeLayout(m_Capacity, m_StoredCurrentAttributes);
            var readSourceAttribute = m_ReadSourceAttributes.ToDictionary(o => o, _ => (int)VFXAttributeMode.ReadSource);
            m_layoutAttributeSource.GenerateAttributeLayout(sourceCount, readSourceAttribute);
        }

        public override string GetAttributeDataDeclaration(VFXAttributeMode mode)
        {
            if (m_StoredCurrentAttributes.Count == 0)
                return string.Empty;
            else if ((mode & VFXAttributeMode.Write) != 0)
                return "RWByteAddressBuffer attributeData;";
            else
                return "ByteAddressBuffer attributeData;";
        }

        private string GetCastAttributePrefix(VFXAttribute attrib)
        {
            if (VFXExpression.IsFloatValueType(attrib.type))
                return "asfloat";
            return "";
        }

        private string GetByteAddressBufferMethodSuffix(VFXAttribute attrib)
        {
            int size = VFXExpression.TypeToSize(attrib.type);
            if (size == 1)
                return string.Empty;
            else if (size <= 4)
                return size.ToString();
            else
                throw new ArgumentException(string.Format("Attribute {0} of type {1} cannot be handled in ByteAddressBuffer due to its size of {2}", attrib.name, attrib.type, size));
        }

        public override string GetLoadAttributeCode(VFXAttribute attrib, VFXAttributeLocation location)
        {
            var attributeStore = location == VFXAttributeLocation.Current ? m_layoutAttributeCurrent : m_layoutAttributeSource;
            var attributeBuffer = location == VFXAttributeLocation.Current ? "attributeBuffer" : "sourceAttributeBuffer";
            var index = location == VFXAttributeLocation.Current ? "index" : "sourceIndex";

            if (location == VFXAttributeLocation.Current && !m_StoredCurrentAttributes.ContainsKey(attrib))
                throw new ArgumentException(string.Format("Attribute {0} does not exist in data layout", attrib.name));

            if (location == VFXAttributeLocation.Source && !m_ReadSourceAttributes.Any(a => a.name == attrib.name))
                throw new ArgumentException(string.Format("Attribute {0} does not exist in data layout", attrib.name));

            return string.Format("{0}({3}.Load{1}({2}))", GetCastAttributePrefix(attrib), GetByteAddressBufferMethodSuffix(attrib), attributeStore.GetCodeOffset(attrib, index), attributeBuffer);
        }

        public override string GetStoreAttributeCode(VFXAttribute attrib, string value)
        {
            if (!m_StoredCurrentAttributes.ContainsKey(attrib))
                throw new ArgumentException(string.Format("Attribute {0} does not exist in data layout", attrib.name));

            return string.Format("attributeBuffer.Store{0}({1},{3}({2}))", GetByteAddressBufferMethodSuffix(attrib), m_layoutAttributeCurrent.GetCodeOffset(attrib, "index"), value, attrib.type == UnityEngine.VFX.VFXValueType.kBool ? "uint" : "asuint");
        }

        public void FillDescs(
            List<VFXGPUBufferDesc> outBufferDescs,
            List<VFXSystemDesc> outSystemDescs,
            VFXExpressionGraph expressionGraph,
            Dictionary<VFXContext, VFXContextCompiledData> contextToCompiledData,
            Dictionary<VFXContext, int> contextSpawnToBufferIndex)
        {
            bool hasKill = IsAttributeStored(VFXAttribute.Alive);

            var attributeBufferIndex = -1;
            var attributeSourceBufferIndex = -1;
            var deadListBufferIndex = -1;
            var deadListCountIndex = -1;

            var systemBufferMappings = new List<VFXMapping>();
            var systemValueMappings = new List<VFXMapping>();

            if (attributeBufferSize > 0)
            {
                attributeBufferIndex = outBufferDescs.Count;
<<<<<<< HEAD
                outBufferDescs.Add(new VFXBufferDesc(ComputeBufferType.Raw, bufferSize, 4));
                systemBufferMappings.Add(new VFXMapping(attributeBufferIndex, "attributeBuffer"));
=======
                outBufferDescs.Add(m_layoutAttributeCurrent.GetBufferDesc(m_Capacity));
                systemBufferMappings.Add(new VFXBufferMapping(attributeBufferIndex, "attributeBuffer"));
>>>>>>> 1169cad4
            }

            if (m_layoutAttributeSource.GetBufferSize(sourceCount) > 0u)
            {
                attributeSourceBufferIndex = outBufferDescs.Count;
                var bufferDesc = m_layoutAttributeSource.GetBufferDesc(sourceCount);
                outBufferDescs.Add(bufferDesc);
                systemBufferMappings.Add(new VFXBufferMapping(attributeSourceBufferIndex, "sourceAttributeBuffer"));
            }

            var systemFlag = VFXSystemFlag.kVFXSystemDefault;
            if (hasKill)
            {
                systemFlag |= VFXSystemFlag.kVFXSystemHasKill;

                deadListBufferIndex = outBufferDescs.Count;
<<<<<<< HEAD
                outBufferDescs.Add(new VFXBufferDesc(ComputeBufferType.Append, capacity, 4));
                systemBufferMappings.Add(new VFXMapping(deadListBufferIndex, "deadList"));

                deadListCountIndex = outBufferDescs.Count;
                outBufferDescs.Add(new VFXBufferDesc(ComputeBufferType.Raw, 1, 4));
                systemBufferMappings.Add(new VFXMapping(deadListCountIndex, "deadListCount"));
=======
                outBufferDescs.Add(new VFXGPUBufferDesc() { type = ComputeBufferType.Append, size = capacity });
                systemBufferMappings.Add(new VFXBufferMapping(deadListBufferIndex, "deadList"));

                deadListCountIndex = outBufferDescs.Count;
                outBufferDescs.Add(new VFXGPUBufferDesc() { type = ComputeBufferType.Raw, size = 1 });
                systemBufferMappings.Add(new VFXBufferMapping(deadListCountIndex, "deadListCount"));
>>>>>>> 1169cad4
            }

            var initContext = owners.FirstOrDefault(o => o.contextType == VFXContextType.kInit);
            if (initContext != null)
                systemBufferMappings.AddRange(initContext.inputContexts.Select(o => new VFXBufferMapping(contextSpawnToBufferIndex[o], "spawner_input")));
            if (owners.Count() > 0 && owners.First().contextType == VFXContextType.kInit) // TODO This test can be removed once we ensure priorly the system is valid
            {
                var mapper = contextToCompiledData[owners.First()].cpuMapper;

                var boundsCenterExp = mapper.FromNameAndId("bounds_center", -1);
                var boundsSizeExp = mapper.FromNameAndId("bounds_size", -1);

                int boundsCenterIndex = boundsCenterExp != null ? expressionGraph.GetFlattenedIndex(boundsCenterExp) : -1;
                int boundsSizeIndex = boundsSizeExp != null ? expressionGraph.GetFlattenedIndex(boundsSizeExp) : -1;

                if (boundsCenterIndex != -1 && boundsSizeIndex != -1)
                {
                    systemValueMappings.Add(new VFXMapping(boundsCenterIndex, "bounds_center"));
                    systemValueMappings.Add(new VFXMapping(boundsSizeIndex, "bounds_size"));
                }
            }

            var taskDescs = new List<VFXTaskDesc>();
            var bufferMappings = new List<VFXMapping>();
            var uniformMappings = new List<VFXMapping>();

            foreach (var context in owners)
            {
                //if (!contextToCompiledData.ContainsKey(context))
                //    continue;

<<<<<<< HEAD
                if (context.contextType == VFXContextType.kInit)
                    systemBufferMappings.AddRange(context.inputContexts.Select(o => new VFXMapping(contextSpawnToBufferIndex[o], "spawner_input")));

=======
>>>>>>> 1169cad4
                var contextData = contextToCompiledData[context];

                var taskDesc = new VFXTaskDesc();
                taskDesc.type = context.taskType;

                bufferMappings.Clear();
                if (attributeBufferIndex != -1)
                    bufferMappings.Add(new VFXMapping(attributeBufferIndex, "attributeBuffer"));
                if (deadListBufferIndex != -1 && context.contextType != VFXContextType.kOutput)
                    bufferMappings.Add(new VFXMapping(deadListBufferIndex, context.contextType == VFXContextType.kUpdate ? "deadListOut" : "deadListIn"));
                if (deadListCountIndex != -1 && context.contextType == VFXContextType.kInit)
<<<<<<< HEAD
                    bufferMappings.Add(new VFXMapping(deadListCountIndex, "deadListCount"));
=======
                    bufferMappings.Add(new VFXBufferMapping(deadListCountIndex, "deadListCount"));
                if (attributeSourceBufferIndex != -1 && context.contextType == VFXContextType.kInit)
                    bufferMappings.Add(new VFXBufferMapping(attributeSourceBufferIndex, "sourceAttributeBuffer"));
>>>>>>> 1169cad4

                uniformMappings.Clear();
                foreach (var uniform in contextData.uniformMapper.uniforms.Concat(contextData.uniformMapper.textures))
                    uniformMappings.Add(new VFXMapping(expressionGraph.GetFlattenedIndex(uniform), contextData.uniformMapper.GetName(uniform)));

                taskDesc.buffers = bufferMappings.ToArray();
                taskDesc.values = uniformMappings.ToArray();

                taskDesc.processor = contextToCompiledData[context].processor;

                taskDescs.Add(taskDesc);
            }

            outSystemDescs.Add(new VFXSystemDesc()
            {
                flags = systemFlag,
                tasks = taskDescs.ToArray(),
                capacity = capacity,
                buffers = systemBufferMappings.ToArray(),
                values = systemValueMappings.ToArray(),
                type = VFXSystemType.kVFXParticle,
            });
        }

        [SerializeField]
        private uint m_Capacity = 65536;
        [SerializeField]
        private Bounds m_Bounds;
        [SerializeField]
        private bool m_WorldSpace;
        [NonSerialized]
        private StructureOfArrayProvider m_layoutAttributeCurrent = new StructureOfArrayProvider();
        [NonSerialized]
        private StructureOfArrayProvider m_layoutAttributeSource = new StructureOfArrayProvider();
    }
}<|MERGE_RESOLUTION|>--- conflicted
+++ resolved
@@ -267,13 +267,8 @@
             if (attributeBufferSize > 0)
             {
                 attributeBufferIndex = outBufferDescs.Count;
-<<<<<<< HEAD
-                outBufferDescs.Add(new VFXBufferDesc(ComputeBufferType.Raw, bufferSize, 4));
+                outBufferDescs.Add(m_layoutAttributeCurrent.GetBufferDesc(m_Capacity));
                 systemBufferMappings.Add(new VFXMapping(attributeBufferIndex, "attributeBuffer"));
-=======
-                outBufferDescs.Add(m_layoutAttributeCurrent.GetBufferDesc(m_Capacity));
-                systemBufferMappings.Add(new VFXBufferMapping(attributeBufferIndex, "attributeBuffer"));
->>>>>>> 1169cad4
             }
 
             if (m_layoutAttributeSource.GetBufferSize(sourceCount) > 0u)
@@ -290,21 +285,12 @@
                 systemFlag |= VFXSystemFlag.kVFXSystemHasKill;
 
                 deadListBufferIndex = outBufferDescs.Count;
-<<<<<<< HEAD
-                outBufferDescs.Add(new VFXBufferDesc(ComputeBufferType.Append, capacity, 4));
+                outBufferDescs.Add(new VFXGPUBufferDesc() { type = ComputeBufferType.Append, size = capacity });
                 systemBufferMappings.Add(new VFXMapping(deadListBufferIndex, "deadList"));
-
-                deadListCountIndex = outBufferDescs.Count;
-                outBufferDescs.Add(new VFXBufferDesc(ComputeBufferType.Raw, 1, 4));
-                systemBufferMappings.Add(new VFXMapping(deadListCountIndex, "deadListCount"));
-=======
-                outBufferDescs.Add(new VFXGPUBufferDesc() { type = ComputeBufferType.Append, size = capacity });
-                systemBufferMappings.Add(new VFXBufferMapping(deadListBufferIndex, "deadList"));
 
                 deadListCountIndex = outBufferDescs.Count;
                 outBufferDescs.Add(new VFXGPUBufferDesc() { type = ComputeBufferType.Raw, size = 1 });
-                systemBufferMappings.Add(new VFXBufferMapping(deadListCountIndex, "deadListCount"));
->>>>>>> 1169cad4
+                systemBufferMappings.Add(new VFXMapping(deadListCountIndex, "deadListCount"));
             }
 
             var initContext = owners.FirstOrDefault(o => o.contextType == VFXContextType.kInit);
@@ -336,12 +322,6 @@
                 //if (!contextToCompiledData.ContainsKey(context))
                 //    continue;
 
-<<<<<<< HEAD
-                if (context.contextType == VFXContextType.kInit)
-                    systemBufferMappings.AddRange(context.inputContexts.Select(o => new VFXMapping(contextSpawnToBufferIndex[o], "spawner_input")));
-
-=======
->>>>>>> 1169cad4
                 var contextData = contextToCompiledData[context];
 
                 var taskDesc = new VFXTaskDesc();
@@ -353,13 +333,9 @@
                 if (deadListBufferIndex != -1 && context.contextType != VFXContextType.kOutput)
                     bufferMappings.Add(new VFXMapping(deadListBufferIndex, context.contextType == VFXContextType.kUpdate ? "deadListOut" : "deadListIn"));
                 if (deadListCountIndex != -1 && context.contextType == VFXContextType.kInit)
-<<<<<<< HEAD
                     bufferMappings.Add(new VFXMapping(deadListCountIndex, "deadListCount"));
-=======
-                    bufferMappings.Add(new VFXBufferMapping(deadListCountIndex, "deadListCount"));
                 if (attributeSourceBufferIndex != -1 && context.contextType == VFXContextType.kInit)
                     bufferMappings.Add(new VFXBufferMapping(attributeSourceBufferIndex, "sourceAttributeBuffer"));
->>>>>>> 1169cad4
 
                 uniformMappings.Clear();
                 foreach (var uniform in contextData.uniformMapper.uniforms.Concat(contextData.uniformMapper.textures))
