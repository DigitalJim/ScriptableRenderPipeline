using System;
using System.Collections.Generic;
using System.Linq;
using System.Text;
using UnityEngine;
using UnityEditor.VFX;
using UnityEngine.VFX;

namespace UnityEditor.VFX
{
    // TODO Move this
    // Must match enum in C++
    enum VFXCoordinateSpace
    {
        Local = 0,
        World = 1,
    }

    // TODO Move this
    interface ISpaceable
    {
        VFXCoordinateSpace space { get; set; }
    }

    abstract class VFXData : VFXModel
    {
        public abstract VFXDataType type { get; }

        public virtual uint sourceCount
        {
            get
            {
                return 0u;
            }
        }

        public IEnumerable<VFXContext> owners
        {
            get { return m_Owners; }
        }

        public string title;

<<<<<<< HEAD
=======
        public int index
        {
            get; set;
        }

        public string fileName
        {
            get
            {
                if (!string.IsNullOrWhiteSpace(title))
                    return title;
                int i = this.index;
                if (i < 0)
                    return string.Empty;
                return string.Format("System {0}", i);
            }
        }

>>>>>>> 01f17635
        public IEnumerable<VFXContext> implicitContexts
        {
            get { return Enumerable.Empty<VFXContext>(); }
        }

        public virtual IEnumerable<string> additionalHeaders
        {
            get { return Enumerable.Empty<string>(); }
        }

        public static VFXData CreateDataType(VFXGraph graph, VFXDataType type)
        {
            VFXData newVFXData;
            switch (type)
            {
                case VFXDataType.Particle:
                case VFXDataType.ParticleStrip:
                    newVFXData = ScriptableObject.CreateInstance<VFXDataParticle>();
                    break;
                case VFXDataType.Mesh:
                    newVFXData = ScriptableObject.CreateInstance<VFXDataMesh>();
                    break;
                default:                        return null;
            }
            newVFXData.m_Parent = graph;
            return newVFXData;
        }

        public override void OnEnable()
        {
            base.OnEnable();

            if (m_Owners == null)
                m_Owners = new List<VFXContext>();
            else
            {
                // Remove bad references if any
                // The code below was replaced because it caused some strange crashes for unknown reasons
                //int nbRemoved = m_Owners.RemoveAll(o => o == null);
                int nbRemoved = 0;
                for (int i = 0; i < m_Owners.Count; ++i)
                    if (m_Owners[i] == null)
                    {
                        m_Owners.RemoveAt(i--);
                        ++nbRemoved;
                    }

                if (nbRemoved > 0)
                    Debug.LogWarning(String.Format("Remove {0} owners that couldnt be deserialized from {1} of type {2}", nbRemoved, name, GetType()));
            }
        }

        protected internal override void Invalidate(VFXModel model, InvalidationCause cause)
        {
            base.Invalidate(model, cause);

            if (cause == InvalidationCause.kSettingChanged) // As data settings are supposed to be implicitely context settings at the same time, throw an invalidate for each contexts
                foreach (VFXContext owner in owners)
                    owner.Invalidate(owner, cause);
        }

        public override void Sanitize(int version)
        {
            base.Sanitize(version);

            if (m_Parent == null)
            {
                string assetPath = AssetDatabase.GetAssetPath(this);
                m_Parent = VisualEffectResource.GetResourceAtPath(assetPath).GetOrCreateGraph();
            }
        }

        public abstract void CopySettings<T>(T dst) where T : VFXData;

        public virtual bool CanBeCompiled()
        {
            return true;
        }

        public virtual void FillDescs(
            List<VFXGPUBufferDesc> outBufferDescs,
            List<VFXTemporaryGPUBufferDesc> outTemporaryBufferDescs,
            List<VFXEditorSystemDesc> outSystemDescs,
            VFXExpressionGraph expressionGraph,
            Dictionary<VFXContext, VFXContextCompiledData> contextToCompiledData,
            Dictionary<VFXContext, int> contextSpawnToBufferIndex,
            VFXDependentBuffersData dependentBuffers,
            Dictionary<VFXContext, List<VFXContextLink>[]> effectiveFlowInputLinks,
            VFXSystemNames systemNames = null)
        {
            // Empty implementation by default
        }

        // Never call this directly ! Only context must call this through SetData
        public void OnContextAdded(VFXContext context)
        {
            if (context == null)
                throw new ArgumentNullException();
            if (m_Owners.Contains(context))
                throw new ArgumentException(string.Format("{0} is already in the owner list of {1}", context, this));

            m_Owners.Add(context);
        }

        // Never call this directly ! Only context must call this through SetData
        public void OnContextRemoved(VFXContext context)
        {
            if (!m_Owners.Remove(context))
                throw new ArgumentException(string.Format("{0} is not in the owner list of {1}", context, this));
        }

        public bool IsCurrentAttributeRead(VFXAttribute attrib)                        { return (GetAttributeMode(attrib) & VFXAttributeMode.Read) != 0; }
        public bool IsCurrentAttributeWritten(VFXAttribute attrib)                     { return (GetAttributeMode(attrib) & VFXAttributeMode.Write) != 0; }

        public bool IsCurrentAttributeRead(VFXAttribute attrib, VFXContext context)     { return (GetAttributeMode(attrib, context) & VFXAttributeMode.Read) != 0; }
        public bool IsCurrentAttributeWritten(VFXAttribute attrib, VFXContext context) { return (GetAttributeMode(attrib, context) & VFXAttributeMode.Write) != 0; }

        public bool IsAttributeUsed(VFXAttribute attrib)                                { return GetAttributeMode(attrib) != VFXAttributeMode.None; }
        public bool IsAttributeUsed(VFXAttribute attrib, VFXContext context)            { return GetAttributeMode(attrib, context) != VFXAttributeMode.None; }

        public bool IsCurrentAttributeUsed(VFXAttribute attrib)                         { return (GetAttributeMode(attrib) & VFXAttributeMode.ReadWrite) != 0; }
        public bool IsCurrentAttributeUsed(VFXAttribute attrib, VFXContext context)     { return (GetAttributeMode(attrib, context) & VFXAttributeMode.ReadWrite) != 0; }

        public bool IsSourceAttributeUsed(VFXAttribute attrib)                          { return (GetAttributeMode(attrib) & VFXAttributeMode.ReadSource) != 0; }
        public bool IsSourceAttributeUsed(VFXAttribute attrib, VFXContext context)      { return (GetAttributeMode(attrib, context) & VFXAttributeMode.ReadSource) != 0; }

        public bool IsAttributeLocal(VFXAttribute attrib)                               { return m_LocalCurrentAttributes.Contains(attrib); }
        public bool IsAttributeStored(VFXAttribute attrib)                              { return m_StoredCurrentAttributes.ContainsKey(attrib); }

        public VFXAttributeMode GetAttributeMode(VFXAttribute attrib, VFXContext context)
        {
            Dictionary<VFXContext, VFXAttributeMode> contexts;
            if (m_AttributesToContexts.TryGetValue(attrib, out contexts))
            {
                foreach (var c in contexts)
                    if (c.Key == context)
                        return c.Value;
            }

            return VFXAttributeMode.None;
        }

        public VFXAttributeMode GetAttributeMode(VFXAttribute attrib)
        {
            VFXAttributeMode mode = VFXAttributeMode.None;
            Dictionary<VFXContext, VFXAttributeMode> contexts;
            if (m_AttributesToContexts.TryGetValue(attrib, out contexts))
            {
                foreach (var context in contexts)
                    mode |= context.Value;
            }

            return mode;
        }

        public int GetNbAttributes()
        {
            return m_AttributesToContexts.Count;
        }

        public IEnumerable<VFXAttributeInfo> GetAttributes()
        {
            foreach (var attrib in m_AttributesToContexts)
            {
                VFXAttributeInfo info;
                info.attrib = attrib.Key;
                info.mode = VFXAttributeMode.None;

                foreach (var context in attrib.Value)
                    info.mode |= context.Value;

                yield return info;
            }
        }

        public IEnumerable<VFXAttributeInfo> GetAttributesForContext(VFXContext context)
        {
            Dictionary<VFXAttribute, VFXAttributeMode> attribs;
            if (m_ContextsToAttributes.TryGetValue(context, out attribs))
            {
                foreach (var attrib in attribs)
                {
                    VFXAttributeInfo info;
                    info.attrib = attrib.Key;
                    info.mode = attrib.Value;
                    yield return info;
                }
            }
            else
                throw new ArgumentException("Context does not exist");
        }

        private struct VFXAttributeInfoContext
        {
            public VFXAttributeInfo[] attributes;
            public VFXContext context;
        }

        public abstract VFXDeviceTarget GetCompilationTarget(VFXContext context);

        // Create implicit contexts and initialize cached contexts list
        public virtual IEnumerable<VFXContext> InitImplicitContexts()
        {
            m_Contexts = m_Owners;
            return Enumerable.Empty<VFXContext>();
        }

        public void CollectAttributes()
        {
            if (m_Contexts == null) // Context hasnt been initialized (may happen in unity tests but not during actual compilation)
                InitImplicitContexts();

            m_DependenciesIn = new HashSet<VFXData>(
                m_Contexts.Where(c => c.contextType == VFXContextType.Init)
                    .SelectMany(c => c.inputContexts.Where(i => i.contextType == VFXContextType.SpawnerGPU))
                    .SelectMany(c => c.allLinkedInputSlot)
                    .Where(s =>
                    {
                        if (s.owner is VFXBlock)
                        {
                            VFXBlock block = (VFXBlock)(s.owner);
                            if (block.enabled)
                                return true;
                        }
                        else if (s.owner is VFXContext)
                        {
                            return true;
                        }

                        return false;
                    })
                    .Select(s => ((VFXModel)s.owner).GetFirstOfType<VFXContext>())
                    .Where(c => c.CanBeCompiled())
                    .Select(c => c.GetData())
            );

            m_DependenciesOut = new HashSet<VFXData>(
                owners.SelectMany(o => o.allLinkedOutputSlot)
                    .Select(s => (VFXContext)s.owner)
                    .Where(c => c.CanBeCompiled())
                    .SelectMany(c => c.outputContexts)
                    .Where(c => c.CanBeCompiled())
                    .Select(c => c.GetData())
            );

            m_ContextsToAttributes.Clear();
            m_AttributesToContexts.Clear();
            var processedExp = new HashSet<VFXExpression>();

            bool changed = true;
            int count = 0;
            while (changed)
            {
                ++count;
                var attributeContexts = new List<VFXAttributeInfoContext>();
                foreach (var context in m_Contexts)
                {
                    processedExp.Clear();

                    var attributes = Enumerable.Empty<VFXAttributeInfo>();
                    attributes = attributes.Concat(context.attributes);
                    foreach (var block in context.activeFlattenedChildrenWithImplicit)
                        attributes = attributes.Concat(block.attributes);

                    var mapper = context.GetExpressionMapper(GetCompilationTarget(context));
                    if (mapper != null)
                        foreach (var exp in mapper.expressions)
                            attributes = attributes.Concat(CollectInputAttributes(exp, processedExp));

                    attributeContexts.Add(new VFXAttributeInfoContext
                    {
                        attributes = attributes.ToArray(),
                        context = context
                    });
                }

                changed = false;
                foreach (var context in attributeContexts)
                {
                    foreach (var attribute in context.attributes)
                    {
                        if (AddAttribute(context.context, attribute))
                        {
                            changed = true;
                        }
                    }
                }
            }

            ProcessAttributes();

            //TMP Debug only
            DebugLogAttributes();
        }

        public void ProcessDependencies()
        {
            ComputeLayer();

            // Update attributes
            foreach (var childData in m_DependenciesOut)
            {
                foreach (var attrib in childData.m_ReadSourceAttributes)
                {
                    if (!m_StoredCurrentAttributes.ContainsKey(attrib))
                    {
                        m_LocalCurrentAttributes.Remove(attrib);
                        m_StoredCurrentAttributes.Add(attrib, 0);
                    }
                }
            }
        }

        private static uint ComputeLayer(IEnumerable<VFXData> dependenciesIn)
        {
            if (dependenciesIn.Any())
            {
                return 1u + ComputeLayer(dependenciesIn.SelectMany(o => o.m_DependenciesIn));
            }
            return 0u;
        }

        private void ComputeLayer()
        {
            if (!m_DependenciesIn.Any() && !m_DependenciesOut.Any())
            {
                m_Layer = uint.MaxValue; //Completely independent system
            }
            else
            {
                m_Layer = ComputeLayer(m_DependenciesIn);
            }
        }

        protected bool HasImplicitInit(VFXAttribute attrib)
        {
            return (attrib.Equals(VFXAttribute.Seed) || attrib.Equals(VFXAttribute.ParticleId));
        }

        private void ProcessAttributes()
        {
            m_StoredCurrentAttributes.Clear();
            m_LocalCurrentAttributes.Clear();
            m_ReadSourceAttributes.Clear();
            if ((type & VFXDataType.Particle) != 0)
            {
                m_ReadSourceAttributes.Add(new VFXAttribute("spawnCount", VFXValueType.Float)); // TODO dirty
            }

            int contextCount = m_Contexts.Count;
            if (contextCount > 16)
                throw new InvalidOperationException(string.Format("Too many contexts that use particle data {0} > 16", contextCount));

            foreach (var kvp in m_AttributesToContexts)
            {
                bool local = false;
                var attribute = kvp.Key;
                int key = 0;

                bool onlyInit = true;
                bool onlyOutput = true;
                bool onlyUpdateRead = true;
                bool onlyUpdateWrite = true;
                bool needsSpecialInit = HasImplicitInit(attribute);
                bool writtenInInit = needsSpecialInit;
                bool readSourceInInit = false;

                foreach (var kvp2 in kvp.Value)
                {
                    var context = kvp2.Key;
                    if (context.contextType == VFXContextType.Init
                        &&  (kvp2.Value & VFXAttributeMode.ReadSource) != 0)
                    {
                        readSourceInInit = true;
                    }

                    if (kvp2.Value == VFXAttributeMode.None)
                    {
                        throw new InvalidOperationException("Unexpected attribute mode : " + attribute);
                    }

                    if (kvp2.Value == VFXAttributeMode.ReadSource)
                    {
                        continue;
                    }

                    if (context.contextType != VFXContextType.Init)
                        onlyInit = false;
                    if (context.contextType != VFXContextType.Output)
                        onlyOutput = false;
                    if (context.contextType != VFXContextType.Update)
                    {
                        onlyUpdateRead = false;
                        onlyUpdateWrite = false;
                    }
                    else
                    {
                        if ((kvp2.Value & VFXAttributeMode.Read) != 0)
                            onlyUpdateWrite = false;
                        if ((kvp2.Value & VFXAttributeMode.Write) != 0)
                            onlyUpdateRead = false;
                    }

                    if (context.contextType != VFXContextType.Init) // Init isnt taken into account for key computation
                    {
                        int shift = m_Contexts.IndexOf(context) << 1;
                        int value = 0;
                        if ((kvp2.Value & VFXAttributeMode.Read) != 0)
                            value |= 0x01;
                        if (((kvp2.Value & VFXAttributeMode.Write) != 0) && context.contextType == VFXContextType.Update)
                            value |= 0x02;
                        key |= (value << shift);
                    }
                    else if ((kvp2.Value & VFXAttributeMode.Write) != 0)
                        writtenInInit = true;
                }

                if ((key & ~0xAAAAAAAA) == 0) // no read
                    local = true;
                if (onlyUpdateWrite || onlyInit || (!needsSpecialInit && (onlyUpdateRead || onlyOutput))) // no shared atributes
                    local = true;
                if (!writtenInInit && (key & 0xAAAAAAAA) == 0) // no write mask
                    local = true;
                if (VFXAttribute.AllAttributeLocalOnly.Contains(attribute))
                    local = true;

                if (local)
                    m_LocalCurrentAttributes.Add(attribute);
                else
                    m_StoredCurrentAttributes.Add(attribute, key);

                if (readSourceInInit)
                    m_ReadSourceAttributes.Add(attribute);
            }
        }

        public abstract void GenerateAttributeLayout(Dictionary<VFXContext, List<VFXContextLink>[]> effectiveFlowInputLinks);

        public abstract string GetAttributeDataDeclaration(VFXAttributeMode mode);
        public abstract string GetLoadAttributeCode(VFXAttribute attrib, VFXAttributeLocation location);
        public abstract string GetStoreAttributeCode(VFXAttribute attrib, string value);

        private bool AddAttribute(VFXContext context, VFXAttributeInfo attribInfo)
        {
            if (attribInfo.mode == VFXAttributeMode.None)
                throw new ArgumentException("Cannot add an attribute without mode");

            Dictionary<VFXAttribute, VFXAttributeMode> attribs;
            if (!m_ContextsToAttributes.TryGetValue(context, out attribs))
            {
                attribs = new Dictionary<VFXAttribute, VFXAttributeMode>();
                m_ContextsToAttributes.Add(context, attribs);
            }

            var attrib = attribInfo.attrib;
            var mode = attribInfo.mode;

            bool hasChanged = false;
            if (attribs.ContainsKey(attrib))
            {
                var oldMode = attribs[attrib];
                mode |= attribs[attrib];
                if (mode != oldMode)
                {
                    attribs[attrib] = mode;
                    hasChanged = true;
                }
            }
            else
            {
                attribs[attrib] = mode;
                hasChanged = true;
            }

            if (hasChanged)
            {
                Dictionary<VFXContext, VFXAttributeMode> contexts;
                if (!m_AttributesToContexts.TryGetValue(attrib, out contexts))
                {
                    contexts = new Dictionary<VFXContext, VFXAttributeMode>();
                    m_AttributesToContexts.Add(attrib, contexts);
                }
                contexts[context] = mode;
            }

            return hasChanged;
        }

        // Collect attribute expressions recursively
        private IEnumerable<VFXAttributeInfo> CollectInputAttributes(VFXExpression exp, HashSet<VFXExpression> processed)
        {
            if (!processed.Contains(exp) && exp.Is(VFXExpression.Flags.PerElement)) // Testing per element allows to early out as it is propagated
            {
                processed.Add(exp);

                foreach (var info in exp.GetNeededAttributes())
                    yield return info;

                foreach (var parent in exp.parents)
                {
                    foreach (var info in CollectInputAttributes(parent, processed))
                        yield return info;
                }
            }
        }

        private void DebugLogAttributes()
        {
            if (!VFXViewPreference.advancedLogs)
                return;

            var builder = new StringBuilder();

            builder.AppendLine(string.Format("Attributes for data {0} of type {1}", GetHashCode(), GetType()));
            foreach (var context in m_Contexts)
            {
                Dictionary<VFXAttribute, VFXAttributeMode> attributeInfos;
                if (m_ContextsToAttributes.TryGetValue(context, out attributeInfos))
                {
                    builder.AppendLine(string.Format("\tContext {1} {0}", context.GetHashCode(), context.contextType));
                    foreach (var kvp in attributeInfos)
                        builder.AppendLine(string.Format("\t\tAttribute {0} {1} {2}", kvp.Key.name, kvp.Key.type, kvp.Value));
                }
            }

            if (m_StoredCurrentAttributes.Count > 0)
            {
                builder.AppendLine("--- STORED CURRENT ATTRIBUTES ---");
                foreach (var kvp in m_StoredCurrentAttributes)
                    builder.AppendLine(string.Format("\t\tAttribute {0} {1} {2}", kvp.Key.name, kvp.Key.type, kvp.Value));
            }

            if (m_AttributesToContexts.Count > 0)
            {
                builder.AppendLine("--- LOCAL CURRENT ATTRIBUTES ---");
                foreach (var attrib in m_LocalCurrentAttributes)
                    builder.AppendLine(string.Format("\t\tAttribute {0} {1}", attrib.name, attrib.type));
            }

            Debug.Log(builder.ToString());
        }

        public uint layer
        {
            get
            {
                return m_Layer;
            }
        }

        public IEnumerable<VFXData> dependenciesIn
        {
            get
            {
                return m_DependenciesIn;
            }
        }

        public IEnumerable<VFXData> dependenciesOut
        {
            get
            {
                return m_DependenciesOut;
            }
        }

        [SerializeField]
        protected List<VFXContext> m_Owners;

        [NonSerialized]
        protected List<VFXContext> m_Contexts;

        [NonSerialized]
        protected Dictionary<VFXContext, Dictionary<VFXAttribute, VFXAttributeMode>> m_ContextsToAttributes = new Dictionary<VFXContext, Dictionary<VFXAttribute, VFXAttributeMode>>();
        [NonSerialized]
        protected Dictionary<VFXAttribute, Dictionary<VFXContext, VFXAttributeMode>> m_AttributesToContexts = new Dictionary<VFXAttribute, Dictionary<VFXContext, VFXAttributeMode>>();

        [NonSerialized]
        protected Dictionary<VFXAttribute, int> m_StoredCurrentAttributes = new Dictionary<VFXAttribute, int>();
        [NonSerialized]
        protected HashSet<VFXAttribute> m_LocalCurrentAttributes = new HashSet<VFXAttribute>();

        [NonSerialized]
        protected HashSet<VFXAttribute> m_ReadSourceAttributes = new HashSet<VFXAttribute>();

        [NonSerialized]
        protected HashSet<VFXData> m_DependenciesIn = new HashSet<VFXData>();

        [NonSerialized]
        protected HashSet<VFXData> m_DependenciesOut = new HashSet<VFXData>();

        [NonSerialized]
        protected uint m_Layer;
    }
}<|MERGE_RESOLUTION|>--- conflicted
+++ resolved
@@ -41,27 +41,7 @@
 
         public string title;
 
-<<<<<<< HEAD
-=======
-        public int index
-        {
-            get; set;
-        }
-
-        public string fileName
-        {
-            get
-            {
-                if (!string.IsNullOrWhiteSpace(title))
-                    return title;
-                int i = this.index;
-                if (i < 0)
-                    return string.Empty;
-                return string.Format("System {0}", i);
-            }
-        }
-
->>>>>>> 01f17635
+
         public IEnumerable<VFXContext> implicitContexts
         {
             get { return Enumerable.Empty<VFXContext>(); }
