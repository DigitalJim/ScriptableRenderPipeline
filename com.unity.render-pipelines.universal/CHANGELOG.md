--- conflicted
+++ resolved
@@ -109,16 +109,13 @@
 - Fixed the definition of `mad()` in SMAA shader for OpenGL.
 - Fixed an issue where partical shaders failed to handle Single-Pass Stereo VR rendering with Double-Wide Textures. [case 1201208](https://issuetracker.unity3d.com/issues/urp-vr-each-eye-uses-the-cameraopaquetexture-of-both-eyes-for-rendering-when-using-single-pass-rendering-mode)
 - Fixed an issue that caused assets to be reimported if player prefs were cleared. [case 1192259](https://issuetracker.unity3d.com/issues/lwrp-clearing-playerprefs-through-a-script-or-editor-causes-delay-and-console-errors-to-appear-when-entering-the-play-mode)
-<<<<<<< HEAD
-- Fixed a shader issue that caused the Color in Sprite Shape to work improperly
-=======
 - Fixed missing Custom Render Features after Library deletion. [case 1196338](https://issuetracker.unity3d.com/product/unity/issues/guid/1196338/)
 - Fixed not being able to remove a Renderer Feature due to tricky UI selection rects. [case 1208113](https://issuetracker.unity3d.com/product/unity/issues/guid/1208113/)
 - Fixed an issue where the Camera Override on the Render Object Feature would not work with many Render Features in a row. [case 1205185](https://issuetracker.unity3d.com/product/unity/issues/guid/1205185/)
 - Fixed UI clipping issue in Forward Renderer inspector. [case 1211954](https://issuetracker.unity3d.com/product/unity/issues/guid/1211954/)
 - Fixed a Null ref when trying to remove a missing Renderer Feature from the Forward Renderer. [case 1196651](https://issuetracker.unity3d.com/product/unity/issues/guid/1196651/)
 - Fixed data serialization issue when adding a Renderer Feature to teh Forward Renderer. [case 1214779](https://issuetracker.unity3d.com/product/unity/issues/guid/1214779/)
->>>>>>> 3b345763
+- Fixed a shader issue that caused the Color in Sprite Shape to work improperly
 
 ## [7.1.1] - 2019-09-05
 ### Upgrade Guide
