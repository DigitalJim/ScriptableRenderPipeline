--- conflicted
+++ resolved
@@ -39,7 +39,7 @@
 - The number of maximum visible lights is now determined by whether the platform is mobile or not.
 - Renderer Feature list is now redesigned to fit more closely to the Volume Profile UI, this vastly improves UX and reliability of the Renderer Features List.
 - Default color values for Lit and SimpleLit shaders changed to white due to issues with texture based workflows.
-- You can now subclass ForwardRenderer to create a custom renderer based from it.
+- You can now subclass ForwardRenderer to create a custom renderer based on it.
 
 ### Fixed
 - Fixed an issue where linear to sRGB conversion occurred twice on certain Android devices.
@@ -122,12 +122,6 @@
 - Fixed issue with AssetPostprocessors dependencies causing models to be imported twice when upgrading the package version.
 - Fixed an issue where NullReferenceException might be thrown when creating 2D Lights. [case 1219374](https://issuetracker.unity3d.com/issues/urp-nullreferenceexception-threw-on-adding-the-light-2d-experimental-component-when-2d-render-data-not-assigned) 
 - Fixed an issue with a blurry settings icon. [case 1201895](https://issuetracker.unity3d.com/issues/urp-setting-icon-blurred-in-universalrendererpipelineasset)
-<<<<<<< HEAD
-- Fixed an issue that causes viewport to not work correctly when rendering to textures. [case 1225103](https://issuetracker.unity3d.com/issues/urp-the-viewport-rect-isnt-correctly-applied-when-the-camera-is-outputting-into-a-rendertexture)
-- Fixed an issue that caused incorrect sampling of HDR reflection probe textures.
-- Fixed UI text of RenderObjects feature to display LightMode tag instead of Shader Pass Name. [case 1201696](https://issuetracker.unity3d.com/issues/render-feature-slash-pass-ui-has-a-field-for-shader-pass-name-when-it-actually-expects-shader-pass-lightmode)
-
-=======
 - Fixed issue that caused the QualitySettings anti-aliasing changing without user interaction. [case 1195272](https://issuetracker.unity3d.com/issues/lwrp-the-anti-alias-quality-settings-value-is-changing-without-user-interaction)
 - Fixed an issue where rendering into RenderTexture with Single Pass Instanced renders both eyes overlapping.
 - Fixed an issue where Renderscale setting has no effect when using XRSDK.
@@ -135,7 +129,9 @@
 - Fixed an issue that causes double sRGB correction on Quest. [case 1209292](https://issuetracker.unity3d.com/product/unity/issues/guid/1209292)
 - Fixed an issue where terrain DepthOnly pass does not work for XR.
 - Fixed an issue that caused depth texture to be flipped when sampling from shaders [case 1225362](https://issuetracker.unity3d.com/issues/game-object-is-rendered-incorrectly-in-the-game-view-when-sampling-depth-texture)
->>>>>>> 769ef58a
+- Fixed an issue that causes viewport to not work correctly when rendering to textures. [case 1225103](https://issuetracker.unity3d.com/issues/urp-the-viewport-rect-isnt-correctly-applied-when-the-camera-is-outputting-into-a-rendertexture)
+- Fixed an issue that caused incorrect sampling of HDR reflection probe textures.
+- Fixed UI text of RenderObjects feature to display LightMode tag instead of Shader Pass Name. [case 1201696](https://issuetracker.unity3d.com/issues/render-feature-slash-pass-ui-has-a-field-for-shader-pass-name-when-it-actually-expects-shader-pass-lightmode)
 
 ## [7.1.1] - 2019-09-05
 ### Upgrade Guide
