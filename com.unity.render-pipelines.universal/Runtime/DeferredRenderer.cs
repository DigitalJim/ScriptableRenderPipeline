--- conflicted
+++ resolved
@@ -121,15 +121,9 @@
             // RenderTexture format depends on camera and pipeline (HDR, non HDR, etc)
             // Samples (MSAA) depend on camera and pipeline
             // string shaderProperty passed to Init() is use to refer to a texture from shader code
-<<<<<<< HEAD
-            m_CameraColorAttachment.Init("_CameraColorTexture");
-            m_CameraDepthAttachment.Init("_CameraDepthAttachment");
-            m_DepthTexture.Init("_CameraDepthTexture");
-            m_DepthTexture.InitDescriptor(RenderTextureFormat.Depth);
-=======
             m_CameraColorTexture.Init("_CameraColorTexture");
             m_CameraDepthTexture.Init("_CameraDepthTexture");
->>>>>>> 82db56e5
+            m_CameraDepthTexture.InitDescriptor(RenderTextureFormat.Depth);
             m_GBufferAttachments[0].Init("_GBuffer0");
             m_GBufferAttachments[1].Init("_GBuffer1");
             m_GBufferAttachments[2].Init("_GBuffer2");
@@ -189,16 +183,6 @@
 
                 for (int i = 0; i < rendererFeatures.Count; ++i)
                     rendererFeatures[i].AddRenderPasses(this, ref renderingData);
-
-<<<<<<< HEAD
-                EnqueueDeferred(ref renderingData, requiresDepthPrepass, context, ref cmd);
-
-                // Previous pass configured different CameraTargets, restore main color and depth to be used as targets by the DrawSkybox pass:
-                m_DrawSkyboxPass.ConfigureTarget(m_CameraColorAttachment, m_DepthTexture);
-                EnqueuePass(m_DrawSkyboxPass);
-                // Must explicitely set correct depth target to the transparent pass (it will bind a different depth target otherwise).
-                m_RenderTransparentForwardPass.ConfigureTarget(m_CameraColorAttachment, m_DepthTexture);
-=======
                 if (requiresDepthPrepass)
                 {
                     m_DepthPrepass.Setup(cameraTargetDescriptor, m_CameraDepthTexture);
@@ -212,7 +196,6 @@
                 EnqueuePass(m_DrawSkyboxPass);
                 // Must explicitely set correct depth target to the transparent pass (it will bind a different depth target otherwise).
                 m_RenderTransparentForwardPass.ConfigureTarget(m_CameraColorTexture.Identifier(), m_CameraDepthTexture.Identifier());
->>>>>>> 82db56e5
                 EnqueuePass(m_RenderTransparentForwardPass);
                 return;
             }
@@ -249,8 +232,7 @@
             ConfigureCameraTarget(m_ActiveCameraColorAttachment, m_ActiveCameraDepthAttachment);
             m_CameraColorAttachment.InitDescriptor(cameraTargetDescriptor.graphicsFormat);
 
-<<<<<<< HEAD
-            m_ActiveCameraColorAttachment.InitDescriptor(cameraTargetDescriptor.graphicsFormat);
+            /*m_ActiveCameraColorAttachment.InitDescriptor(cameraTargetDescriptor.graphicsFormat);
             m_ActiveCameraDepthAttachment.InitDescriptor(RenderTextureFormat.Depth);
             for (int i = 0; i < rendererFeatures.Count; ++i)
             {
@@ -264,10 +246,9 @@
                 if(activeRenderPassQueue[i] == null)
                     activeRenderPassQueue.RemoveAt(i);
             }
+          */  
             bool hasAfterRendering = activeRenderPassQueue.Find(x => x.renderPassEvent == RenderPassEvent.AfterRendering) != null;
-=======
             bool hasPassesAfterPostProcessing = activeRenderPassQueue.Find(x => x.renderPassEvent == RenderPassEvent.AfterRendering) != null;
->>>>>>> 82db56e5
 
 
             if (mainLightShadows)
@@ -302,16 +283,11 @@
 			bool isOverlayCamera = cameraData.renderType == CameraRenderType.Overlay;
             if (camera.clearFlags == CameraClearFlags.Skybox && RenderSettings.skybox != null && !isOverlayCamera)
             {
-<<<<<<< HEAD
-
+                // Previous pass configured different CameraTargets, restore main color and depth to be used as targets by the DrawSkybox pass:
                 m_DrawSkyboxPass.colorAttachments.Clear();
-                m_DrawSkyboxPass.ConfigureColorAttachment(ref m_ActiveCameraColorAttachment, false, true, true);
+                m_DrawSkyboxPass.ConfigureColorAttachment(ref m_CameraColorTexture, false, true, true);
                 m_DrawSkyboxPass.ConfigureRenderPassDescriptor(cameraTargetDescriptor.width, cameraTargetDescriptor.height, cameraTargetDescriptor.msaaSamples);
-
-=======
-                // Previous pass configured different CameraTargets, restore main color and depth to be used as targets by the DrawSkybox pass:
                 m_DrawSkyboxPass.ConfigureTarget(m_CameraColorTexture.Identifier(), m_CameraDepthTexture.Identifier());
->>>>>>> 82db56e5
                 EnqueuePass(m_DrawSkyboxPass);
             }
 
@@ -349,13 +325,10 @@
             }
 
             // Must explicitely set correct depth target to the transparent pass (it will bind a different depth target otherwise).
-<<<<<<< HEAD
             m_RenderTransparentForwardPass.colorAttachments.Clear();
-            m_RenderTransparentForwardPass.ConfigureColorAttachment(ref m_ActiveCameraColorAttachment, false, true, true);
+            m_RenderTransparentForwardPass.ConfigureColorAttachment(ref m_CameraColorTexture, false, true, true);
             m_RenderTransparentForwardPass.ConfigureRenderPassDescriptor(cameraTargetDescriptor.width, cameraTargetDescriptor.height, cameraTargetDescriptor.msaaSamples);
-=======
-            m_RenderTransparentForwardPass.ConfigureTarget(m_CameraColorTexture.Identifier(), m_CameraDepthTexture.Identifier());
->>>>>>> 82db56e5
+            // m_RenderTransparentForwardPass.ConfigureTarget(m_CameraColorTexture.Identifier(), m_CameraDepthTexture.Identifier());
             EnqueuePass(m_RenderTransparentForwardPass);
             EnqueuePass(m_OnRenderObjectCallbackPass);
 
@@ -385,8 +358,7 @@
 
                 if (renderingData.cameraData.captureActions != null)
                 {
-<<<<<<< HEAD
-                    if (renderingData.cameraData.captureActions != null)
+/*                    if (renderingData.cameraData.captureActions != null)
                     {
                         m_CapturePass.Setup(m_ActiveCameraColorAttachment);
                         EnqueuePass(m_CapturePass);
@@ -405,11 +377,9 @@
                         m_FinalBlitPass.ConfigureRenderPassDescriptor(cameraTargetDescriptor.width, cameraTargetDescriptor.height, cameraTargetDescriptor.msaaSamples);
                         m_FinalBlitPass.ConfigureColorAttachment(ref m_ActiveCameraColorAttachment, true, false);
                         EnqueuePass(m_FinalBlitPass);
-                    }
-=======
+                    }*/
                     m_CapturePass.Setup(m_ActiveCameraColorAttachment);
                     EnqueuePass(m_CapturePass);
->>>>>>> 82db56e5
                 }
 
                 // if we applied post-processing for this camera it means current active texture is m_AfterPostProcessColor
@@ -435,14 +405,11 @@
                 // We need final blit to resolve to screen
                 if (!cameraTargetResolved)
                 {
-<<<<<<< HEAD
-                    m_FinalBlitPass.Setup(cameraTargetDescriptor, m_ActiveCameraColorAttachment);
+                    m_FinalBlitPass.Setup(cameraTargetDescriptor, sourceForFinalPass);
                     m_FinalBlitPass.colorAttachments.Clear();
-                    m_FinalBlitPass.ConfigureColorAttachment(ref m_ActiveCameraColorAttachment, true, false);
+                    m_FinalBlitPass.ConfigureColorAttachment(ref sourceForFinalPass, true, false);
                     m_FinalBlitPass.ConfigureRenderPassDescriptor(cameraTargetDescriptor.width, cameraTargetDescriptor.height, cameraTargetDescriptor.msaaSamples);
-=======
-                    m_FinalBlitPass.Setup(cameraTargetDescriptor, sourceForFinalPass);
->>>>>>> 82db56e5
+
                     EnqueuePass(m_FinalBlitPass);
                 }
             }
@@ -515,7 +482,6 @@
 
         void EnqueueDeferred(ref RenderingData renderingData, bool requiresDepthPrepass, ScriptableRenderContext context, ref CommandBuffer cmd)
         {
-<<<<<<< HEAD
             var desc = renderingData.cameraData.cameraTargetDescriptor;
             if (requiresDepthPrepass)
             {
@@ -524,7 +490,7 @@
                 EnqueuePass(m_DepthPrepass);
             }
 
-            RenderTargetHandle[] gbufferColorAttachments = new RenderTargetHandle[GBufferSlicesCount +
+            RenderTargetHandle[] gbufferColorAttachments = new RenderTargetHandle[k_GBufferSlicesCount +
 #if UNITY_IOS && !UNITY_EDITOR
                                                                                   2];
 #else
@@ -532,7 +498,7 @@
             #endif
 
 
-            for (int gbufferIndex = 0; gbufferIndex < GBufferSlicesCount; ++gbufferIndex)
+            for (int gbufferIndex = 0; gbufferIndex < k_GBufferSlicesCount; ++gbufferIndex)
             {
                 gbufferColorAttachments[gbufferIndex] = m_GBufferAttachments[gbufferIndex];
                 gbufferColorAttachments[gbufferIndex].InitDescriptor(renderingData.cameraData.cameraTargetDescriptor.graphicsFormat);
@@ -542,13 +508,13 @@
             gbufferColorAttachments[0].InitDescriptor(Experimental.Rendering.GraphicsFormat.R8G8B8A8_SRGB);
             gbufferColorAttachments[1].InitDescriptor(Experimental.Rendering.GraphicsFormat.R8G8B8A8_SRGB);
             gbufferColorAttachments[2].InitDescriptor(Experimental.Rendering.GraphicsFormat.R8G8B8A8_UNorm);
-            gbufferColorAttachments[GBufferSlicesCount] = m_ActiveCameraColorAttachment; // the last slice is the lighting buffer created in DeferredRenderer.cs
+            gbufferColorAttachments[k_GBufferSlicesCount] = m_ActiveCameraColorAttachment; // the last slice is the lighting buffer created in DeferredRenderer.cs
 
 #if UNITY_IOS && !UNITY_EDITOR
-            gbufferColorAttachments[GBufferSlicesCount + 1].InitDescriptor(GraphicsFormat.R32_SFloat); // the last slice is the lighting buffer created in DeferredRenderer.cs
+            gbufferColorAttachments[k_GBufferSlicesCount + 1].InitDescriptor(GraphicsFormat.R32_SFloat); // the last slice is the lighting buffer created in DeferredRenderer.cs
 #endif
 
-            m_GBufferPass.Setup(ref renderingData, m_DepthTexture, gbufferColorAttachments, requiresDepthPrepass);
+            m_GBufferPass.Setup(ref renderingData, m_CameraDepthTexture, gbufferColorAttachments, requiresDepthPrepass);
             m_GBufferPass.Configure(cmd, desc);
             context.ExecuteCommandBuffer(cmd);
             cmd.Clear();
@@ -567,18 +533,6 @@
             EnqueuePass(m_GBufferPass);
 
 
-=======
-            RenderTargetHandle[] gbufferColorAttachments = new RenderTargetHandle[k_GBufferSlicesCount + 1];
-            for (int gbufferIndex = 0; gbufferIndex < k_GBufferSlicesCount; ++gbufferIndex)
-                gbufferColorAttachments[gbufferIndex] = m_GBufferAttachments[gbufferIndex];
-            gbufferColorAttachments[k_GBufferSlicesCount] = m_ActiveCameraColorAttachment; // the last slice is the lighting buffer created in DeferredRenderer.cs
-            m_GBufferPass.Setup(ref renderingData, m_CameraDepthTexture, gbufferColorAttachments, requiresDepthPrepass);
-            EnqueuePass(m_GBufferPass);
-
-            m_CopyDepthTempPass.Setup(m_CameraDepthTexture, m_DepthCopyTexture);
-            EnqueuePass(m_CopyDepthTempPass);
->>>>>>> 82db56e5
-
             m_DeferredLights.Setup(ref renderingData, m_AdditionalLightsShadowCasterPass, m_DepthCopyTexture, m_DepthInfoTexture, m_TileDepthInfoTexture, m_CameraDepthTexture, gbufferColorAttachments);
             // Note: DeferredRender.Setup is called by UniversalRenderPipeline.RenderSingleCamera (overrides ScriptableRenderer.Setup).
             // At this point, we do not know if m_DeferredLights.m_Tilers[x].m_Tiles actually contain any indices of lights intersecting tiles (If there are no lights intersecting tiles, we could skip several following passes) : this information is computed in DeferredRender.SetupLights, which is called later by UniversalRenderPipeline.RenderSingleCamera (via ScriptableRenderer.Execute).
@@ -611,19 +565,14 @@
 
             EnqueuePass(m_DeferredPass);
 
-<<<<<<< HEAD
             // Must explicitely set correct depth target to the transparent pass (it will bind a different depth target otherwise).
-            //m_RenderOpaqueForwardOnlyPass.ConfigureTarget(m_CameraColorAttachment, m_DepthTexture);
+            //m_RenderOpaqueForwardOnlyPass.ConfigureTarget(m_CameraColorAttachment, m_CameraDepthTexture);
 
 //            m_RenderOpaqueForwardOnlyPass.ConfigureColorAttachment(m_CameraColorAttachment, true, true);
 //            m_RenderOpaqueForwardOnlyPass.ConfigureDepthAttachment(m_DepthTexture, true, true);
 //            m_RenderTransparentForwardPass.ConfigureRenderPassDescriptor(desc.width, desc.height, desc.msaaSamples);
             //EnqueuePass(m_RenderOpaqueForwardOnlyPass);
-=======
-            // Must explicitely set correct depth target to the opaque forward-only pass (it will bind a different depth target otherwise).
-            m_RenderOpaqueForwardOnlyPass.ConfigureTarget(m_CameraColorTexture.Identifier(), m_CameraDepthTexture.Identifier());
-            EnqueuePass(m_RenderOpaqueForwardOnlyPass);
->>>>>>> 82db56e5
+
 
         }
 
@@ -632,22 +581,13 @@
             CommandBuffer cmd = CommandBufferPool.Get(k_CreateCameraTextures);
             var descriptor = cameraData.cameraTargetDescriptor;
             int msaaSamples = descriptor.msaaSamples;
-<<<<<<< HEAD
-
-            if (m_ActiveCameraColorAttachment != RenderTargetHandle.CameraTarget)
-=======
+
             if (colorTarget != RenderTargetHandle.CameraTarget)
->>>>>>> 82db56e5
             {
                 bool useDepthRenderBuffer = depthTarget == RenderTargetHandle.CameraTarget;
                 var colorDescriptor = descriptor; // Camera decides if HDR format is needed. ScriptableRenderPipelineCore.cs decides between FP16 and R11G11B10.
-<<<<<<< HEAD
-                colorDescriptor.depthBufferBits = 0;//(useDepthRenderBuffer) ? k_DepthStencilBufferBits : 0;
-                cmd.GetTemporaryRT(m_ActiveCameraColorAttachment.id, colorDescriptor, FilterMode.Bilinear);
-=======
                 colorDescriptor.depthBufferBits = (useDepthRenderBuffer) ? k_DepthStencilBufferBits : 0;
                 cmd.GetTemporaryRT(colorTarget.id, colorDescriptor, FilterMode.Bilinear);
->>>>>>> 82db56e5
             }
 
             if (depthTarget != RenderTargetHandle.CameraTarget)
