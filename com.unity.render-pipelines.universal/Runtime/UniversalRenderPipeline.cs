--- conflicted
+++ resolved
@@ -213,11 +213,7 @@
 
             string tag = (asset.debugLevel >= PipelineDebugLevel.Profiling) ? camera.name: k_RenderCameraTag;
             CommandBuffer cmd = CommandBufferPool.Get(tag);
-<<<<<<< HEAD
-            using (new ProfilingSample(cmd, tag)) // Enqueues a "BeginSample" command into the CommandBuffer cmd
-=======
-            using (new ProfilingScope(cmd, _CameraProfilingSampler))
->>>>>>> d43dca33
+            using (new ProfilingScope(cmd, _CameraProfilingSampler)) // Enqueues a "BeginSample" command into the CommandBuffer cmd
             {
                 renderer.Clear();
                 renderer.SetupCullingParameters(ref cullingParameters, ref cameraData);
