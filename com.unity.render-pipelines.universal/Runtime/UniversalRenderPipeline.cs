--- conflicted
+++ resolved
@@ -596,15 +596,7 @@
             Matrix4x4 viewMatrix = camera.worldToCameraMatrix;
             Matrix4x4 viewProjMatrix = projMatrix * viewMatrix;
             Matrix4x4 invViewProjMatrix = Matrix4x4.Inverse(viewProjMatrix);
-<<<<<<< HEAD
-
-            Shader.SetGlobalVector(PerCameraBuffer._ScaledScreenParams, new Vector4(scaledCameraWidth, scaledCameraHeight, 1.0f + 1.0f / scaledCameraWidth, 1.0f + 1.0f / scaledCameraHeight));
-            Shader.SetGlobalVector(PerCameraBuffer._WorldSpaceCameraPos, camera.transform.position);
-            Shader.SetGlobalVector(PerCameraBuffer._ScreenParams, new Vector4(cameraWidth, cameraHeight, 1.0f + 1.0f / cameraWidth, 1.0f + 1.0f / cameraHeight));
-            Shader.SetGlobalMatrix(PerCameraBuffer._InvCameraViewProj, invViewProjMatrix);
-=======
             Shader.SetGlobalMatrix(PerCameraBuffer.unity_MatrixInvVP, invViewProjMatrix);
->>>>>>> 16e99947
         }
     }
 }