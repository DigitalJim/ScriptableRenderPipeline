using UnityEngine.Experimental.GlobalIllumination;
using Unity.Collections;

namespace UnityEngine.Rendering.Universal.Internal
{
    /// <summary>
    /// Computes and submits lighting data to the GPU.
    /// </summary>
    public class ForwardLights
    {
        static class LightConstantBuffer
        {
            public static int _MainLightPosition;   // DeferredLights.LightConstantBuffer also refers to the same ShaderPropertyID - TODO: move this definition to a common location shared by other UniversalRP classes
            public static int _MainLightColor;      // DeferredLights.LightConstantBuffer also refers to the same ShaderPropertyID - TODO: move this definition to a common location shared by other UniversalRP classes

            public static int _AdditionalLightsCount;
            public static int _AdditionalLightsPosition;
            public static int _AdditionalLightsColor;
            public static int _AdditionalLightsAttenuation;
            public static int _AdditionalLightsSpotDir;

            public static int _AdditionalLightOcclusionProbeChannel;
        }
        
        int m_AdditionalLightsBufferId;
        int m_AdditionalLightsIndicesId;

        const string k_SetupLightConstants = "Setup Light Constants";
        MixedLightingSetup m_MixedLightingSetup;

        // Holds light direction for directional lights or position for punctual lights.
        // When w is set to 1.0, it means it's a punctual light.
        static Vector4 k_DefaultLightPosition = new Vector4(0.0f, 0.0f, 1.0f, 0.0f);
        static Vector4 k_DefaultLightColor = Color.black;

        // Default light attenuation is setup in a particular way that it causes
        // directional lights to return 1.0 for both distance and angle attenuation
        static Vector4 k_DefaultLightAttenuation = new Vector4(0.0f, 1.0f, 0.0f, 1.0f);
        static Vector4 k_DefaultLightSpotDirection = new Vector4(0.0f, 0.0f, 1.0f, 0.0f);
        static Vector4 k_DefaultLightsProbeChannel = new Vector4(-1.0f, 1.0f, -1.0f, -1.0f);

        Vector4[] m_AdditionalLightPositions;
        Vector4[] m_AdditionalLightColors;
        Vector4[] m_AdditionalLightAttenuations;
        Vector4[] m_AdditionalLightSpotDirections;
        Vector4[] m_AdditionalLightOcclusionProbeChannels;

        bool m_UseStructuredBuffer;
        
        public ForwardLights()
        {
            m_UseStructuredBuffer = RenderingUtils.useStructuredBuffer;

            LightConstantBuffer._MainLightPosition = Shader.PropertyToID("_MainLightPosition");
            LightConstantBuffer._MainLightColor = Shader.PropertyToID("_MainLightColor");
            LightConstantBuffer._AdditionalLightsCount = Shader.PropertyToID("_AdditionalLightsCount");

            if (m_UseStructuredBuffer)
            {
                m_AdditionalLightsBufferId = Shader.PropertyToID("_AdditionalLightsBuffer");
                m_AdditionalLightsIndicesId = Shader.PropertyToID("_AdditionalLightsIndices");
            }
            else
            {
	            LightConstantBuffer._AdditionalLightsPosition = Shader.PropertyToID("_AdditionalLightsPosition");
	            LightConstantBuffer._AdditionalLightsColor = Shader.PropertyToID("_AdditionalLightsColor");
	            LightConstantBuffer._AdditionalLightsAttenuation = Shader.PropertyToID("_AdditionalLightsAttenuation");
	            LightConstantBuffer._AdditionalLightsSpotDir = Shader.PropertyToID("_AdditionalLightsSpotDir");
	            LightConstantBuffer._AdditionalLightOcclusionProbeChannel = Shader.PropertyToID("_AdditionalLightsOcclusionProbes");

	            int maxLights = UniversalRenderPipeline.maxVisibleAdditionalLights;
	            m_AdditionalLightPositions = new Vector4[maxLights];
	            m_AdditionalLightColors = new Vector4[maxLights];
	            m_AdditionalLightAttenuations = new Vector4[maxLights];
	            m_AdditionalLightSpotDirections = new Vector4[maxLights];
	            m_AdditionalLightOcclusionProbeChannels = new Vector4[maxLights];
            }
        }

        public void Setup(ScriptableRenderContext context, ref RenderingData renderingData)
        {
            int additionalLightsCount = renderingData.lightData.additionalLightsCount;
            bool additionalLightsPerVertex = renderingData.lightData.shadeAdditionalLightsPerVertex;
            CommandBuffer cmd = CommandBufferPool.Get(k_SetupLightConstants);
            SetupShaderLightConstants(cmd, ref renderingData);

            CoreUtils.SetKeyword(cmd, ShaderKeywordStrings.AdditionalLightsVertex,
                additionalLightsCount > 0 && additionalLightsPerVertex);
            CoreUtils.SetKeyword(cmd, ShaderKeywordStrings.AdditionalLightsPixel,
                additionalLightsCount > 0 && !additionalLightsPerVertex);
            CoreUtils.SetKeyword(cmd, ShaderKeywordStrings.MixedLightingSubtractive,
                renderingData.lightData.supportsMixedLighting &&
                m_MixedLightingSetup == MixedLightingSetup.Subtractive);
            context.ExecuteCommandBuffer(cmd);
            CommandBufferPool.Release(cmd);
        }

        // called from DeferredLights.cs too
        public static void GetLightAttenuationAndSpotDirection(
            LightType lightType, float lightRange, Matrix4x4 lightLocalToWorldMatrix,
            float spotAngle, float? innerSpotAngle,
            out Vector4 lightAttenuation, out Vector4 lightSpotDir)
        {
            lightAttenuation = k_DefaultLightAttenuation;
            lightSpotDir = k_DefaultLightSpotDirection;

            // Directional Light attenuation is initialize so distance attenuation always be 1.0
            if (lightType != LightType.Directional)
            {
                // Light attenuation in universal matches the unity vanilla one.
                // attenuation = 1.0 / distanceToLightSqr
                // We offer two different smoothing factors.
                // The smoothing factors make sure that the light intensity is zero at the light range limit.
                // The first smoothing factor is a linear fade starting at 80 % of the light range.
                // smoothFactor = (lightRangeSqr - distanceToLightSqr) / (lightRangeSqr - fadeStartDistanceSqr)
                // We rewrite smoothFactor to be able to pre compute the constant terms below and apply the smooth factor
                // with one MAD instruction
                // smoothFactor =  distanceSqr * (1.0 / (fadeDistanceSqr - lightRangeSqr)) + (-lightRangeSqr / (fadeDistanceSqr - lightRangeSqr)
                //                 distanceSqr *           oneOverFadeRangeSqr             +              lightRangeSqrOverFadeRangeSqr

                // The other smoothing factor matches the one used in the Unity lightmapper but is slower than the linear one.
                // smoothFactor = (1.0 - saturate((distanceSqr * 1.0 / lightrangeSqr)^2))^2
                float lightRangeSqr = lightRange * lightRange;
                float fadeStartDistanceSqr = 0.8f * 0.8f * lightRangeSqr;
                float fadeRangeSqr = (fadeStartDistanceSqr - lightRangeSqr);
                float oneOverFadeRangeSqr = 1.0f / fadeRangeSqr;
                float lightRangeSqrOverFadeRangeSqr = -lightRangeSqr / fadeRangeSqr;
                float oneOverLightRangeSqr = 1.0f / Mathf.Max(0.0001f, lightRange * lightRange);

                // On mobile and Nintendo Switch: Use the faster linear smoothing factor (SHADER_HINT_NICE_QUALITY).
                // On other devices: Use the smoothing factor that matches the GI.
<<<<<<< HEAD
                lightAttenuation.x = Application.isMobilePlatform || Application.platform == RuntimePlatform.Switch ? oneOverFadeRangeSqr : oneOverLightRangeSqr;
=======
                lightAttenuation.x = Application.isMobilePlatform || SystemInfo.graphicsDeviceType == GraphicsDeviceType.Switch ? oneOverFadeRangeSqr : oneOverLightRangeSqr;
>>>>>>> 9ba61e99
                lightAttenuation.y = lightRangeSqrOverFadeRangeSqr;
            }

            if (lightType == LightType.Spot)
            {
                Vector4 dir = lightLocalToWorldMatrix.GetColumn(2);
                lightSpotDir = new Vector4(-dir.x, -dir.y, -dir.z, 0.0f);

                // Spot Attenuation with a linear falloff can be defined as
                // (SdotL - cosOuterAngle) / (cosInnerAngle - cosOuterAngle)
                // This can be rewritten as
                // invAngleRange = 1.0 / (cosInnerAngle - cosOuterAngle)
                // SdotL * invAngleRange + (-cosOuterAngle * invAngleRange)
                // If we precompute the terms in a MAD instruction
                float cosOuterAngle = Mathf.Cos(Mathf.Deg2Rad * spotAngle * 0.5f);
                // We neeed to do a null check for particle lights
                // This should be changed in the future
                // Particle lights will use an inline function
                float cosInnerAngle;
                if (innerSpotAngle.HasValue)
                    cosInnerAngle = Mathf.Cos(innerSpotAngle.Value * Mathf.Deg2Rad * 0.5f);
                else
                    cosInnerAngle = Mathf.Cos((2.0f * Mathf.Atan(Mathf.Tan(spotAngle * 0.5f * Mathf.Deg2Rad) * (64.0f - 18.0f) / 64.0f)) * 0.5f);
                float smoothAngleRange = Mathf.Max(0.001f, cosInnerAngle - cosOuterAngle);
                float invAngleRange = 1.0f / smoothAngleRange;
                float add = -cosOuterAngle * invAngleRange;
                lightAttenuation.z = invAngleRange;
                lightAttenuation.w = add;
            }
        }

        // called from DeferredLights.cs too
        public static void InitializeLightConstants_Common(NativeArray<VisibleLight> lights, int lightIndex, out Vector4 lightPos, out Vector4 lightColor, out Vector4 lightAttenuation, out Vector4 lightSpotDir, out Vector4 lightOcclusionProbeChannel)
        {
            lightPos = k_DefaultLightPosition;
            lightColor = k_DefaultLightColor;
            lightOcclusionProbeChannel = k_DefaultLightsProbeChannel;
            lightAttenuation = k_DefaultLightAttenuation;
            lightSpotDir = k_DefaultLightSpotDirection;

            // When no lights are visible, main light will be set to -1.
            // In this case we initialize it to default values and return
            if (lightIndex < 0)
                return;

            VisibleLight lightData = lights[lightIndex];
            if (lightData.lightType == LightType.Directional)
            {
                Vector4 dir = -lightData.localToWorldMatrix.GetColumn(2);
                lightPos = new Vector4(dir.x, dir.y, dir.z, 0.0f);
            }
            else
            {
                Vector4 pos = lightData.localToWorldMatrix.GetColumn(3);
                lightPos = new Vector4(pos.x, pos.y, pos.z, 1.0f);
            }

            // VisibleLight.finalColor already returns color in active color space
            lightColor = lightData.finalColor;

            GetLightAttenuationAndSpotDirection(
                lightData.lightType, lightData.range, lightData.localToWorldMatrix,
                lightData.spotAngle, lightData.light?.innerSpotAngle,
                out lightAttenuation, out lightSpotDir);

            Light light = lightData.light;

            // Set the occlusion probe channel.
            int occlusionProbeChannel = light != null ? light.bakingOutput.occlusionMaskChannel : -1;

            // If we have baked the light, the occlusion channel is the index we need to sample in 'unity_ProbesOcclusion'
            // If we have not baked the light, the occlusion channel is -1.
            // In case there is no occlusion channel is -1, we set it to zero, and then set the second value in the
            // input to one. We then, in the shader max with the second value for non-occluded lights.
            lightOcclusionProbeChannel.x = occlusionProbeChannel == -1 ? 0f : occlusionProbeChannel;
            lightOcclusionProbeChannel.y = occlusionProbeChannel == -1 ? 1f : 0f;
        }

        void InitializeLightConstants(NativeArray<VisibleLight> lights, int lightIndex, out Vector4 lightPos, out Vector4 lightColor, out Vector4 lightAttenuation, out Vector4 lightSpotDir, out Vector4 lightOcclusionProbeChannel)
        {
            InitializeLightConstants_Common(lights, lightIndex, out lightPos, out lightColor, out lightAttenuation, out lightSpotDir, out lightOcclusionProbeChannel);

            // When no lights are visible, main light will be set to -1.
            // In this case we initialize it to default values and return
            if (lightIndex < 0)
                return;

            VisibleLight lightData = lights[lightIndex];
            Light light = lightData.light;

            // TODO: Add support to shadow mask
            if (light != null && light.bakingOutput.mixedLightingMode == MixedLightingMode.Subtractive && light.bakingOutput.lightmapBakeType == LightmapBakeType.Mixed)
            {
                if (m_MixedLightingSetup == MixedLightingSetup.None && lightData.light.shadows != LightShadows.None)
                {
                    m_MixedLightingSetup = MixedLightingSetup.Subtractive;
                }
            }
        }

        void SetupShaderLightConstants(CommandBuffer cmd, ref RenderingData renderingData)
        {
            m_MixedLightingSetup = MixedLightingSetup.None;

            // Main light has an optimized shader path for main light. This will benefit games that only care about a single light.
            // Universal pipeline also supports only a single shadow light, if available it will be the main light.
            SetupMainLightConstants(cmd, ref renderingData.lightData);
            SetupAdditionalLightConstants(cmd, ref renderingData);
        }

        void SetupMainLightConstants(CommandBuffer cmd, ref LightData lightData)
        {
            Vector4 lightPos, lightColor, lightAttenuation, lightSpotDir, lightOcclusionChannel;
            InitializeLightConstants(lightData.visibleLights, lightData.mainLightIndex, out lightPos, out lightColor, out lightAttenuation, out lightSpotDir, out lightOcclusionChannel);

            cmd.SetGlobalVector(LightConstantBuffer._MainLightPosition, lightPos);
            cmd.SetGlobalVector(LightConstantBuffer._MainLightColor, lightColor);
        }

        void SetupAdditionalLightConstants(CommandBuffer cmd, ref RenderingData renderingData)
        {
            ref LightData lightData = ref renderingData.lightData;
            var cullResults = renderingData.cullResults;
            var lights = lightData.visibleLights;
            int maxAdditionalLightsCount = UniversalRenderPipeline.maxVisibleAdditionalLights;
            int additionalLightsCount = SetupPerObjectLightIndices(cullResults, ref lightData);
            if (additionalLightsCount > 0)
            {
                if (m_UseStructuredBuffer)
                {
                    NativeArray<ShaderInput.LightData> additionalLightsData = new NativeArray<ShaderInput.LightData>(additionalLightsCount, Allocator.Temp);
                    for (int i = 0, lightIter = 0; i < lights.Length && lightIter < maxAdditionalLightsCount; ++i)
                    {
                        VisibleLight light = lights[i];
                        if (lightData.mainLightIndex != i)
                        {
                            ShaderInput.LightData data;
                            InitializeLightConstants(lights, i,
                                out data.position, out data.color, out data.attenuation,
                                out data.spotDirection, out data.occlusionProbeChannels);
                            additionalLightsData[lightIter] = data;
                            lightIter++;
                        }
                    }

                    var lightDataBuffer = ShaderData.instance.GetLightDataBuffer(additionalLightsCount);
                    lightDataBuffer.SetData(additionalLightsData);

                    int lightIndices = cullResults.lightAndReflectionProbeIndexCount;
                    var lightIndicesBuffer = ShaderData.instance.GetLightIndicesBuffer(lightIndices);
                    
                    cmd.SetGlobalBuffer(m_AdditionalLightsBufferId, lightDataBuffer);
                    cmd.SetGlobalBuffer(m_AdditionalLightsIndicesId, lightIndicesBuffer);

                    additionalLightsData.Dispose();
                }
                else
                {
                    for (int i = 0, lightIter = 0; i < lights.Length && lightIter < maxAdditionalLightsCount; ++i)
                    {
                        VisibleLight light = lights[i];
                        if (lightData.mainLightIndex != i)
                        {
                            InitializeLightConstants(lights, i, out m_AdditionalLightPositions[lightIter],
                                out m_AdditionalLightColors[lightIter],
                                out m_AdditionalLightAttenuations[lightIter],
                                out m_AdditionalLightSpotDirections[lightIter],
                                out m_AdditionalLightOcclusionProbeChannels[lightIter]);
                            lightIter++;
                        }
                    }

                    cmd.SetGlobalVectorArray(LightConstantBuffer._AdditionalLightsPosition, m_AdditionalLightPositions);
                    cmd.SetGlobalVectorArray(LightConstantBuffer._AdditionalLightsColor, m_AdditionalLightColors);
                    cmd.SetGlobalVectorArray(LightConstantBuffer._AdditionalLightsAttenuation, m_AdditionalLightAttenuations);
                    cmd.SetGlobalVectorArray(LightConstantBuffer._AdditionalLightsSpotDir, m_AdditionalLightSpotDirections);
                    cmd.SetGlobalVectorArray(LightConstantBuffer._AdditionalLightOcclusionProbeChannel, m_AdditionalLightOcclusionProbeChannels);
                }

                cmd.SetGlobalVector(LightConstantBuffer._AdditionalLightsCount, new Vector4(lightData.maxPerObjectAdditionalLightsCount,
                    0.0f, 0.0f, 0.0f));
            }
            else
            {
                cmd.SetGlobalVector(LightConstantBuffer._AdditionalLightsCount, Vector4.zero);
            }
        }
        
        int SetupPerObjectLightIndices(CullingResults cullResults, ref LightData lightData)
        {
            if (lightData.additionalLightsCount == 0)
                return lightData.additionalLightsCount;

            var visibleLights = lightData.visibleLights;
            var perObjectLightIndexMap = cullResults.GetLightIndexMap(Allocator.Temp);
            int globalDirectionalLightsCount = 0;
            int additionalLightsCount = 0;

            // Disable all directional lights from the perobject light indices
            // Pipeline handles main light globally and there's no support for additional directional lights atm.
            for (int i = 0; i < visibleLights.Length; ++i)
            {
                if (additionalLightsCount >= UniversalRenderPipeline.maxVisibleAdditionalLights)
                    break;

                VisibleLight light = visibleLights[i];
                if (i == lightData.mainLightIndex)
                {
                    perObjectLightIndexMap[i] = -1;
                    ++globalDirectionalLightsCount;
                }
                else
                {
                    perObjectLightIndexMap[i] -= globalDirectionalLightsCount;
                    ++additionalLightsCount;
                }
            }

            // Disable all remaining lights we cannot fit into the global light buffer.
            for (int i = globalDirectionalLightsCount + additionalLightsCount; i < perObjectLightIndexMap.Length; ++i)
                perObjectLightIndexMap[i] = -1;

            cullResults.SetLightIndexMap(perObjectLightIndexMap);

            if (m_UseStructuredBuffer && additionalLightsCount > 0)
            {
                int lightAndReflectionProbeIndices = cullResults.lightAndReflectionProbeIndexCount;
                Assertions.Assert.IsTrue(lightAndReflectionProbeIndices > 0, "Pipelines configures additional lights but per-object light and probe indices count is zero.");
                cullResults.FillLightAndReflectionProbeIndices(ShaderData.instance.GetLightIndicesBuffer(lightAndReflectionProbeIndices));
            }
            
            perObjectLightIndexMap.Dispose();
            return additionalLightsCount;
        }
    }
}<|MERGE_RESOLUTION|>--- conflicted
+++ resolved
@@ -129,11 +129,7 @@
 
                 // On mobile and Nintendo Switch: Use the faster linear smoothing factor (SHADER_HINT_NICE_QUALITY).
                 // On other devices: Use the smoothing factor that matches the GI.
-<<<<<<< HEAD
-                lightAttenuation.x = Application.isMobilePlatform || Application.platform == RuntimePlatform.Switch ? oneOverFadeRangeSqr : oneOverLightRangeSqr;
-=======
                 lightAttenuation.x = Application.isMobilePlatform || SystemInfo.graphicsDeviceType == GraphicsDeviceType.Switch ? oneOverFadeRangeSqr : oneOverLightRangeSqr;
->>>>>>> 9ba61e99
                 lightAttenuation.y = lightRangeSqrOverFadeRangeSqr;
             }
 
