--- conflicted
+++ resolved
@@ -74,11 +74,7 @@
             m_RenderOpaqueForwardPass = new DrawObjectsPass("Render Opaques", true, RenderPassEvent.BeforeRenderingOpaques, RenderQueueRange.opaque, data.opaqueLayerMask, m_DefaultStencilState, stencilData.stencilReference);
             m_CopyDepthPass = new CopyDepthPass(RenderPassEvent.BeforeRenderingOpaques, m_CopyDepthMaterial);
             m_DrawSkyboxPass = new DrawSkyboxPass(RenderPassEvent.BeforeRenderingSkybox);
-<<<<<<< HEAD
-            m_CopyColorPass = new CopyColorPass(RenderPassEvent.BeforeRenderingTransparents, samplingMaterial, blitMaterial);
-=======
-            m_CopyColorPass = new CopyColorPass(RenderPassEvent.BeforeRenderingTransparents, m_SamplingMaterial);
->>>>>>> 7dbf0b30
+            m_CopyColorPass = new CopyColorPass(RenderPassEvent.BeforeRenderingTransparents, m_SamplingMaterial, m_BlitMaterial);
             m_RenderTransparentForwardPass = new DrawObjectsPass("Render Transparents", false, RenderPassEvent.BeforeRenderingTransparents, RenderQueueRange.transparent, data.transparentLayerMask, m_DefaultStencilState, stencilData.stencilReference);
             m_OnRenderObjectCallbackPass = new InvokeOnRenderObjectCallbackPass(RenderPassEvent.BeforeRenderingPostProcessing);
             m_PostProcessPass = new PostProcessPass(RenderPassEvent.BeforeRenderingPostProcessing, data.postProcessData);
