using System.Collections.Generic;
using UnityEngine.Rendering;
using UnityEngine.Profiling;
using UnityEngine.Rendering.Universal;

namespace UnityEngine.Experimental.Rendering.Universal
{
    internal class Render2DLightingPass : ScriptableRenderPass
    {
        static SortingLayer[] s_SortingLayers;
        Renderer2DData m_Renderer2DData;
        static readonly ShaderTagId k_CombinedRenderingPassNameOld = new ShaderTagId("Lightweight2D");
        static readonly ShaderTagId k_CombinedRenderingPassName = new ShaderTagId("Universal2D");
        static readonly ShaderTagId k_NormalsRenderingPassName = new ShaderTagId("NormalsRendering");
        static readonly ShaderTagId k_LegacyPassName = new ShaderTagId("SRPDefaultUnlit");
        static readonly List<ShaderTagId> k_ShaderTags = new List<ShaderTagId>() { k_LegacyPassName, k_CombinedRenderingPassName, k_CombinedRenderingPassNameOld };

        public Render2DLightingPass(Renderer2DData rendererData)
        {
            if (s_SortingLayers == null)
                s_SortingLayers = SortingLayer.layers;

            m_Renderer2DData = rendererData;
        }

        public void GetTransparencySortingMode(Camera camera, ref SortingSettings sortingSettings)
        {
            TransparencySortMode mode = camera.transparencySortMode;

            if (mode == TransparencySortMode.Default)
            {
                mode = m_Renderer2DData.transparencySortMode;
                if (mode == TransparencySortMode.Default)
                    mode = camera.orthographic ? TransparencySortMode.Orthographic : TransparencySortMode.Perspective;
            }

            if (mode == TransparencySortMode.Perspective)
            {
                sortingSettings.distanceMetric = DistanceMetric.Perspective;
            }
            else if (mode == TransparencySortMode.Orthographic)
            {
                sortingSettings.distanceMetric = DistanceMetric.Orthographic;
            }
            else
            {
                sortingSettings.distanceMetric = DistanceMetric.CustomAxis;
                sortingSettings.customAxis = m_Renderer2DData.transparencySortAxis;
            }
        }

        public override void Execute(ScriptableRenderContext context, ref RenderingData renderingData)
        {

            bool isLitView = true;

#if UNITY_EDITOR
            if (renderingData.cameraData.isSceneViewCamera)
                isLitView = UnityEditor.SceneView.currentDrawingSceneView.sceneLighting;

            if (renderingData.cameraData.camera.cameraType == CameraType.Preview)
                isLitView = false;

            if (!Application.isPlaying)
                s_SortingLayers = SortingLayer.layers;
#endif
            Camera camera = renderingData.cameraData.camera;
<<<<<<< HEAD
            RendererLighting.Setup(m_RendererData);

            CommandBuffer cmd = CommandBufferPool.Get("Render 2D Lighting");
            cmd.Clear();
            if (URPCameraMode.isPureURP)
            {
                ref CameraData cameraData = ref renderingData.cameraData;
                bool isRenderToCameraTarget = colorAttachment == RenderTargetHandle.CameraTarget.id;
                bool isCameraTargetIntermediateTexture = cameraData.camera.targetTexture != null || cameraData.camera.cameraType == CameraType.SceneView || cameraData.camera.cameraType == CameraType.Preview;
                bool isRenderToTexture = !isRenderToCameraTarget || isCameraTargetIntermediateTexture;
                Matrix4x4 projMatrix = GL.GetGPUProjectionMatrix(renderingData.cameraData.camera.projectionMatrix, isRenderToTexture);
                Matrix4x4 viewMatrix = renderingData.cameraData.camera.worldToCameraMatrix;
                RenderingUtils.SetViewProjectionMatrices(cmd, viewMatrix, projMatrix, false);
            }

            Profiler.BeginSample("RenderSpritesWithLighting - Create Render Textures");
            ref var targetDescriptor = ref renderingData.cameraData.cameraTargetDescriptor;
            RendererLighting.CreateRenderTextures(cmd, targetDescriptor.width, targetDescriptor.height);
            Profiler.EndSample();

            cmd.SetGlobalFloat("_HDREmulationScale", m_RendererData.hdrEmulationScale);
            cmd.SetGlobalFloat("_InverseHDREmulationScale", 1.0f / m_RendererData.hdrEmulationScale);
            cmd.SetGlobalFloat("_UseSceneLighting", isLitView ? 1.0f : 0.0f);
            RendererLighting.SetShapeLightShaderGlobals(cmd);

            context.ExecuteCommandBuffer(cmd);

            Profiler.BeginSample("RenderSpritesWithLighting - Prepare");
            DrawingSettings combinedDrawSettings = CreateDrawingSettings(k_ShaderTags, ref renderingData, SortingCriteria.CommonTransparent);
            DrawingSettings normalsDrawSettings = CreateDrawingSettings(k_NormalsRenderingPassName, ref renderingData, SortingCriteria.CommonTransparent);
=======
>>>>>>> 1de32983

            FilteringSettings filterSettings = new FilteringSettings();
            filterSettings.renderQueueRange = RenderQueueRange.all;
            filterSettings.layerMask = -1;
            filterSettings.renderingLayerMask = 0xFFFFFFFF;
            filterSettings.sortingLayerRange = SortingLayerRange.all;


            bool isSceneLit = Light2D.IsSceneLit(camera);
            if (isSceneLit)
            {
                RendererLighting.Setup(renderingData, m_Renderer2DData);

                CommandBuffer cmd = CommandBufferPool.Get("Render 2D Lighting");
                cmd.Clear();

                RendererLighting.CreateNormalMapRenderTexture(cmd);

                cmd.SetGlobalFloat("_HDREmulationScale", m_Renderer2DData.hdrEmulationScale);
                cmd.SetGlobalFloat("_InverseHDREmulationScale", 1.0f / m_Renderer2DData.hdrEmulationScale);
                cmd.SetGlobalFloat("_UseSceneLighting", isLitView ? 1.0f : 0.0f);
                RendererLighting.SetShapeLightShaderGlobals(cmd);

                context.ExecuteCommandBuffer(cmd);

                DrawingSettings combinedDrawSettings = CreateDrawingSettings(k_ShaderTags, ref renderingData, SortingCriteria.CommonTransparent);
                DrawingSettings normalsDrawSettings = CreateDrawingSettings(k_NormalsRenderingPassName, ref renderingData, SortingCriteria.CommonTransparent);

                SortingSettings sortSettings = combinedDrawSettings.sortingSettings;
                GetTransparencySortingMode(camera, ref sortSettings);
                combinedDrawSettings.sortingSettings = sortSettings;
                combinedDrawSettings.sortingSettings = sortSettings;

                const int blendStylesCount = 4;
                bool[] hasBeenInitialized = new bool[blendStylesCount];
                for (int i = 0; i < s_SortingLayers.Length; i++)
                {

                    // Some renderers override their sorting layer value with short.MinValue or short.MaxValue.
                    // When drawing the first sorting layer, we should include the range from short.MinValue to layerValue.
                    // Similarly, when drawing the last sorting layer, include the range from layerValue to short.MaxValue.
                    short layerValue = (short)s_SortingLayers[i].value;
                    var lowerBound = (i == 0) ? short.MinValue : layerValue;
                    var upperBound = (i == s_SortingLayers.Length - 1) ? short.MaxValue : layerValue;
                    filterSettings.sortingLayerRange = new SortingLayerRange(lowerBound, upperBound);

                    int layerToRender = s_SortingLayers[i].id;

                    Light2D.LightStats lightStats;
                    lightStats = Light2D.GetLightStatsByLayer(layerToRender);

                    // Allocate our blend style textures
                    cmd.Clear();
                    for (int blendStyleIndex = 0; blendStyleIndex < blendStylesCount; blendStyleIndex++)
                    {
                        uint blendStyleMask = (uint)(1 << blendStyleIndex);
                        if ((lightStats.blendStylesUsed & blendStyleMask) > 0 && !hasBeenInitialized[blendStyleIndex])
                        {
                            RendererLighting.CreateBlendStyleRenderTexture(cmd, blendStyleIndex);
                            hasBeenInitialized[blendStyleIndex] = true;
                        }
                    }
                    context.ExecuteCommandBuffer(cmd);


                    // Start Rendering
                    if (lightStats.totalNormalMapUsage > 0)
                        RendererLighting.RenderNormals(context, renderingData.cullResults, normalsDrawSettings, filterSettings);

                    cmd.Clear();
                    if (lightStats.totalLights > 0)
                    {
                        RendererLighting.RenderLights(camera, cmd, layerToRender, lightStats.blendStylesUsed);
                    }
                    else
                    {
                        RendererLighting.ClearDirtyLighting(cmd);
                    }

                    CoreUtils.SetRenderTarget(cmd, colorAttachment, RenderBufferLoadAction.Load, RenderBufferStoreAction.Store, ClearFlag.None, Color.white);
                    context.ExecuteCommandBuffer(cmd);

                    Profiler.BeginSample("RenderSpritesWithLighting - Draw Transparent Renderers");
                    context.DrawRenderers(renderingData.cullResults, ref combinedDrawSettings, ref filterSettings);
                    Profiler.EndSample();

                    if (lightStats.totalVolumetricUsage > 0)
                    {

                        cmd.Clear();
                        RendererLighting.RenderLightVolumes(camera, cmd, layerToRender, colorAttachment, lightStats.blendStylesUsed);
                        context.ExecuteCommandBuffer(cmd);
                        cmd.Clear();
                    }
                }

                cmd.Clear();
                Profiler.BeginSample("RenderSpritesWithLighting - Release RenderTextures");
                RendererLighting.ReleaseRenderTextures(cmd);
                Profiler.EndSample();

                context.ExecuteCommandBuffer(cmd);
                CommandBufferPool.Release(cmd);

                filterSettings.sortingLayerRange = SortingLayerRange.all;
                RenderingUtils.RenderObjectsWithError(context, ref renderingData.cullResults, camera, filterSettings, SortingCriteria.None);
            }
            else
            {
                CommandBuffer cmd = CommandBufferPool.Get("Render Unlit");
                DrawingSettings unlitDrawSettings = CreateDrawingSettings(k_ShaderTags, ref renderingData, SortingCriteria.CommonTransparent);

                CoreUtils.SetRenderTarget(cmd, colorAttachment, RenderBufferLoadAction.Load, RenderBufferStoreAction.Store, ClearFlag.None, Color.white);
                cmd.SetGlobalTexture("_ShapeLightTexture0", Texture2D.blackTexture);
                cmd.SetGlobalTexture("_ShapeLightTexture1", Texture2D.blackTexture);
                cmd.SetGlobalTexture("_ShapeLightTexture2", Texture2D.blackTexture);
                cmd.SetGlobalTexture("_ShapeLightTexture3", Texture2D.blackTexture);
                cmd.SetGlobalFloat("_UseSceneLighting", isLitView ? 1.0f : 0.0f);
                cmd.EnableShaderKeyword("USE_SHAPE_LIGHT_TYPE_0");
                context.ExecuteCommandBuffer(cmd);
                CommandBufferPool.Release(cmd);

                Profiler.BeginSample("Render Sprites Unlit");
                context.DrawRenderers(renderingData.cullResults, ref unlitDrawSettings, ref filterSettings);
                Profiler.EndSample();

                RenderingUtils.RenderObjectsWithError(context, ref renderingData.cullResults, camera, filterSettings, SortingCriteria.None);
            }
        }
    }
}<|MERGE_RESOLUTION|>--- conflicted
+++ resolved
@@ -65,39 +65,6 @@
                 s_SortingLayers = SortingLayer.layers;
 #endif
             Camera camera = renderingData.cameraData.camera;
-<<<<<<< HEAD
-            RendererLighting.Setup(m_RendererData);
-
-            CommandBuffer cmd = CommandBufferPool.Get("Render 2D Lighting");
-            cmd.Clear();
-            if (URPCameraMode.isPureURP)
-            {
-                ref CameraData cameraData = ref renderingData.cameraData;
-                bool isRenderToCameraTarget = colorAttachment == RenderTargetHandle.CameraTarget.id;
-                bool isCameraTargetIntermediateTexture = cameraData.camera.targetTexture != null || cameraData.camera.cameraType == CameraType.SceneView || cameraData.camera.cameraType == CameraType.Preview;
-                bool isRenderToTexture = !isRenderToCameraTarget || isCameraTargetIntermediateTexture;
-                Matrix4x4 projMatrix = GL.GetGPUProjectionMatrix(renderingData.cameraData.camera.projectionMatrix, isRenderToTexture);
-                Matrix4x4 viewMatrix = renderingData.cameraData.camera.worldToCameraMatrix;
-                RenderingUtils.SetViewProjectionMatrices(cmd, viewMatrix, projMatrix, false);
-            }
-
-            Profiler.BeginSample("RenderSpritesWithLighting - Create Render Textures");
-            ref var targetDescriptor = ref renderingData.cameraData.cameraTargetDescriptor;
-            RendererLighting.CreateRenderTextures(cmd, targetDescriptor.width, targetDescriptor.height);
-            Profiler.EndSample();
-
-            cmd.SetGlobalFloat("_HDREmulationScale", m_RendererData.hdrEmulationScale);
-            cmd.SetGlobalFloat("_InverseHDREmulationScale", 1.0f / m_RendererData.hdrEmulationScale);
-            cmd.SetGlobalFloat("_UseSceneLighting", isLitView ? 1.0f : 0.0f);
-            RendererLighting.SetShapeLightShaderGlobals(cmd);
-
-            context.ExecuteCommandBuffer(cmd);
-
-            Profiler.BeginSample("RenderSpritesWithLighting - Prepare");
-            DrawingSettings combinedDrawSettings = CreateDrawingSettings(k_ShaderTags, ref renderingData, SortingCriteria.CommonTransparent);
-            DrawingSettings normalsDrawSettings = CreateDrawingSettings(k_NormalsRenderingPassName, ref renderingData, SortingCriteria.CommonTransparent);
-=======
->>>>>>> 1de32983
 
             FilteringSettings filterSettings = new FilteringSettings();
             filterSettings.renderQueueRange = RenderQueueRange.all;
