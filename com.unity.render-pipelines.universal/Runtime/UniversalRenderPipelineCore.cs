using System;
using System.Collections.Generic;
using Unity.Collections;
using UnityEngine.Scripting.APIUpdating;

using UnityEngine.Experimental.GlobalIllumination;
using Lightmapping = UnityEngine.Experimental.GlobalIllumination.Lightmapping;

namespace UnityEngine.Rendering.Universal
{
    [MovedFrom("UnityEngine.Rendering.LWRP")] public enum MixedLightingSetup
    {
        None,
        ShadowMask,
        Subtractive,
    };

    [MovedFrom("UnityEngine.Rendering.LWRP")] public struct RenderingData
    {
        public CullingResults cullResults;
        public CameraData cameraData;
        public LightData lightData;
        public ShadowData shadowData;
        public PostProcessingData postProcessingData;
        public bool supportsDynamicBatching;
        public PerObjectData perObjectData;
        [Obsolete("killAlphaInFinalBlit is deprecated in the Universal Render Pipeline since it is no longer needed on any supported platform.")]
        public bool killAlphaInFinalBlit;
    }

    [MovedFrom("UnityEngine.Rendering.LWRP")] public struct LightData
    {
        public int mainLightIndex;
        public int additionalLightsCount;
        public int maxPerObjectAdditionalLightsCount;
        public NativeArray<VisibleLight> visibleLights;
        public bool shadeAdditionalLightsPerVertex;
        public bool supportsMixedLighting;
    }

    [MovedFrom("UnityEngine.Rendering.LWRP")] public struct CameraData
    {
        public Camera camera;
        public RenderTextureDescriptor cameraTargetDescriptor;
        public float renderScale;
        public bool isSceneViewCamera;
        public bool isDefaultViewport;
        public bool isHdrEnabled;
        public bool requiresDepthTexture;
        public bool requiresOpaqueTexture;

        public SortingCriteria defaultOpaqueSortFlags;

        public bool isStereoEnabled;
        internal int numberOfXRPasses;
        internal bool isXRMultipass;

        public float maxShadowDistance;
        public bool postProcessEnabled;

#if POST_PROCESSING_STACK_2_0_0_OR_NEWER
        [Obsolete("The use of the Post-processing Stack V2 is deprecated in the Universal Render Pipeline. Use the builtin post-processing effects instead.")]
        public UnityEngine.Rendering.PostProcessing.PostProcessLayer postProcessLayer;
#endif

        public IEnumerator<Action<RenderTargetIdentifier, CommandBuffer>> captureActions;

        public LayerMask volumeLayerMask;
        public Transform volumeTrigger;

        public bool isStopNaNEnabled;
        public bool isDitheringEnabled;
        public AntialiasingMode antialiasing;
        public AntialiasingQuality antialiasingQuality;
    }

    [MovedFrom("UnityEngine.Rendering.LWRP")] public struct ShadowData
    {
        public bool supportsMainLightShadows;
        public bool requiresScreenSpaceShadowResolve;
        public int mainLightShadowmapWidth;
        public int mainLightShadowmapHeight;
        public int mainLightShadowCascadesCount;
        public Vector3 mainLightShadowCascadesSplit;
        public bool supportsAdditionalLightShadows;
        public int additionalLightsShadowmapWidth;
        public int additionalLightsShadowmapHeight;
        public bool supportsSoftShadows;
        public int shadowmapDepthBufferBits;
        public List<Vector4> bias;
    }

    public struct PostProcessingData
    {
        public ColorGradingMode gradingMode;
        public int lutSize;
    }

    public static class ShaderKeywordStrings
    {
        public static readonly string MainLightShadows = "_MAIN_LIGHT_SHADOWS";
        public static readonly string MainLightShadowCascades = "_MAIN_LIGHT_SHADOWS_CASCADE";
        public static readonly string AdditionalLightsVertex = "_ADDITIONAL_LIGHTS_VERTEX";
        public static readonly string AdditionalLightsPixel = "_ADDITIONAL_LIGHTS";
        public static readonly string AdditionalLightShadows = "_ADDITIONAL_LIGHT_SHADOWS";
        public static readonly string SoftShadows = "_SHADOWS_SOFT";
        public static readonly string MixedLightingSubtractive = "_MIXED_LIGHTING_SUBTRACTIVE";

        public static readonly string DepthNoMsaa = "_DEPTH_NO_MSAA";
        public static readonly string DepthMsaa2 = "_DEPTH_MSAA_2";
        public static readonly string DepthMsaa4 = "_DEPTH_MSAA_4";

        public static readonly string LinearToSRGBConversion = "_LINEAR_TO_SRGB_CONVERSION";
        [Obsolete("The _KILL_ALPHA shader keyword is deprecated in the Universal Render Pipeline.")]
        public static readonly string KillAlpha = "_KILL_ALPHA";

        public static readonly string SmaaLow = "_SMAA_PRESET_LOW";
        public static readonly string SmaaMedium = "_SMAA_PRESET_MEDIUM";
        public static readonly string SmaaHigh = "_SMAA_PRESET_HIGH";
        public static readonly string PaniniGeneric = "_GENERIC";
        public static readonly string PaniniUnitDistance = "_UNIT_DISTANCE";
        public static readonly string BloomLQ = "_BLOOM_LQ";
        public static readonly string BloomHQ = "_BLOOM_HQ";
        public static readonly string BloomLQDirt = "_BLOOM_LQ_DIRT";
        public static readonly string BloomHQDirt = "_BLOOM_HQ_DIRT";
        public static readonly string UseRGBM = "_USE_RGBM";
        public static readonly string Distortion = "_DISTORTION";
        public static readonly string ChromaticAberration = "_CHROMATIC_ABERRATION";
        public static readonly string HDRGrading = "_HDR_GRADING";
        public static readonly string TonemapACES = "_TONEMAP_ACES";
        public static readonly string TonemapNeutral = "_TONEMAP_NEUTRAL";
        public static readonly string FilmGrain = "_FILM_GRAIN";
        public static readonly string Fxaa = "_FXAA";
        public static readonly string Dithering = "_DITHERING";

        public static readonly string HighQualitySampling = "_HIGH_QUALITY_SAMPLING";
    }

    public sealed partial class UniversalRenderPipeline
    {
        static List<Vector4> m_ShadowBiasData = new List<Vector4>();

        public static bool IsStereoEnabled(Camera camera)
        {
            if (camera == null)
                throw new ArgumentNullException("camera");

            bool isGameCamera = camera.cameraType == CameraType.Game || camera.cameraType == CameraType.VR;
            return XRGraphics.enabled && isGameCamera && (camera.stereoTargetEye == StereoTargetEyeMask.Both);
        }

        void SortCameras(Camera[] cameras)
        {
            Array.Sort(cameras, (lhs, rhs) => (int)(lhs.depth - rhs.depth));
        }

        static RenderTextureDescriptor CreateRenderTextureDescriptor(Camera camera, float renderScale,
            bool isStereoEnabled, bool isHdrEnabled, int msaaSamples, bool needsAlpha)
        {
            RenderTextureDescriptor desc;
            RenderTextureFormat renderTextureFormatDefault = RenderTextureFormat.Default;

            if (isStereoEnabled)
            {
                desc = XRGraphics.eyeTextureDesc;
                renderTextureFormatDefault = desc.colorFormat;
            }
            else
            {
                desc = new RenderTextureDescriptor(camera.pixelWidth, camera.pixelHeight);
                desc.width = (int)((float)desc.width * renderScale);
                desc.height = (int)((float)desc.height * renderScale);
            }

            bool use32BitHDR = !needsAlpha && RenderingUtils.SupportsRenderTextureFormat(RenderTextureFormat.RGB111110Float);
            RenderTextureFormat hdrFormat = (use32BitHDR) ? RenderTextureFormat.RGB111110Float : RenderTextureFormat.DefaultHDR;
            if (camera.targetTexture != null)
            {
                desc.colorFormat = camera.targetTexture.descriptor.colorFormat;
                desc.depthBufferBits = camera.targetTexture.descriptor.depthBufferBits;
                desc.msaaSamples = camera.targetTexture.descriptor.msaaSamples;
                desc.sRGB = camera.targetTexture.descriptor.sRGB;
            }
            else
            {
                desc.colorFormat = isHdrEnabled ? hdrFormat : renderTextureFormatDefault;
                desc.depthBufferBits = 32;
                desc.msaaSamples = msaaSamples;
                desc.sRGB = (QualitySettings.activeColorSpace == ColorSpace.Linear);
            }

            desc.enableRandomWrite = false;
            desc.bindMS = false;
            desc.useDynamicScale = camera.allowDynamicResolution;
            return desc;
        }

        static Lightmapping.RequestLightsDelegate lightsDelegate = (Light[] requests, NativeArray<LightDataGI> lightsOutput) =>
        {
            // Editor only.
#if UNITY_EDITOR
            LightDataGI lightData = new LightDataGI();

            for (int i = 0; i < requests.Length; i++)
            {
                Light light = requests[i];
                switch (light.type)
                {
                    case LightType.Directional:
                        DirectionalLight directionalLight = new DirectionalLight();
                        LightmapperUtils.Extract(light, ref directionalLight);
                        lightData.Init(ref directionalLight);
                        break;
                    case LightType.Point:
                        PointLight pointLight = new PointLight();
                        LightmapperUtils.Extract(light, ref pointLight);
                        lightData.Init(ref pointLight);
                        break;
                    case LightType.Spot:
                        SpotLight spotLight = new SpotLight();
                        LightmapperUtils.Extract(light, ref spotLight);
                        spotLight.innerConeAngle = light.innerSpotAngle * Mathf.Deg2Rad;
                        spotLight.angularFalloff = AngularFalloffType.AnalyticAndInnerAngle;
                        lightData.Init(ref spotLight);
                        break;
                    case LightType.Area:
                        RectangleLight rectangleLight = new RectangleLight();
                        LightmapperUtils.Extract(light, ref rectangleLight);
                        rectangleLight.mode = LightMode.Baked;
                        lightData.Init(ref rectangleLight);
                        break;
                    case LightType.Disc:
                        DiscLight discLight = new DiscLight();
                        LightmapperUtils.Extract(light, ref discLight);
                        discLight.mode = LightMode.Baked;
                        lightData.Init(ref discLight);
                        break;
                    default:
                        lightData.InitNoBake(light.GetInstanceID());
                        break;
                }

                lightData.falloff = FalloffType.InverseSquared;
                lightsOutput[i] = lightData;
            }
#else
            LightDataGI lightData = new LightDataGI();

            for (int i = 0; i < requests.Length; i++)
            {
                Light light = requests[i];
                lightData.InitNoBake(light.GetInstanceID());
                lightsOutput[i] = lightData;
            }
#endif
        };
    }

<<<<<<< HEAD
    internal static class URPCameraMode
    {
        // Pure URP uses URP managed camera buffers
        internal static bool isPureURP = true;
=======
    internal enum URPProfileId
    {
        StopNaNs,
        SMAA,
        GaussianDepthOfField,
        BokehDepthOfField,
        MotionBlur,
        PaniniProjection,
        UberPostProcess,
        Bloom,
>>>>>>> 3385fc59
    }
}<|MERGE_RESOLUTION|>--- conflicted
+++ resolved
@@ -256,12 +256,12 @@
         };
     }
 
-<<<<<<< HEAD
     internal static class URPCameraMode
     {
         // Pure URP uses URP managed camera buffers
         internal static bool isPureURP = true;
-=======
+    }
+
     internal enum URPProfileId
     {
         StopNaNs,
@@ -272,6 +272,5 @@
         PaniniProjection,
         UberPostProcess,
         Bloom,
->>>>>>> 3385fc59
     }
 }