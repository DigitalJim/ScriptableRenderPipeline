Pass
{
    Name "$splice(PassName)"
    Tags { "LightMode" = "$splice(LightMode)" }
   
    // Render State
    $splice(Blending)
    $splice(Culling)
    $splice(ZTest)
    $splice(ZWrite)
    $splice(ColorMask)

    //-------------------------------------------------------------------------------------
    // Pre-defined Pragma definitions 
    //-------------------------------------------------------------------------------------
    HLSLPROGRAM
<<<<<<< HEAD
=======
    // Required to compile gles 2.0 with standard srp library
    #pragma prefer_hlslcc gles
    #pragma exclude_renderers d3d11_9x
    #pragma target 2.0

    // -------------------------------------
    // Universal Pipeline keywords
    $features.lighting: #pragma multi_compile _ _MAIN_LIGHT_SHADOWS
    $features.lighting: #pragma multi_compile _ _MAIN_LIGHT_SHADOWS_CASCADE
    $features.lighting: #pragma multi_compile _ _ADDITIONAL_LIGHTS_VERTEX _ADDITIONAL_LIGHTS
    $features.lighting: #pragma multi_compile _ _ADDITIONAL_LIGHT_SHADOWS
    $features.lighting: #pragma multi_compile _ _SHADOWS_SOFT
    $features.lighting: #pragma multi_compile _ _MIXED_LIGHTING_SUBTRACTIVE
    $features.sprite: #pragma multi_compile _ ETC1_EXTERNAL_ALPHA

    $features.lighting: #ifdef LIGHTMAP_ON
    $features.lighting:     #define USE_LIGHTMAP
    $features.lighting: #else
    $features.lighting:     #define USE_SH
    $features.lighting: #endif

    // -------------------------------------
    // Unity defined keywords
    $features.3dRender: #pragma multi_compile _ DIRLIGHTMAP_COMBINED
    $features.3dRender: #pragma multi_compile _ LIGHTMAP_ON
    $features.3dRender: #pragma multi_compile_fog

    //--------------------------------------
    // GPU Instancing
    $features.instancing: #pragma multi_compile_instancing

    //-------------------------------------------------------------------------------------
    // End pre-defined Pragma Definitions
    //-------------------------------------------------------------------------------------

    //-------------------------------------------------------------------------------------
    // Variant Definitions (active field translations to Universal defines)
    //-------------------------------------------------------------------------------------
    $SurfaceType.Transparent:            #define _SURFACE_TYPE_TRANSPARENT 1
    $AlphaClip:                          #define _AlphaClip 1
    $BlendMode.Add:                      #define _BLENDMODE_ADD 1
    $BlendMode.Premultiply:              #define _ALPHAPREMULTIPLY_ON 1

    //-------------------------------------------------------------------------------------
    // End Variant Definitions
    //-------------------------------------------------------------------------------------
>>>>>>> 0da5a952

    #pragma vertex vert
    #pragma fragment frag

    // Pragmas
    $splice(Pragmas)

<<<<<<< HEAD
    // Includes
    $splice(Includes)

    // Keywords
    $splice(Keywords)

    // --------------------------------------------------
    // Active Fields
    
    $SurfaceType.Transparent:           #define _SURFACE_TYPE_TRANSPARENT 1
    $AlphaClip:                         #define _AlphaClip 1
    $BlendMode.Add:                     #define _BLENDMODE_ADD 1
    $BlendMode.Premultiply:             #define _ALPHAPREMULTIPLY_ON 1
=======
    // this translates the new dependency tracker into the preprocessor definitions for universal shader library
>>>>>>> 0da5a952
    $Attributes.normalOS:               #define ATTRIBUTES_NEED_NORMAL
    $Attributes.tangentOS:              #define ATTRIBUTES_NEED_TANGENT
    $Attributes.uv0:                    #define ATTRIBUTES_NEED_TEXCOORD0
    $Attributes.uv1:                    #define ATTRIBUTES_NEED_TEXCOORD1
    $Attributes.uv2:                    #define ATTRIBUTES_NEED_TEXCOORD2
    $Attributes.uv3:                    #define ATTRIBUTES_NEED_TEXCOORD3
    $Attributes.color:                  #define ATTRIBUTES_NEED_COLOR
    $Varyings.positionWS:               #define VARYINGS_NEED_POSITION_WS 
    $Varyings.normalWS:                 #define VARYINGS_NEED_NORMAL_WS
    $Varyings.tangentWS:                #define VARYINGS_NEED_TANGENT_WS
    $Varyings.texCoord0:                #define VARYINGS_NEED_TEXCOORD0
    $Varyings.texCoord1:                #define VARYINGS_NEED_TEXCOORD1
    $Varyings.texCoord2:                #define VARYINGS_NEED_TEXCOORD2
    $Varyings.texCoord3:                #define VARYINGS_NEED_TEXCOORD3
    $Varyings.color:                    #define VARYINGS_NEED_COLOR
    $Varyings.viewDirectionWS:          #define VARYINGS_NEED_VIEWDIRECTION_WS
    $Varyings.bitangentWS:              #define VARYINGS_NEED_BITANGENT_WS
    $Varyings.fogFactorAndVertexLight:  #define VARYINGS_NEED_FOG_AND_VERTEX_LIGHT
    $Varyings.cullFace:                 #define VARYINGS_NEED_CULLFACE
    $features.modifyMesh:               #define HAVE_MESH_MODIFICATION

<<<<<<< HEAD
    // --------------------------------------------------
    // Structs and Packing
=======
    // Lighting include is always needed because of GI
    #include "Packages/com.unity.render-pipelines.universal/ShaderLibrary/Core.hlsl"    
    #include "Packages/com.unity.render-pipelines.core/ShaderLibrary/Color.hlsl"
    #include "Packages/com.unity.render-pipelines.universal/ShaderLibrary/Lighting.hlsl"
    #include "Packages/com.unity.render-pipelines.universal/ShaderLibrary/ShaderGraphFunctions.hlsl"    
	#include "Packages/com.unity.render-pipelines.core/ShaderLibrary/UnityInstancing.hlsl"
    $features.lighting: #include "Packages/com.unity.render-pipelines.universal/ShaderLibrary/Input.hlsl"

>>>>>>> 0da5a952

    $buildType(Attributes)

    $buildType(Varyings)

    // --------------------------------------------------
    // Graph Code

    $splice(GraphKeywords)

    $splice(GraphProperties)

    $splice(GraphFunctions)

    $splice(GraphVertex)

    $splice(GraphPixel)

    // --------------------------------------------------
    // Includes

$features.modifyMesh: $include("VertexAnimation.template.hlsl")
$include("BuildSurfaceDescriptionInputs.template.hlsl")
$features.lighting: $include("BuildInputData.template.hlsl")

$splice(Includes)

    ENDHLSL
}<|MERGE_RESOLUTION|>--- conflicted
+++ resolved
@@ -14,55 +14,6 @@
     // Pre-defined Pragma definitions 
     //-------------------------------------------------------------------------------------
     HLSLPROGRAM
-<<<<<<< HEAD
-=======
-    // Required to compile gles 2.0 with standard srp library
-    #pragma prefer_hlslcc gles
-    #pragma exclude_renderers d3d11_9x
-    #pragma target 2.0
-
-    // -------------------------------------
-    // Universal Pipeline keywords
-    $features.lighting: #pragma multi_compile _ _MAIN_LIGHT_SHADOWS
-    $features.lighting: #pragma multi_compile _ _MAIN_LIGHT_SHADOWS_CASCADE
-    $features.lighting: #pragma multi_compile _ _ADDITIONAL_LIGHTS_VERTEX _ADDITIONAL_LIGHTS
-    $features.lighting: #pragma multi_compile _ _ADDITIONAL_LIGHT_SHADOWS
-    $features.lighting: #pragma multi_compile _ _SHADOWS_SOFT
-    $features.lighting: #pragma multi_compile _ _MIXED_LIGHTING_SUBTRACTIVE
-    $features.sprite: #pragma multi_compile _ ETC1_EXTERNAL_ALPHA
-
-    $features.lighting: #ifdef LIGHTMAP_ON
-    $features.lighting:     #define USE_LIGHTMAP
-    $features.lighting: #else
-    $features.lighting:     #define USE_SH
-    $features.lighting: #endif
-
-    // -------------------------------------
-    // Unity defined keywords
-    $features.3dRender: #pragma multi_compile _ DIRLIGHTMAP_COMBINED
-    $features.3dRender: #pragma multi_compile _ LIGHTMAP_ON
-    $features.3dRender: #pragma multi_compile_fog
-
-    //--------------------------------------
-    // GPU Instancing
-    $features.instancing: #pragma multi_compile_instancing
-
-    //-------------------------------------------------------------------------------------
-    // End pre-defined Pragma Definitions
-    //-------------------------------------------------------------------------------------
-
-    //-------------------------------------------------------------------------------------
-    // Variant Definitions (active field translations to Universal defines)
-    //-------------------------------------------------------------------------------------
-    $SurfaceType.Transparent:            #define _SURFACE_TYPE_TRANSPARENT 1
-    $AlphaClip:                          #define _AlphaClip 1
-    $BlendMode.Add:                      #define _BLENDMODE_ADD 1
-    $BlendMode.Premultiply:              #define _ALPHAPREMULTIPLY_ON 1
-
-    //-------------------------------------------------------------------------------------
-    // End Variant Definitions
-    //-------------------------------------------------------------------------------------
->>>>>>> 0da5a952
 
     #pragma vertex vert
     #pragma fragment frag
@@ -70,7 +21,6 @@
     // Pragmas
     $splice(Pragmas)
 
-<<<<<<< HEAD
     // Includes
     $splice(Includes)
 
@@ -84,9 +34,6 @@
     $AlphaClip:                         #define _AlphaClip 1
     $BlendMode.Add:                     #define _BLENDMODE_ADD 1
     $BlendMode.Premultiply:             #define _ALPHAPREMULTIPLY_ON 1
-=======
-    // this translates the new dependency tracker into the preprocessor definitions for universal shader library
->>>>>>> 0da5a952
     $Attributes.normalOS:               #define ATTRIBUTES_NEED_NORMAL
     $Attributes.tangentOS:              #define ATTRIBUTES_NEED_TANGENT
     $Attributes.uv0:                    #define ATTRIBUTES_NEED_TEXCOORD0
@@ -108,19 +55,8 @@
     $Varyings.cullFace:                 #define VARYINGS_NEED_CULLFACE
     $features.modifyMesh:               #define HAVE_MESH_MODIFICATION
 
-<<<<<<< HEAD
     // --------------------------------------------------
     // Structs and Packing
-=======
-    // Lighting include is always needed because of GI
-    #include "Packages/com.unity.render-pipelines.universal/ShaderLibrary/Core.hlsl"    
-    #include "Packages/com.unity.render-pipelines.core/ShaderLibrary/Color.hlsl"
-    #include "Packages/com.unity.render-pipelines.universal/ShaderLibrary/Lighting.hlsl"
-    #include "Packages/com.unity.render-pipelines.universal/ShaderLibrary/ShaderGraphFunctions.hlsl"    
-	#include "Packages/com.unity.render-pipelines.core/ShaderLibrary/UnityInstancing.hlsl"
-    $features.lighting: #include "Packages/com.unity.render-pipelines.universal/ShaderLibrary/Input.hlsl"
-
->>>>>>> 0da5a952
 
     $buildType(Attributes)
 
