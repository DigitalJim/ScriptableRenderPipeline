--- conflicted
+++ resolved
@@ -11,11 +11,7 @@
     [Serializable]
     [Title("Master", "Sprite Lit (Experimental)")]
     [FormerName("UnityEditor.Experimental.Rendering.LWRP.SpriteLitMasterNode")]
-<<<<<<< HEAD
-    class SpriteLitMasterNode : MasterNode<SpriteLitSubShader>, IMayRequirePosition, IMayRequireNormal, IMayRequireTangent
-=======
     class SpriteLitMasterNode : AbstractMaterialNode, IMasterNode, IMayRequirePosition, IMayRequireNormal, IMayRequireTangent
->>>>>>> 251eba3b
     {
         public const string PositionName = "Vertex Position";
         public const string NormalName = "Vertex Normal";
