--- conflicted
+++ resolved
@@ -693,7 +693,6 @@
                 // Add struct fields to active fields
                 SubShaderGenerator.GenerateVertexDescriptionStruct(vertexGraphOutputBuilder, vertexSlots, vertexGraphOutputName, activeFields.baseInstance);
 
-<<<<<<< HEAD
                 // Build vertex graph functions from ShaderPass vertex port mask
                 SubShaderGenerator.GenerateVertexDescriptionFunction(
                     masterNode.owner as GraphData,
@@ -709,36 +708,6 @@
                     vertexGraphInputName,
                     vertexGraphFunctionName,
                     vertexGraphOutputName);
-=======
-            var resultPass = template.Replace("${Tags}", string.Empty);
-            resultPass = resultPass.Replace("${Blending}", blendingBuilder.ToString());
-            resultPass = resultPass.Replace("${Culling}", cullingBuilder.ToString());
-            resultPass = resultPass.Replace("${ZTest}", zTestBuilder.ToString());
-            resultPass = resultPass.Replace("${ZWrite}", zWriteBuilder.ToString());
-            resultPass = resultPass.Replace("${Defines}", defines.ToString());
-
-            resultPass = resultPass.Replace("${Graph}", graph.ToString());
-            resultPass = resultPass.Replace("${VertexOutputStruct}", vertexOutputStruct.ToString());
-
-            resultPass = resultPass.Replace("${VertexShader}", vertexShader.ToString());
-            resultPass = resultPass.Replace("${VertexShaderDescriptionInputs}", vertexShaderDescriptionInputs.ToString());
-            resultPass = resultPass.Replace("${VertexShaderOutputs}", vertexShaderOutputs.ToString());
-
-            resultPass = resultPass.Replace("${FaceSign}", faceSign.ToString());
-            resultPass = resultPass.Replace("${PixelShader}", pixelShader.ToString());
-            resultPass = resultPass.Replace("${PixelShaderSurfaceInputs}", pixelShaderSurfaceInputs.ToString());
-            resultPass = resultPass.Replace("${PixelShaderSurfaceRemap}", pixelShaderSurfaceRemap.ToString());
-
-            return resultPass;
-        }
-
-        static List<Dependency[]> k_Dependencies = new List<Dependency[]>()
-        {
-            UniversalShaderStructs.Varyings.standardDependencies,
-            UniversalShaderStructs.SurfaceDescriptionInputs.dependencies,
-            UniversalShaderStructs.VertexDescriptionInputs.dependencies
-        };
->>>>>>> 0da5a952
 
                 // Generate final shader strings
                 vertexBuilder.AppendLines(vertexGraphInputGenerator.GetShaderString(0, false));
