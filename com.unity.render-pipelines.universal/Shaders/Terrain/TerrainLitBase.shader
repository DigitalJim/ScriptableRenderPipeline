Shader "Hidden/Universal Render Pipeline/Terrain/Lit (Base Pass)"
{
    Properties
    {
        [MainColor] _BaseColor("Color", Color) = (1,1,1,1)
        _MainTex("Albedo(RGB), Smoothness(A)", 2D) = "white" {}
        _MetallicTex ("Metallic (R)", 2D) = "black" {}
		[HideInInspector] _TerrainHolesTexture("Holes Map (RGB)", 2D) = "white" {}
    }

	HLSLINCLUDE
<<<<<<< HEAD
	
	#pragma multi_compile_fragment __ _ALPHATEST_ON
	
=======

	#pragma multi_compile __ _ALPHATEST_ON

>>>>>>> e4e0fc50
	ENDHLSL

    SubShader
    {
        Tags { "Queue" = "Geometry-100" "RenderType" = "Opaque" "RenderPipeline" = "UniversalPipeline" "IgnoreProjector" = "True"}
        LOD 200

        // ------------------------------------------------------------------
        //  Forward pass. Shades all light in a single pass. GI + emission + Fog
        Pass
        {
            Name "ForwardLit"
            // Lightmode matches the ShaderPassName set in UniversalPipeline.cs. SRPDefaultUnlit and passes with
            // no LightMode tag are also rendered by Universal Pipeline
            Tags{"LightMode" = "UniversalForward"}

            HLSLPROGRAM
            // Required to compile gles 2.0 with standard SRP library
            // All shaders must be compiled with HLSLcc and currently only gles is not using HLSLcc by default
            #pragma prefer_hlslcc gles
            #pragma exclude_renderers d3d11_9x
            #pragma target 2.0

            // -------------------------------------
            // Material Keywords
            #define _METALLICSPECGLOSSMAP 1
            #define _SMOOTHNESS_TEXTURE_ALBEDO_CHANNEL_A 1

            // -------------------------------------
            // Universal Pipeline keywords
            #pragma multi_compile _ _MAIN_LIGHT_SHADOWS
            #pragma multi_compile _ _MAIN_LIGHT_SHADOWS_CASCADE
            #pragma multi_compile _ _ADDITIONAL_LIGHTS_VERTEX _ADDITIONAL_LIGHTS
            #pragma multi_compile_fragment _ _ADDITIONAL_LIGHT_SHADOWS
            #pragma multi_compile_fragment _ _SHADOWS_SOFT
            #pragma multi_compile _ _MIXED_LIGHTING_SUBTRACTIVE

            // -------------------------------------
            // Unity defined keywords
            #pragma multi_compile_fragment _ DIRLIGHTMAP_COMBINED
            #pragma multi_compile _ LIGHTMAP_ON
            #pragma multi_compile_fog
            #pragma multi_compile_instancing
            #pragma instancing_options assumeuniformscaling nomatrices nolightprobe nolightmap

            #pragma vertex SplatmapVert
            #pragma fragment SplatmapFragment

            #pragma shader_feature_local _NORMALMAP
            // Sample normal in pixel shader when doing instancing
            #pragma shader_feature_local _TERRAIN_INSTANCED_PERPIXEL_NORMAL
            #define TERRAIN_SPLAT_BASEPASS 1

            #include "Packages/com.unity.render-pipelines.universal/Shaders/Terrain/TerrainLitInput.hlsl"
            #include "Packages/com.unity.render-pipelines.universal/Shaders/Terrain/TerrainLitPasses.hlsl"
            ENDHLSL
        }

        Pass
        {
            Name "ShadowCaster"
            Tags{"LightMode" = "ShadowCaster"}

            ZWrite On

            HLSLPROGRAM
            // Required to compile gles 2.0 with standard srp library
            #pragma prefer_hlslcc gles
            #pragma exclude_renderers d3d11_9x
            #pragma target 2.0

            #pragma multi_compile_instancing
            #pragma instancing_options assumeuniformscaling nomatrices nolightprobe nolightmap

            #pragma vertex ShadowPassVertex
            #pragma fragment ShadowPassFragment

            #include "Packages/com.unity.render-pipelines.universal/Shaders/Terrain/TerrainLitInput.hlsl"
            #include "Packages/com.unity.render-pipelines.universal/Shaders/Terrain/TerrainLitPasses.hlsl"
            ENDHLSL
        }

        Pass
        {
            Name "DepthOnly"
            Tags{"LightMode" = "DepthOnly"}

            ZWrite On
            ColorMask 0

            HLSLPROGRAM
            // Required to compile gles 2.0 with standard srp library
            #pragma prefer_hlslcc gles
            #pragma exclude_renderers d3d11_9x
            #pragma target 2.0

            #pragma vertex DepthOnlyVertex
            #pragma fragment DepthOnlyFragment

            #pragma multi_compile_instancing
            #pragma instancing_options assumeuniformscaling nomatrices nolightprobe nolightmap

            #include "Packages/com.unity.render-pipelines.universal/Shaders/Terrain/TerrainLitInput.hlsl"
            #include "Packages/com.unity.render-pipelines.universal/Shaders/Terrain/TerrainLitPasses.hlsl"
            ENDHLSL
        }

        // This pass it not used during regular rendering, only for lightmap baking.
        Pass
        {
            Name "Meta"
            Tags{"LightMode" = "Meta"}

            Cull Off

            HLSLPROGRAM
            // Required to compile gles 2.0 with standard srp library
            #pragma prefer_hlslcc gles
            #pragma exclude_renderers d3d11_9x

            #pragma vertex TerrainVertexMeta
            #pragma fragment TerrainFragmentMeta

            #define _METALLICSPECGLOSSMAP 1
            #define _SMOOTHNESS_TEXTURE_ALBEDO_CHANNEL_A 1

            #include "Packages/com.unity.render-pipelines.universal/Shaders/Terrain/TerrainLitInput.hlsl"
            #include "Packages/com.unity.render-pipelines.universal/Shaders/Terrain/TerrainLitMetaPass.hlsl"

            ENDHLSL
        }

        UsePass "Hidden/Nature/Terrain/Utilities/PICKING"
        UsePass "Universal Render Pipeline/Terrain/Lit/SceneSelectionPass"
    }
    FallBack "Hidden/Universal Render Pipeline/FallbackError"
    //CustomEditor "LitShaderGUI"
}<|MERGE_RESOLUTION|>--- conflicted
+++ resolved
@@ -9,15 +9,9 @@
     }
 
 	HLSLINCLUDE
-<<<<<<< HEAD
-	
+
 	#pragma multi_compile_fragment __ _ALPHATEST_ON
-	
-=======
 
-	#pragma multi_compile __ _ALPHATEST_ON
-
->>>>>>> e4e0fc50
 	ENDHLSL
 
     SubShader
