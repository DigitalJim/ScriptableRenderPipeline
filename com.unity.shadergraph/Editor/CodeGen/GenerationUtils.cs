using System;
using System.Collections.Generic;
using System.IO;
using System.Linq;
using UnityEditor.Graphing;
using UnityEditor.ShaderGraph.Internal;
using Data.Util;

namespace UnityEditor.ShaderGraph
{
    static class GenerationUtils
    {
        const string kErrorString = @"ERROR!";

<<<<<<< HEAD
        public static bool GenerateShaderPass(AbstractMaterialNode masterNode, ShaderPass pass, GenerationMode mode,
            ActiveFields activeFields, ShaderGenerator result, List<string> sourceAssetDependencyPaths,
            List<Dependency[]> dependencies, string resourceClassName, string assemblyName)
        {
            // --------------------------------------------------
            // Debug

            // Get scripting symbols
            BuildTargetGroup buildTargetGroup = EditorUserBuildSettings.selectedBuildTargetGroup;
            string defines = PlayerSettings.GetScriptingDefineSymbolsForGroup(buildTargetGroup);

            bool isDebug = defines.Contains(kDebugSymbol);

            // --------------------------------------------------
            // Setup

            // Initiailize Collectors
            var propertyCollector = new PropertyCollector();
            var keywordCollector = new KeywordCollector();
            masterNode.owner.CollectShaderKeywords(keywordCollector, mode);

            // Get upstream nodes from ShaderPass port mask
            List<AbstractMaterialNode> vertexNodes;
            List<AbstractMaterialNode> pixelNodes;
            GetUpstreamNodesForShaderPass(masterNode, pass, out vertexNodes, out pixelNodes);

            // Track permutation indices for all nodes
            List<int>[] vertexNodePermutations = new List<int>[vertexNodes.Count];
            List<int>[] pixelNodePermutations = new List<int>[pixelNodes.Count];

            // Get active fields from upstream Node requirements
            ShaderGraphRequirementsPerKeyword graphRequirements;
            GetActiveFieldsAndPermutationsForNodes(masterNode, pass, keywordCollector, vertexNodes, pixelNodes,
                vertexNodePermutations, pixelNodePermutations, activeFields, out graphRequirements);

            // GET CUSTOM ACTIVE FIELDS HERE!

            // Get active fields from ShaderPass
            AddRequiredFields(pass.requiredAttributes, activeFields.baseInstance);
            AddRequiredFields(pass.requiredVaryings, activeFields.baseInstance);

            // Get Port references from ShaderPass
            var pixelSlots = FindMaterialSlotsOnNode(pass.pixelPorts, masterNode);
            var vertexSlots = FindMaterialSlotsOnNode(pass.vertexPorts, masterNode);

            // Function Registry
            var functionBuilder = new ShaderStringBuilder();
            var functionRegistry = new FunctionRegistry(functionBuilder);

            // Hash table of named $splice(name) commands
            // Key: splice token
            // Value: string to splice
            Dictionary<string, string> spliceCommands = new Dictionary<string, string>();

            // --------------------------------------------------
            // Dependencies

            // Propagate active field requirements using dependencies
            // Must be executed before types are built
            foreach (var instance in activeFields.all.instances)
                ShaderSpliceUtil.ApplyDependencies(instance, dependencies);

            // --------------------------------------------------
            // Pass Setup

            // Name
            if(!string.IsNullOrEmpty(pass.displayName))
            {
                spliceCommands.Add("PassName", $"Name \"{pass.displayName}\"");
            }
            else
            {
                spliceCommands.Add("PassName", "// Name: <None>");
            }

            // Tags
            if(!string.IsNullOrEmpty(pass.lightMode))
            {
                spliceCommands.Add("LightMode", $"\"LightMode\" = \"{pass.lightMode}\"");
            }
            else
            {
                spliceCommands.Add("LightMode", "// LightMode: <None>");
            }

            // Render state
            BuildRenderStatesFromPass(pass, ref spliceCommands);

            // --------------------------------------------------
            // Pass Code

            // Pragmas
            using (var passPragmaBuilder = new ShaderStringBuilder())
=======
        internal static List<FieldDescriptor> GetActiveFieldsFromConditionals(ConditionalField[] conditionalFields)
        {
            var fields = new List<FieldDescriptor>();
            foreach(ConditionalField conditionalField in conditionalFields)
>>>>>>> 251eba3b
            {
                if(conditionalField.condition == true)
                {
                    fields.Add(conditionalField.field);
                }
            }

<<<<<<< HEAD
            // Includes
            using (var passIncludeBuilder = new ShaderStringBuilder())
            {
                if(pass.includes != null)
                {
                    foreach(string include in pass.includes)
                    {
                        passIncludeBuilder.AppendLine($"#include \"{include}\"");
                    }
                }
                if(passIncludeBuilder.length == 0)
                    passIncludeBuilder.AppendLine("// PassIncludes: <None>");
                spliceCommands.Add("PassIncludes", passIncludeBuilder.ToCodeBlack());
            }

            // Keywords
            using (var passKeywordBuilder = new ShaderStringBuilder())
            {
                if(pass.keywords != null)
                {
                    foreach(KeywordDescriptor keyword in pass.keywords)
                    {
                        passKeywordBuilder.AppendLine(keyword.ToDeclarationString());
                    }
                }
                if(passKeywordBuilder.length == 0)
                    passKeywordBuilder.AppendLine("// PassKeywords: <None>");
                spliceCommands.Add("PassKeywords", passKeywordBuilder.ToCodeBlack());
            }

            // --------------------------------------------------
            // Graph Vertex

            var vertexBuilder = new ShaderStringBuilder();

            // If vertex modification enabled
            if (activeFields.baseInstance.Contains("features.graphVertex"))
            {
                // Setup
                string vertexGraphInputName = "VertexDescriptionInputs";
                string vertexGraphOutputName = "VertexDescription";
                string vertexGraphFunctionName = "VertexDescriptionFunction";
                var vertexGraphInputGenerator = new ShaderGenerator();
                var vertexGraphFunctionBuilder = new ShaderStringBuilder();
                var vertexGraphOutputBuilder = new ShaderStringBuilder();

                // Build vertex graph inputs
                ShaderSpliceUtil.BuildType(GetTypeForStruct("VertexDescriptionInputs", resourceClassName, assemblyName), activeFields, vertexGraphInputGenerator, isDebug);

                // Build vertex graph outputs
                // Add struct fields to active fields
                SubShaderGenerator.GenerateVertexDescriptionStruct(vertexGraphOutputBuilder, vertexSlots, vertexGraphOutputName, activeFields.baseInstance);

                // Build vertex graph functions from ShaderPass vertex port mask
                SubShaderGenerator.GenerateVertexDescriptionFunction(
                    masterNode.owner as GraphData,
                    vertexGraphFunctionBuilder,
                    functionRegistry,
                    propertyCollector,
                    keywordCollector,
                    mode,
                    masterNode,
                    vertexNodes,
                    vertexNodePermutations,
                    vertexSlots,
                    vertexGraphInputName,
                    vertexGraphFunctionName,
                    vertexGraphOutputName);

                // Generate final shader strings
                vertexBuilder.AppendLines(vertexGraphInputGenerator.GetShaderString(0, false));
                vertexBuilder.AppendNewLine();
                vertexBuilder.AppendLines(vertexGraphOutputBuilder.ToString());
                vertexBuilder.AppendNewLine();
                vertexBuilder.AppendLines(vertexGraphFunctionBuilder.ToString());
            }

            // Add to splice commands
            if(vertexBuilder.length == 0)
                vertexBuilder.AppendLine("// GraphVertex: <None>");
            spliceCommands.Add("GraphVertex", vertexBuilder.ToCodeBlack());

            // --------------------------------------------------
            // Graph Pixel

            // Setup
            string pixelGraphInputName = "SurfaceDescriptionInputs";
            string pixelGraphOutputName = "SurfaceDescription";
            string pixelGraphFunctionName = "SurfaceDescriptionFunction";
            var pixelGraphInputGenerator = new ShaderGenerator();
            var pixelGraphOutputBuilder = new ShaderStringBuilder();
            var pixelGraphFunctionBuilder = new ShaderStringBuilder();

            // Build pixel graph inputs
            ShaderSpliceUtil.BuildType(GetTypeForStruct("SurfaceDescriptionInputs", resourceClassName, assemblyName), activeFields, pixelGraphInputGenerator, isDebug);

            // Build pixel graph outputs
            // Add struct fields to active fields
            SubShaderGenerator.GenerateSurfaceDescriptionStruct(pixelGraphOutputBuilder, pixelSlots, pixelGraphOutputName, activeFields.baseInstance);

            // Build pixel graph functions from ShaderPass pixel port mask
            SubShaderGenerator.GenerateSurfaceDescriptionFunction(
                pixelNodes,
                pixelNodePermutations,
                masterNode,
                masterNode.owner as GraphData,
                pixelGraphFunctionBuilder,
                functionRegistry,
                propertyCollector,
                keywordCollector,
                mode,
                pixelGraphFunctionName,
                pixelGraphOutputName,
                null,
                pixelSlots,
                pixelGraphInputName);

            using (var pixelBuilder = new ShaderStringBuilder())
            {
                // Generate final shader strings
                pixelBuilder.AppendLines(pixelGraphInputGenerator.GetShaderString(0, false));
                pixelBuilder.AppendNewLine();
                pixelBuilder.AppendLines(pixelGraphOutputBuilder.ToString());
                pixelBuilder.AppendNewLine();
                pixelBuilder.AppendLines(pixelGraphFunctionBuilder.ToString());

                // Add to splice commands
                if(pixelBuilder.length == 0)
                    pixelBuilder.AppendLine("// GraphPixel: <None>");
                spliceCommands.Add("GraphPixel", pixelBuilder.ToCodeBlack());
            }

            // --------------------------------------------------
            // Graph Functions

            if(functionBuilder.length == 0)
                functionBuilder.AppendLine("// GraphFunctions: <None>");
            spliceCommands.Add("GraphFunctions", functionBuilder.ToCodeBlack());

            // --------------------------------------------------
            // Graph Keywords
=======
            return fields;
        }
>>>>>>> 251eba3b

        internal static void GenerateSubShaderTags(IMasterNode masterNode, SubShaderDescriptor descriptor, ShaderStringBuilder builder)
        {
            builder.AppendLine("Tags");
            using (builder.BlockScope())
            {
                // Pipeline tag
                if(!string.IsNullOrEmpty(descriptor.pipelineTag))
                    builder.AppendLine($"\"RenderPipeline\"=\"{descriptor.pipelineTag}\"");
                else
                    builder.AppendLine("// RenderPipeline: <None>");

                // Render Type
                string renderType = !string.IsNullOrEmpty(descriptor.renderTypeOverride) ? 
                    descriptor.renderTypeOverride : masterNode?.renderTypeTag;
                if(!string.IsNullOrEmpty(renderType))
                    builder.AppendLine($"\"RenderType\"=\"{renderType}\"");
                else
                    builder.AppendLine("// RenderType: <None>");

                // Render Queue
                string renderQueue = !string.IsNullOrEmpty(descriptor.renderQueueOverride) ? 
                    descriptor.renderQueueOverride : masterNode?.renderQueueTag;
                if(!string.IsNullOrEmpty(renderQueue))
                    builder.AppendLine($"\"Queue\"=\"{renderQueue}\"");
                else
                    builder.AppendLine("// Queue: <None>");
            }
        }

        static bool IsFieldActive(FieldDescriptor field, IActiveFields activeFields, bool isOptional)
        {
            bool fieldActive = true;
            if (!activeFields.Contains(field) && isOptional)
                fieldActive = false; //if the field is optional and not inside of active fields
            return fieldActive;
        }

        internal static void GenerateShaderStruct(StructDescriptor shaderStruct, ActiveFields activeFields, out ShaderStringBuilder structBuilder)
        {
            structBuilder = new ShaderStringBuilder();
            structBuilder.AppendLine($"struct {shaderStruct.name}");
            using(structBuilder.BlockSemicolonScope())
            {
                foreach(FieldDescriptor subscript in shaderStruct.fields)
                {
                    bool fieldIsActive;
                    var keywordIfDefs = string.Empty;

                    if (activeFields.permutationCount > 0)
                    {
                        //find all active fields per permutation
                        var instances = activeFields.allPermutations.instances
                            .Where(i => IsFieldActive(subscript, i, subscript.subscriptOptions.HasFlag(StructFieldOptions.Optional))).ToList();
                        fieldIsActive = instances.Count > 0;
                        if (fieldIsActive)
                            keywordIfDefs = KeywordUtil.GetKeywordPermutationSetConditional(instances.Select(i => i.permutationIndex).ToList());
                    }
                    else
                        fieldIsActive = IsFieldActive(subscript, activeFields.baseInstance, subscript.subscriptOptions.HasFlag(StructFieldOptions.Optional));
                        //else just find active fields

                    if (fieldIsActive)
                    {
                        //if field is active:
                        if(subscript.HasPreprocessor())
                            structBuilder.AppendLine($"#if {subscript.preprocessor}");

                        //if in permutation, add permutation ifdef
                        if(!string.IsNullOrEmpty(keywordIfDefs))
                            structBuilder.AppendLine(keywordIfDefs);
                        
                        //check for a semantic, build string if valid
                        string semantic = subscript.HasSemantic() ? $" : {subscript.semantic}" : string.Empty;
                        structBuilder.AppendLine($"{subscript.type} {subscript.name}{semantic};");

                        //if in permutation, add permutation endif
                        if (!string.IsNullOrEmpty(keywordIfDefs))
                            structBuilder.AppendLine("#endif"); //TODO: add debug collector 

                        if(subscript.HasPreprocessor())
                            structBuilder.AppendLine("#endif");                        
                    }            
                }
            }
        }

        internal static void GeneratePackedStruct(StructDescriptor shaderStruct, ActiveFields activeFields, out StructDescriptor packStruct)
        {
            packStruct = new StructDescriptor() { name = "Packed" + shaderStruct.name, packFields = true,
                fields = new FieldDescriptor[]{} };
            List<FieldDescriptor> packedSubscripts = new List<FieldDescriptor>();
            List<int> packedCounts = new List<int>();

            foreach(FieldDescriptor subscript in shaderStruct.fields)
            {
                var fieldIsActive = false;
                var keywordIfDefs = string.Empty;

                if (activeFields.permutationCount > 0)
                {
                    //find all active fields per permutation
                    var instances = activeFields.allPermutations.instances
                        .Where(i => IsFieldActive(subscript, i, subscript.subscriptOptions.HasFlag(StructFieldOptions.Optional))).ToList();
                    fieldIsActive = instances.Count > 0;
                    if (fieldIsActive)
                        keywordIfDefs = KeywordUtil.GetKeywordPermutationSetConditional(instances.Select(i => i.permutationIndex).ToList());
                }
                else
                    fieldIsActive = IsFieldActive(subscript, activeFields.baseInstance, subscript.subscriptOptions.HasFlag(StructFieldOptions.Optional));
                    //else just find active fields

                if (fieldIsActive)
                {
                    //if field is active:
                    if(subscript.HasSemantic() || subscript.vectorCount == 0)  
                        packedSubscripts.Add(subscript);
                    else
                    {
                        // pack float field
                        int vectorCount = subscript.vectorCount;
                        // super simple packing: use the first interpolator that has room for the whole value
                        int interpIndex = packedCounts.FindIndex(x => (x + vectorCount <= 4));
                        int firstChannel;
                        if (interpIndex < 0)
                        {
                            // allocate a new interpolator
                            interpIndex = packedCounts.Count;
                            firstChannel = 0;
                            packedCounts.Add(vectorCount);
                        }
                        else
                        {
                            // pack into existing interpolator
                            firstChannel = packedCounts[interpIndex];
                            packedCounts[interpIndex] += vectorCount;
                        }
                        var packedSubscript = new FieldDescriptor(packStruct.name, "interp" + interpIndex, "", subscript.type,
                            "TEXCOORD" + interpIndex, subscript.preprocessor, StructFieldOptions.Static);
                        packedSubscripts.Add(packedSubscript);                        
                    }
                }            
            }
            packStruct.fields = packedSubscripts.ToArray();
        }

<<<<<<< HEAD
            // Debug output all active fields

            using(var debugBuilder = new ShaderStringBuilder())
=======
        internal static void GenerateInterpolatorFunctions(StructDescriptor shaderStruct, IActiveFields activeFields, out ShaderStringBuilder interpolatorBuilder)
        {
            //set up function string builders and struct builder 
            List<int> packedCounts = new List<int>();
            var packBuilder = new ShaderStringBuilder();
            var unpackBuilder = new ShaderStringBuilder();
            interpolatorBuilder = new ShaderStringBuilder();
            string packedStruct = "Packed" + shaderStruct.name;
            
            //declare function headers
            packBuilder.AppendLine($"{packedStruct} Pack{shaderStruct.name} ({shaderStruct.name} input)");
            packBuilder.AppendLine("{");
            packBuilder.IncreaseIndent();
            packBuilder.AppendLine($"{packedStruct} output;");

            unpackBuilder.AppendLine($"{shaderStruct.name} Unpack{shaderStruct.name} ({packedStruct} input)");
            unpackBuilder.AppendLine("{");
            unpackBuilder.IncreaseIndent();
            unpackBuilder.AppendLine($"{shaderStruct.name} output;");

            foreach(FieldDescriptor subscript in shaderStruct.fields)
>>>>>>> 251eba3b
            {
                if(IsFieldActive(subscript, activeFields, subscript.subscriptOptions.HasFlag(StructFieldOptions.Optional)))
                {
                    int vectorCount = subscript.vectorCount;
                    if(subscript.HasPreprocessor())
                    {
                        packBuilder.AppendLine($"#if {subscript.preprocessor}");
                        unpackBuilder.AppendLine($"#if {subscript.preprocessor}");
                    }
                    if(subscript.HasSemantic() || vectorCount == 0)
                    {
                        packBuilder.AppendLine($"output.{subscript.name} = input.{subscript.name};");
                        unpackBuilder.AppendLine($"output.{subscript.name} = input.{subscript.name};");
                    }
                    else
                    {
                        // pack float field
                        // super simple packing: use the first interpolator that has room for the whole value
                        int interpIndex = packedCounts.FindIndex(x => (x + vectorCount <= 4));
                        int firstChannel;
                        if (interpIndex < 0)
                        {
                            // allocate a new interpolator
                            interpIndex = packedCounts.Count;
                            firstChannel = 0;
                            packedCounts.Add(vectorCount);
                        }
                        else
                        {
                            // pack into existing interpolator
                            firstChannel = packedCounts[interpIndex];
                            packedCounts[interpIndex] += vectorCount;
                        }
                        // add code to packer and unpacker -- add subscript to packedstruct
                        string packedChannels = ShaderSpliceUtil.GetChannelSwizzle(firstChannel, vectorCount);
                        packBuilder.AppendLine($"output.interp{interpIndex}.{packedChannels} =  input.{subscript.name};");
                        unpackBuilder.AppendLine($"output.{subscript.name} = input.interp{interpIndex}.{packedChannels};");
                    }
                    
                    if(subscript.HasPreprocessor())
                    {
                        packBuilder.AppendLine("#endif");
                        unpackBuilder.AppendLine("#endif");
                    }
                }
<<<<<<< HEAD
                if(debugBuilder.length == 0)
                    debugBuilder.AppendLine("// <None>");

                // Add to splice commands
                spliceCommands.Add("Debug", debugBuilder.ToCodeBlack());
            }

            // --------------------------------------------------
            // Finalize

            // Get Template
            string templateLocation = GetTemplatePath("PassMesh.template");

            if (!File.Exists(templateLocation))
                return false;

            // Get Template preprocessor
            string templatePath = "Packages/com.unity.render-pipelines.universal/Editor/ShaderGraph/Templates";
            var templatePreprocessor = new ShaderSpliceUtil.TemplatePreprocessor(activeFields, spliceCommands,
                isDebug, templatePath, sourceAssetDependencyPaths, assemblyName, resourceClassName);

            // Process Template
            templatePreprocessor.ProcessTemplateFile(templateLocation);
            result.AddShaderChunk(templatePreprocessor.GetShaderCode().ToString(), false);
            return true;
=======
            }
            //close function declarations
            packBuilder.AppendLine("return output;");
            packBuilder.DecreaseIndent();
            packBuilder.AppendLine("}");

            unpackBuilder.AppendLine("return output;");
            unpackBuilder.DecreaseIndent();
            unpackBuilder.AppendLine("}");
            
            interpolatorBuilder.Concat(packBuilder);
            interpolatorBuilder.Concat(unpackBuilder);
>>>>>>> 251eba3b
        }

        internal static void GetUpstreamNodesForShaderPass(AbstractMaterialNode outputNode, PassDescriptor pass, out List<AbstractMaterialNode> vertexNodes, out List<AbstractMaterialNode> pixelNodes)
        {
            // Traverse Graph Data
            vertexNodes = Graphing.ListPool<AbstractMaterialNode>.Get();
            NodeUtils.DepthFirstCollectNodesFromNode(vertexNodes, outputNode, NodeUtils.IncludeSelf.Include, pass.vertexPorts);

            pixelNodes = Graphing.ListPool<AbstractMaterialNode>.Get();
            NodeUtils.DepthFirstCollectNodesFromNode(pixelNodes, outputNode, NodeUtils.IncludeSelf.Include, pass.pixelPorts);
        }

<<<<<<< HEAD
        static void GetActiveFieldsAndPermutationsForNodes(AbstractMaterialNode masterNode, ShaderPass pass,
=======
        internal static void GetActiveFieldsAndPermutationsForNodes(AbstractMaterialNode outputNode, PassDescriptor pass, 
>>>>>>> 251eba3b
            KeywordCollector keywordCollector,  List<AbstractMaterialNode> vertexNodes, List<AbstractMaterialNode> pixelNodes,
            List<int>[] vertexNodePermutations, List<int>[] pixelNodePermutations,
            ActiveFields activeFields, out ShaderGraphRequirementsPerKeyword graphRequirements)
        {
            // Initialize requirements
            ShaderGraphRequirementsPerKeyword pixelRequirements = new ShaderGraphRequirementsPerKeyword();
            ShaderGraphRequirementsPerKeyword vertexRequirements = new ShaderGraphRequirementsPerKeyword();
            graphRequirements = new ShaderGraphRequirementsPerKeyword();

            // Evaluate all Keyword permutations
            if (keywordCollector.permutations.Count > 0)
            {
                for(int i = 0; i < keywordCollector.permutations.Count; i++)
                {
                    // Get active nodes for this permutation
                    var localVertexNodes = Graphing.ListPool<AbstractMaterialNode>.Get();
                    var localPixelNodes = Graphing.ListPool<AbstractMaterialNode>.Get();
                    NodeUtils.DepthFirstCollectNodesFromNode(localVertexNodes, outputNode, NodeUtils.IncludeSelf.Include, pass.vertexPorts, keywordCollector.permutations[i]);
                    NodeUtils.DepthFirstCollectNodesFromNode(localPixelNodes, outputNode, NodeUtils.IncludeSelf.Include, pass.pixelPorts, keywordCollector.permutations[i]);

                    // Track each vertex node in this permutation
                    foreach(AbstractMaterialNode vertexNode in localVertexNodes)
                    {
                        int nodeIndex = vertexNodes.IndexOf(vertexNode);

                        if(vertexNodePermutations[nodeIndex] == null)
                            vertexNodePermutations[nodeIndex] = new List<int>();
                        vertexNodePermutations[nodeIndex].Add(i);
                    }

                    // Track each pixel node in this permutation
                    foreach(AbstractMaterialNode pixelNode in localPixelNodes)
                    {
                        int nodeIndex = pixelNodes.IndexOf(pixelNode);

                        if(pixelNodePermutations[nodeIndex] == null)
                            pixelNodePermutations[nodeIndex] = new List<int>();
                        pixelNodePermutations[nodeIndex].Add(i);
                    }

                    // Get requirements for this permutation
                    vertexRequirements[i].SetRequirements(ShaderGraphRequirements.FromNodes(localVertexNodes, ShaderStageCapability.Vertex, false));
                    pixelRequirements[i].SetRequirements(ShaderGraphRequirements.FromNodes(localPixelNodes, ShaderStageCapability.Fragment, false));

                    // Add active fields
                    var conditionalFields = GetActiveFieldsFromConditionals(GetConditionalFieldsFromGraphRequirements(vertexRequirements[i].requirements, activeFields[i]));
                    conditionalFields.AddRange(GetActiveFieldsFromConditionals(GetConditionalFieldsFromGraphRequirements(pixelRequirements[i].requirements, activeFields[i])));
                    foreach(var field in conditionalFields)
                    {
                        activeFields[i].Add(field);
                    }                    
                }
            }
            // No Keywords
            else
            {
                // Get requirements
                vertexRequirements.baseInstance.SetRequirements(ShaderGraphRequirements.FromNodes(vertexNodes, ShaderStageCapability.Vertex, false));
                pixelRequirements.baseInstance.SetRequirements(ShaderGraphRequirements.FromNodes(pixelNodes, ShaderStageCapability.Fragment, false));

                // Add active fields
                var conditionalFields = GetActiveFieldsFromConditionals(GetConditionalFieldsFromGraphRequirements(vertexRequirements.baseInstance.requirements, activeFields.baseInstance));
                conditionalFields.AddRange(GetActiveFieldsFromConditionals(GetConditionalFieldsFromGraphRequirements(pixelRequirements.baseInstance.requirements, activeFields.baseInstance)));
                foreach(var field in conditionalFields)
                {
                    activeFields.baseInstance.Add(field);
                } 
            }

            // Build graph requirements
            graphRequirements.UnionWith(pixelRequirements);
            graphRequirements.UnionWith(vertexRequirements);
        }

        static ConditionalField[] GetConditionalFieldsFromGraphRequirements(ShaderGraphRequirements requirements, IActiveFields activeFields)
        {
            return new ConditionalField[]
            {
                new ConditionalField(StructFields.SurfaceDescriptionInputs.ScreenPosition,          requirements.requiresScreenPosition),
                new ConditionalField(StructFields.VertexDescriptionInputs.ScreenPosition,           requirements.requiresScreenPosition &&
                                                                                                                activeFields.Contains(Fields.GraphVertex)),
                new ConditionalField(StructFields.SurfaceDescriptionInputs.VertexColor,             requirements.requiresVertexColor),
                new ConditionalField(StructFields.VertexDescriptionInputs.VertexColor,              requirements.requiresVertexColor &&
                                                                                                                activeFields.Contains(Fields.GraphVertex)),
                new ConditionalField(StructFields.SurfaceDescriptionInputs.FaceSign,                requirements.requiresFaceSign),

                new ConditionalField(StructFields.SurfaceDescriptionInputs.ObjectSpaceNormal,       (requirements.requiresNormal & NeededCoordinateSpace.Object) > 0),
                new ConditionalField(StructFields.SurfaceDescriptionInputs.ViewSpaceNormal,         (requirements.requiresNormal & NeededCoordinateSpace.View) > 0),
                new ConditionalField(StructFields.SurfaceDescriptionInputs.WorldSpaceNormal,        (requirements.requiresNormal & NeededCoordinateSpace.World) > 0),
                new ConditionalField(StructFields.SurfaceDescriptionInputs.TangentSpaceNormal,      (requirements.requiresNormal & NeededCoordinateSpace.Tangent) > 0),
                new ConditionalField(StructFields.VertexDescriptionInputs.ObjectSpaceNormal,        (requirements.requiresNormal & NeededCoordinateSpace.Object) > 0 &&
                                                                                                                activeFields.Contains(Fields.GraphVertex)),
                new ConditionalField(StructFields.VertexDescriptionInputs.ViewSpaceNormal,          (requirements.requiresNormal & NeededCoordinateSpace.View) > 0 &&
                                                                                                                activeFields.Contains(Fields.GraphVertex)),
                new ConditionalField(StructFields.VertexDescriptionInputs.WorldSpaceNormal,         (requirements.requiresNormal & NeededCoordinateSpace.World) > 0 &&
                                                                                                                activeFields.Contains(Fields.GraphVertex)),
                new ConditionalField(StructFields.VertexDescriptionInputs.TangentSpaceNormal,       (requirements.requiresNormal & NeededCoordinateSpace.Tangent) > 0 &&
                                                                                                                activeFields.Contains(Fields.GraphVertex)),
                
                new ConditionalField(StructFields.SurfaceDescriptionInputs.ObjectSpaceViewDirection,(requirements.requiresViewDir & NeededCoordinateSpace.Object) > 0),
                new ConditionalField(StructFields.SurfaceDescriptionInputs.ViewSpaceViewDirection,  (requirements.requiresViewDir & NeededCoordinateSpace.View) > 0),
                new ConditionalField(StructFields.SurfaceDescriptionInputs.WorldSpaceViewDirection, (requirements.requiresViewDir & NeededCoordinateSpace.World) > 0),
                new ConditionalField(StructFields.SurfaceDescriptionInputs.TangentSpaceViewDirection,(requirements.requiresViewDir & NeededCoordinateSpace.Tangent) > 0),
                new ConditionalField(StructFields.VertexDescriptionInputs.ObjectSpaceViewDirection, (requirements.requiresViewDir & NeededCoordinateSpace.Object) > 0 &&
                                                                                                                activeFields.Contains(Fields.GraphVertex)),
                new ConditionalField(StructFields.VertexDescriptionInputs.ViewSpaceViewDirection,   (requirements.requiresViewDir & NeededCoordinateSpace.View) > 0 &&
                                                                                                                activeFields.Contains(Fields.GraphVertex)),
                new ConditionalField(StructFields.VertexDescriptionInputs.WorldSpaceViewDirection,  (requirements.requiresViewDir & NeededCoordinateSpace.World) > 0 &&
                                                                                                                activeFields.Contains(Fields.GraphVertex)),
                new ConditionalField(StructFields.VertexDescriptionInputs.TangentSpaceViewDirection,(requirements.requiresViewDir & NeededCoordinateSpace.Tangent) > 0 &&
                                                                                                                activeFields.Contains(Fields.GraphVertex)),

                new ConditionalField(StructFields.SurfaceDescriptionInputs.ObjectSpaceTangent,      (requirements.requiresTangent & NeededCoordinateSpace.Object) > 0),
                new ConditionalField(StructFields.SurfaceDescriptionInputs.ViewSpaceTangent,        (requirements.requiresTangent & NeededCoordinateSpace.View) > 0),
                new ConditionalField(StructFields.SurfaceDescriptionInputs.WorldSpaceTangent,       (requirements.requiresTangent & NeededCoordinateSpace.World) > 0),
                new ConditionalField(StructFields.SurfaceDescriptionInputs.TangentSpaceTangent,     (requirements.requiresTangent & NeededCoordinateSpace.Tangent) > 0),
                new ConditionalField(StructFields.VertexDescriptionInputs.ObjectSpaceTangent,       (requirements.requiresTangent & NeededCoordinateSpace.Object) > 0 &&
                                                                                                                activeFields.Contains(Fields.GraphVertex)),
                new ConditionalField(StructFields.VertexDescriptionInputs.ViewSpaceTangent,         (requirements.requiresTangent & NeededCoordinateSpace.View) > 0 &&
                                                                                                                activeFields.Contains(Fields.GraphVertex)),
                new ConditionalField(StructFields.VertexDescriptionInputs.WorldSpaceTangent,        (requirements.requiresTangent & NeededCoordinateSpace.World) > 0 &&
                                                                                                                activeFields.Contains(Fields.GraphVertex)),
                new ConditionalField(StructFields.VertexDescriptionInputs.TangentSpaceTangent,      (requirements.requiresTangent & NeededCoordinateSpace.Tangent) > 0 &&
                                                                                                                activeFields.Contains(Fields.GraphVertex)),
                
                new ConditionalField(StructFields.SurfaceDescriptionInputs.ObjectSpaceBiTangent,    (requirements.requiresBitangent & NeededCoordinateSpace.Object) > 0),
                new ConditionalField(StructFields.SurfaceDescriptionInputs.ViewSpaceBiTangent,      (requirements.requiresBitangent & NeededCoordinateSpace.View) > 0),
                new ConditionalField(StructFields.SurfaceDescriptionInputs.WorldSpaceBiTangent,     (requirements.requiresBitangent & NeededCoordinateSpace.World) > 0),
                new ConditionalField(StructFields.SurfaceDescriptionInputs.TangentSpaceBiTangent,   (requirements.requiresBitangent & NeededCoordinateSpace.Tangent) > 0),
                new ConditionalField(StructFields.VertexDescriptionInputs.ObjectSpaceBiTangent,     (requirements.requiresBitangent & NeededCoordinateSpace.Object) > 0 &&
                                                                                                                activeFields.Contains(Fields.GraphVertex)),
                new ConditionalField(StructFields.VertexDescriptionInputs.ViewSpaceBiTangent,       (requirements.requiresBitangent & NeededCoordinateSpace.View) > 0 &&
                                                                                                                activeFields.Contains(Fields.GraphVertex)),
                new ConditionalField(StructFields.VertexDescriptionInputs.WorldSpaceBiTangent,      (requirements.requiresBitangent & NeededCoordinateSpace.World) > 0 &&
                                                                                                                activeFields.Contains(Fields.GraphVertex)),
                new ConditionalField(StructFields.VertexDescriptionInputs.TangentSpaceBiTangent,    (requirements.requiresBitangent & NeededCoordinateSpace.Tangent) > 0 &&
                                                                                                                activeFields.Contains(Fields.GraphVertex)),

                new ConditionalField(StructFields.SurfaceDescriptionInputs.ObjectSpacePosition,     (requirements.requiresPosition & NeededCoordinateSpace.Object) > 0),
                new ConditionalField(StructFields.SurfaceDescriptionInputs.ViewSpacePosition,       (requirements.requiresPosition & NeededCoordinateSpace.View) > 0),
                new ConditionalField(StructFields.SurfaceDescriptionInputs.WorldSpacePosition,      (requirements.requiresPosition & NeededCoordinateSpace.World) > 0),
                new ConditionalField(StructFields.SurfaceDescriptionInputs.TangentSpacePosition,    (requirements.requiresPosition & NeededCoordinateSpace.Tangent) > 0),
                new ConditionalField(StructFields.SurfaceDescriptionInputs.AbsoluteWorldSpacePosition,(requirements.requiresPosition & NeededCoordinateSpace.AbsoluteWorld) > 0),
                new ConditionalField(StructFields.VertexDescriptionInputs.ObjectSpacePosition,     (requirements.requiresPosition & NeededCoordinateSpace.Object) > 0 &&
                                                                                                                activeFields.Contains(Fields.GraphVertex)),
                new ConditionalField(StructFields.VertexDescriptionInputs.ViewSpacePosition,       (requirements.requiresPosition & NeededCoordinateSpace.View) > 0 &&
                                                                                                                activeFields.Contains(Fields.GraphVertex)),
                new ConditionalField(StructFields.VertexDescriptionInputs.WorldSpacePosition,      (requirements.requiresPosition & NeededCoordinateSpace.World) > 0 &&
                                                                                                                activeFields.Contains(Fields.GraphVertex)),
                new ConditionalField(StructFields.VertexDescriptionInputs.TangentSpacePosition,    (requirements.requiresPosition & NeededCoordinateSpace.Tangent) > 0 &&
                                                                                                                activeFields.Contains(Fields.GraphVertex)),
                new ConditionalField(StructFields.VertexDescriptionInputs.AbsoluteWorldSpacePosition,(requirements.requiresPosition & NeededCoordinateSpace.AbsoluteWorld) > 0 &&
                                                                                                                activeFields.Contains(Fields.GraphVertex)),
                
                new ConditionalField(StructFields.SurfaceDescriptionInputs.uv0,                     requirements.requiresMeshUVs.Contains(UVChannel.UV0)),
                new ConditionalField(StructFields.SurfaceDescriptionInputs.uv1,                     requirements.requiresMeshUVs.Contains(UVChannel.UV1)),
                new ConditionalField(StructFields.SurfaceDescriptionInputs.uv2,                     requirements.requiresMeshUVs.Contains(UVChannel.UV2)),
                new ConditionalField(StructFields.SurfaceDescriptionInputs.uv3,                     requirements.requiresMeshUVs.Contains(UVChannel.UV3)),
                new ConditionalField(StructFields.VertexDescriptionInputs.uv0,                      requirements.requiresMeshUVs.Contains(UVChannel.UV0) &&
                                                                                                                activeFields.Contains(Fields.GraphVertex)),
                new ConditionalField(StructFields.VertexDescriptionInputs.uv1,                      requirements.requiresMeshUVs.Contains(UVChannel.UV1) &&
                                                                                                                activeFields.Contains(Fields.GraphVertex)),
                new ConditionalField(StructFields.VertexDescriptionInputs.uv2,                      requirements.requiresMeshUVs.Contains(UVChannel.UV2) &&
                                                                                                                activeFields.Contains(Fields.GraphVertex)),
                new ConditionalField(StructFields.VertexDescriptionInputs.uv3,                      requirements.requiresMeshUVs.Contains(UVChannel.UV3) &&
                                                                                                                activeFields.Contains(Fields.GraphVertex)),

                new ConditionalField(StructFields.SurfaceDescriptionInputs.TimeParameters,          requirements.requiresTime),
                new ConditionalField(StructFields.VertexDescriptionInputs.TimeParameters,           requirements.requiresTime &&
                                                                                                                activeFields.Contains(Fields.GraphVertex)),

                new ConditionalField(StructFields.VertexDescriptionInputs.BoneWeights,              requirements.requiresVertexSkinning),
                new ConditionalField(StructFields.VertexDescriptionInputs.BoneIndicies,             requirements.requiresVertexSkinning),
            };
        }

        internal static void AddRequiredFields(FieldDescriptor[] passRequiredFields,IActiveFieldsSet activeFields)
        {
            if (passRequiredFields != null)
            {
                foreach (var requiredField in passRequiredFields)
                {
                    activeFields.AddAll(requiredField);
                }
            }
        }

        internal static void ApplyFieldDependencies(IActiveFields activeFields, FieldDependency[] dependencies)
        {
            // add active fields to queue
            Queue<FieldDescriptor> fieldsToPropagate = new Queue<FieldDescriptor>();
            foreach (var f in activeFields.fields)
            {
                fieldsToPropagate.Enqueue(f);
            }

            // foreach field in queue:
            while (fieldsToPropagate.Count > 0)
            {
                FieldDescriptor field = fieldsToPropagate.Dequeue();
                if (activeFields.Contains(field))           // this should always be true
                {
                    if(dependencies == null)
                        return;
                        
                    // find all dependencies of field that are not already active
                    foreach (FieldDependency d in dependencies.Where(d => (d.field == field) && !activeFields.Contains(d.dependsOn)))
                    {
                        // activate them and add them to the queue
                        activeFields.Add(d.dependsOn);
                        fieldsToPropagate.Enqueue(d.dependsOn);
                    }
                }
            }
        }

        internal static List<MaterialSlot> FindMaterialSlotsOnNode(IEnumerable<int> slots, AbstractMaterialNode node)
        {
            if (slots == null)
                return null;

            var activeSlots = new List<MaterialSlot>();
            foreach (var id in slots)
            {
                MaterialSlot slot = node.FindSlot<MaterialSlot>(id);
                if (slot != null)
                {
                    activeSlots.Add(slot);
                }
            }
            return activeSlots;
        }

        internal static string AdaptNodeOutput(AbstractMaterialNode node, int outputSlotId, ConcreteSlotValueType convertToType)
        {
            var outputSlot = node.FindOutputSlot<MaterialSlot>(outputSlotId);

            if (outputSlot == null)
                return kErrorString;

            var convertFromType = outputSlot.concreteValueType;
            var rawOutput = node.GetVariableNameForSlot(outputSlotId);
            if (convertFromType == convertToType)
                return rawOutput;

            switch (convertToType)
            {
                case ConcreteSlotValueType.Vector1:
                    return string.Format("({0}).x", rawOutput);
                case ConcreteSlotValueType.Vector2:
                    switch (convertFromType)
                    {
                        case ConcreteSlotValueType.Vector1:
                            return string.Format("({0}.xx)", rawOutput);
                        case ConcreteSlotValueType.Vector3:
                        case ConcreteSlotValueType.Vector4:
                            return string.Format("({0}.xy)", rawOutput);
                        default:
                            return kErrorString;
                    }
                case ConcreteSlotValueType.Vector3:
                    switch (convertFromType)
                    {
                        case ConcreteSlotValueType.Vector1:
                            return string.Format("({0}.xxx)", rawOutput);
                        case ConcreteSlotValueType.Vector2:
                            return string.Format("($precision3({0}, 0.0))", rawOutput);
                        case ConcreteSlotValueType.Vector4:
                            return string.Format("({0}.xyz)", rawOutput);
                        default:
                            return kErrorString;
                    }
                case ConcreteSlotValueType.Vector4:
                    switch (convertFromType)
                    {
                        case ConcreteSlotValueType.Vector1:
                            return string.Format("({0}.xxxx)", rawOutput);
                        case ConcreteSlotValueType.Vector2:
                            return string.Format("($precision4({0}, 0.0, 1.0))", rawOutput);
                        case ConcreteSlotValueType.Vector3:
                            return string.Format("($precision4({0}, 1.0))", rawOutput);
                        default:
                            return kErrorString;
                    }
                case ConcreteSlotValueType.Matrix3:
                    return rawOutput;
                case ConcreteSlotValueType.Matrix2:
                    return rawOutput;
                default:
                    return kErrorString;
            }
        }

        internal static string AdaptNodeOutputForPreview(AbstractMaterialNode node, int outputSlotId)
        {
            var rawOutput = node.GetVariableNameForSlot(outputSlotId);
            return AdaptNodeOutputForPreview(node, outputSlotId, rawOutput);
        }

        internal static string AdaptNodeOutputForPreview(AbstractMaterialNode node, int slotId, string variableName)
        {
            var slot = node.FindSlot<MaterialSlot>(slotId);

            if (slot == null)
                return kErrorString;

            var convertFromType = slot.concreteValueType;

            // preview is always dimension 4
            switch (convertFromType)
            {
                case ConcreteSlotValueType.Vector1:
                    return string.Format("half4({0}, {0}, {0}, 1.0)", variableName);
                case ConcreteSlotValueType.Vector2:
                    return string.Format("half4({0}.x, {0}.y, 0.0, 1.0)", variableName);
                case ConcreteSlotValueType.Vector3:
                    return string.Format("half4({0}.x, {0}.y, {0}.z, 1.0)", variableName);
                case ConcreteSlotValueType.Vector4:
                    return string.Format("half4({0}.x, {0}.y, {0}.z, 1.0)", variableName);
                case ConcreteSlotValueType.Boolean:
                    return string.Format("half4({0}, {0}, {0}, 1.0)", variableName);
                default:
                    return "half4(0, 0, 0, 0)";
            }
        }

        static void GenerateSpaceTranslationSurfaceInputs(
            NeededCoordinateSpace neededSpaces,
            InterpolatorType interpolatorType,
            ShaderStringBuilder builder,
            string format = "float3 {0};")
        {
            if ((neededSpaces & NeededCoordinateSpace.Object) > 0)
                builder.AppendLine(format, CoordinateSpace.Object.ToVariableName(interpolatorType));

            if ((neededSpaces & NeededCoordinateSpace.World) > 0)
                builder.AppendLine(format, CoordinateSpace.World.ToVariableName(interpolatorType));

            if ((neededSpaces & NeededCoordinateSpace.View) > 0)
                builder.AppendLine(format, CoordinateSpace.View.ToVariableName(interpolatorType));

            if ((neededSpaces & NeededCoordinateSpace.Tangent) > 0)
                builder.AppendLine(format, CoordinateSpace.Tangent.ToVariableName(interpolatorType));
            
            if ((neededSpaces & NeededCoordinateSpace.AbsoluteWorld) > 0)
                builder.AppendLine(format, CoordinateSpace.AbsoluteWorld.ToVariableName(interpolatorType));
        }

        internal static void GeneratePropertiesBlock(ShaderStringBuilder sb, PropertyCollector propertyCollector, KeywordCollector keywordCollector, GenerationMode mode)
        {
            sb.AppendLine("Properties");
            using (sb.BlockScope())
            {
                foreach (var prop in propertyCollector.properties.Where(x => x.generatePropertyBlock))
                {
                    sb.AppendLine(prop.GetPropertyBlockString());
                }

                // Keywords use hardcoded state in preview
                // Do not add them to the Property Block
                if(mode == GenerationMode.Preview)
                    return;

                foreach (var key in keywordCollector.keywords.Where(x => x.generatePropertyBlock))
                {
                    sb.AppendLine(key.GetPropertyBlockString());
                }
            }
        }

        internal static void GenerateSurfaceInputStruct(ShaderStringBuilder sb, ShaderGraphRequirements requirements, string structName)
        {
            sb.AppendLine($"struct {structName}");
            using (sb.BlockSemicolonScope())
            {
                GenerateSpaceTranslationSurfaceInputs(requirements.requiresNormal, InterpolatorType.Normal, sb);
                GenerateSpaceTranslationSurfaceInputs(requirements.requiresTangent, InterpolatorType.Tangent, sb);
                GenerateSpaceTranslationSurfaceInputs(requirements.requiresBitangent, InterpolatorType.BiTangent, sb);
                GenerateSpaceTranslationSurfaceInputs(requirements.requiresViewDir, InterpolatorType.ViewDirection, sb);
                GenerateSpaceTranslationSurfaceInputs(requirements.requiresPosition, InterpolatorType.Position, sb);

                if (requirements.requiresVertexColor)
                    sb.AppendLine("float4 {0};", ShaderGeneratorNames.VertexColor);

                if (requirements.requiresScreenPosition)
                    sb.AppendLine("float4 {0};", ShaderGeneratorNames.ScreenPosition);

                if (requirements.requiresFaceSign)
                    sb.AppendLine("float {0};", ShaderGeneratorNames.FaceSign);

                foreach (var channel in requirements.requiresMeshUVs.Distinct())
                    sb.AppendLine("half4 {0};", channel.GetUVName());

                if (requirements.requiresTime)
                {
                    sb.AppendLine("float3 {0};", ShaderGeneratorNames.TimeParameters);
                }
            }
        }

        internal static void GenerateSurfaceInputTransferCode(ShaderStringBuilder sb, ShaderGraphRequirements requirements, string structName, string variableName)
        {
            sb.AppendLine($"{structName} {variableName};");

            GenerateSpaceTranslationSurfaceInputs(requirements.requiresNormal, InterpolatorType.Normal, sb, $"{variableName}.{{0}} = IN.{{0}};");
            GenerateSpaceTranslationSurfaceInputs(requirements.requiresTangent, InterpolatorType.Tangent, sb, $"{variableName}.{{0}} = IN.{{0}};");
            GenerateSpaceTranslationSurfaceInputs(requirements.requiresBitangent, InterpolatorType.BiTangent, sb, $"{variableName}.{{0}} = IN.{{0}};");
            GenerateSpaceTranslationSurfaceInputs(requirements.requiresViewDir, InterpolatorType.ViewDirection, sb, $"{variableName}.{{0}} = IN.{{0}};");
            GenerateSpaceTranslationSurfaceInputs(requirements.requiresPosition, InterpolatorType.Position, sb, $"{variableName}.{{0}} = IN.{{0}};");

            if (requirements.requiresVertexColor)
                sb.AppendLine($"{variableName}.{ShaderGeneratorNames.VertexColor} = IN.{ShaderGeneratorNames.VertexColor};");

            if (requirements.requiresScreenPosition)
                sb.AppendLine($"{variableName}.{ShaderGeneratorNames.ScreenPosition} = IN.{ShaderGeneratorNames.ScreenPosition};");

            if (requirements.requiresFaceSign)
                sb.AppendLine($"{variableName}.{ShaderGeneratorNames.FaceSign} = IN.{ShaderGeneratorNames.FaceSign};");

            foreach (var channel in requirements.requiresMeshUVs.Distinct())
                sb.AppendLine($"{variableName}.{channel.GetUVName()} = IN.{channel.GetUVName()};");

            if (requirements.requiresTime)
            {
                sb.AppendLine($"{variableName}.{ShaderGeneratorNames.TimeParameters} = IN.{ShaderGeneratorNames.TimeParameters};");
            }
        }

        internal static void GenerateSurfaceDescriptionStruct(ShaderStringBuilder surfaceDescriptionStruct, List<MaterialSlot> slots, string structName = "SurfaceDescription", IActiveFieldsSet activeFields = null, bool useIdsInNames = false)
        {
            surfaceDescriptionStruct.AppendLine("struct {0}", structName);
            using (surfaceDescriptionStruct.BlockSemicolonScope())
            {
                if(slots != null)
                {
                    foreach (var slot in slots)
                    {
                        string hlslName = NodeUtils.GetHLSLSafeName(slot.shaderOutputName);
                        if (useIdsInNames)
                        {
                            hlslName = $"{hlslName}_{slot.id}";
                        }

                        surfaceDescriptionStruct.AppendLine("{0} {1};", slot.concreteValueType.ToShaderString(slot.owner.concretePrecision), hlslName);

                        if (activeFields != null)
                        {
                            var structField = new FieldDescriptor(structName, hlslName, "");
                            activeFields.AddAll(structField);
                        }
                    }
                }
            }
        }

        internal static void GenerateSurfaceDescriptionFunction(
            List<AbstractMaterialNode> nodes,
            List<int>[] keywordPermutationsPerNode,
            AbstractMaterialNode rootNode,
            GraphData graph,
            ShaderStringBuilder surfaceDescriptionFunction,
            FunctionRegistry functionRegistry,
            PropertyCollector shaderProperties,
            KeywordCollector shaderKeywords,
            GenerationMode mode,
            string functionName = "PopulateSurfaceData",
            string surfaceDescriptionName = "SurfaceDescription",
            Vector1ShaderProperty outputIdProperty = null,
            IEnumerable<MaterialSlot> slots = null,
            string graphInputStructName = "SurfaceDescriptionInputs")
        {
            if (graph == null)
                return;

            graph.CollectShaderProperties(shaderProperties, mode);

            surfaceDescriptionFunction.AppendLine(String.Format("{0} {1}(SurfaceDescriptionInputs IN)", surfaceDescriptionName, functionName), false);
            using (surfaceDescriptionFunction.BlockScope())
            {
                surfaceDescriptionFunction.AppendLine("{0} surface = ({0})0;", surfaceDescriptionName);
                for(int i = 0; i < nodes.Count; i++)
                {
                    GenerateDescriptionForNode(nodes[i], keywordPermutationsPerNode[i], functionRegistry, surfaceDescriptionFunction,
                        shaderProperties, shaderKeywords,
                        graph, mode);
                }

                functionRegistry.builder.currentNode = null;
                surfaceDescriptionFunction.currentNode = null;

                GenerateSurfaceDescriptionRemap(graph, rootNode, slots,
                    surfaceDescriptionFunction, mode);

                surfaceDescriptionFunction.AppendLine("return surface;");
            }
        }

        static void GenerateDescriptionForNode(
            AbstractMaterialNode activeNode,
            List<int> keywordPermutations,
            FunctionRegistry functionRegistry,
            ShaderStringBuilder descriptionFunction,
            PropertyCollector shaderProperties,
            KeywordCollector shaderKeywords,
            GraphData graph,
            GenerationMode mode)
        {
            if (activeNode is IGeneratesFunction functionNode)
            {
                functionRegistry.builder.currentNode = activeNode;
                functionNode.GenerateNodeFunction(functionRegistry, mode);
                functionRegistry.builder.ReplaceInCurrentMapping(PrecisionUtil.Token, activeNode.concretePrecision.ToShaderString());
            }

            if (activeNode is IGeneratesBodyCode bodyNode)
            {
                if(keywordPermutations != null)
                    descriptionFunction.AppendLine(KeywordUtil.GetKeywordPermutationSetConditional(keywordPermutations));

                descriptionFunction.currentNode = activeNode;
                bodyNode.GenerateNodeCode(descriptionFunction, mode);
                descriptionFunction.ReplaceInCurrentMapping(PrecisionUtil.Token, activeNode.concretePrecision.ToShaderString());

                if(keywordPermutations != null)
                    descriptionFunction.AppendLine("#endif");
            }

            activeNode.CollectShaderProperties(shaderProperties, mode);

            if (activeNode is SubGraphNode subGraphNode)
            {
                subGraphNode.CollectShaderKeywords(shaderKeywords, mode);
            }
        }

        static void GenerateSurfaceDescriptionRemap(
            GraphData graph,
            AbstractMaterialNode rootNode,
            IEnumerable<MaterialSlot> slots,
            ShaderStringBuilder surfaceDescriptionFunction,
            GenerationMode mode)
        {
            if (rootNode is IMasterNode || rootNode is SubGraphOutputNode)
            {
                var usedSlots = slots ?? rootNode.GetInputSlots<MaterialSlot>();
                foreach (var input in usedSlots)
                {
                    if (input != null)
                    {
                        var foundEdges = graph.GetEdges(input.slotReference).ToArray();
                        var hlslName = NodeUtils.GetHLSLSafeName(input.shaderOutputName);
                        if (rootNode is SubGraphOutputNode)
                        {
                            hlslName = $"{hlslName}_{input.id}";
                        }
                        if (foundEdges.Any())
                        {
                            surfaceDescriptionFunction.AppendLine("surface.{0} = {1};",
                                hlslName,
                                rootNode.GetSlotValue(input.id, mode, rootNode.concretePrecision));
                        }
                        else
                        {
                            surfaceDescriptionFunction.AppendLine("surface.{0} = {1};",
                                hlslName, input.GetDefaultValue(mode, rootNode.concretePrecision));
                        }
                    }
                }
            }
            else if (rootNode.hasPreview)
            {
                var slot = rootNode.GetOutputSlots<MaterialSlot>().FirstOrDefault();
                if (slot != null)
                {
                    var slotValue = rootNode.GetSlotValue(slot.id, mode, rootNode.concretePrecision);
                    surfaceDescriptionFunction.AppendLine($"surface.Out = all(isfinite({slotValue})) ? {GenerationUtils.AdaptNodeOutputForPreview(rootNode, slot.id)} : float4(1.0f, 0.0f, 1.0f, 1.0f);");
                }
            }
        }

        const string k_VertexDescriptionStructName = "VertexDescription";
        internal static void GenerateVertexDescriptionStruct(ShaderStringBuilder builder, List<MaterialSlot> slots, string structName = k_VertexDescriptionStructName, IActiveFieldsSet activeFields = null)
        {
            builder.AppendLine("struct {0}", structName);
            using (builder.BlockSemicolonScope())
            {
                foreach (var slot in slots)
                {
<<<<<<< HEAD
                    MaterialSlot slot = node.FindSlot(id);
                    if (slot != null)
=======
                    string hlslName = NodeUtils.GetHLSLSafeName(slot.shaderOutputName);
                    builder.AppendLine("{0} {1};", slot.concreteValueType.ToShaderString(slot.owner.concretePrecision), hlslName);

                    if (activeFields != null)
>>>>>>> 251eba3b
                    {
                        var structField = new FieldDescriptor(structName, hlslName, "");
                        activeFields.AddAll(structField);
                    }
                }
            }
        }

        internal static void GenerateVertexDescriptionFunction(
            GraphData graph,
            ShaderStringBuilder builder,
            FunctionRegistry functionRegistry,
            PropertyCollector shaderProperties,
            KeywordCollector shaderKeywords,
            GenerationMode mode,
            AbstractMaterialNode rootNode,
            List<AbstractMaterialNode> nodes,
            List<int>[] keywordPermutationsPerNode,
            List<MaterialSlot> slots,
            string graphInputStructName = "VertexDescriptionInputs",
            string functionName = "PopulateVertexData",
            string graphOutputStructName = k_VertexDescriptionStructName)
        {
            if (graph == null)
                return;

            graph.CollectShaderProperties(shaderProperties, mode);

            builder.AppendLine("{0} {1}({2} IN)", graphOutputStructName, functionName, graphInputStructName);
            using (builder.BlockScope())
            {
                builder.AppendLine("{0} description = ({0})0;", graphOutputStructName);
                for(int i = 0; i < nodes.Count; i++)
                {
                    GenerateDescriptionForNode(nodes[i], keywordPermutationsPerNode[i], functionRegistry, builder,
                        shaderProperties, shaderKeywords,
                        graph, mode);
                }

<<<<<<< HEAD
                spliceCommands.Add("Stencil", stencilBuilder.ToCodeBlack());
=======
                functionRegistry.builder.currentNode = null;
                builder.currentNode = null;

                if(slots.Count != 0)
                {
                    foreach (var slot in slots)
                    {
                        var isSlotConnected = slot.owner.owner.GetEdges(slot.slotReference).Any();
                        var slotName = NodeUtils.GetHLSLSafeName(slot.shaderOutputName);
                        var slotValue = isSlotConnected ?
                            ((AbstractMaterialNode)slot.owner).GetSlotValue(slot.id, mode, slot.owner.concretePrecision) : slot.GetDefaultValue(mode, slot.owner.concretePrecision);
                        builder.AppendLine("description.{0} = {1};", slotName, slotValue);
                    }
                }

                builder.AppendLine("return description;");
>>>>>>> 251eba3b
            }
        }

        internal static string GetSpliceCommand(string command, string token)
        {
            return !string.IsNullOrEmpty(command) ? command : $"// {token}: <None>";
        }

        internal static string GetDefaultTemplatePath(string templateName)
        {
            var basePath = "Packages/com.unity.shadergraph/Editor/Templates/";
            string templatePath = Path.Combine(basePath, templateName);

            if (File.Exists(templatePath))
                return templatePath;

            throw new FileNotFoundException(string.Format(@"Cannot find a template with name ""{0}"".", templateName));
        }

        internal static string GetDefaultSharedTemplateDirectory()
        {
            return "Packages/com.unity.shadergraph/Editor/Templates";
        }
    }
}<|MERGE_RESOLUTION|>--- conflicted
+++ resolved
@@ -12,106 +12,10 @@
     {
         const string kErrorString = @"ERROR!";
 
-<<<<<<< HEAD
-        public static bool GenerateShaderPass(AbstractMaterialNode masterNode, ShaderPass pass, GenerationMode mode,
-            ActiveFields activeFields, ShaderGenerator result, List<string> sourceAssetDependencyPaths,
-            List<Dependency[]> dependencies, string resourceClassName, string assemblyName)
-        {
-            // --------------------------------------------------
-            // Debug
-
-            // Get scripting symbols
-            BuildTargetGroup buildTargetGroup = EditorUserBuildSettings.selectedBuildTargetGroup;
-            string defines = PlayerSettings.GetScriptingDefineSymbolsForGroup(buildTargetGroup);
-
-            bool isDebug = defines.Contains(kDebugSymbol);
-
-            // --------------------------------------------------
-            // Setup
-
-            // Initiailize Collectors
-            var propertyCollector = new PropertyCollector();
-            var keywordCollector = new KeywordCollector();
-            masterNode.owner.CollectShaderKeywords(keywordCollector, mode);
-
-            // Get upstream nodes from ShaderPass port mask
-            List<AbstractMaterialNode> vertexNodes;
-            List<AbstractMaterialNode> pixelNodes;
-            GetUpstreamNodesForShaderPass(masterNode, pass, out vertexNodes, out pixelNodes);
-
-            // Track permutation indices for all nodes
-            List<int>[] vertexNodePermutations = new List<int>[vertexNodes.Count];
-            List<int>[] pixelNodePermutations = new List<int>[pixelNodes.Count];
-
-            // Get active fields from upstream Node requirements
-            ShaderGraphRequirementsPerKeyword graphRequirements;
-            GetActiveFieldsAndPermutationsForNodes(masterNode, pass, keywordCollector, vertexNodes, pixelNodes,
-                vertexNodePermutations, pixelNodePermutations, activeFields, out graphRequirements);
-
-            // GET CUSTOM ACTIVE FIELDS HERE!
-
-            // Get active fields from ShaderPass
-            AddRequiredFields(pass.requiredAttributes, activeFields.baseInstance);
-            AddRequiredFields(pass.requiredVaryings, activeFields.baseInstance);
-
-            // Get Port references from ShaderPass
-            var pixelSlots = FindMaterialSlotsOnNode(pass.pixelPorts, masterNode);
-            var vertexSlots = FindMaterialSlotsOnNode(pass.vertexPorts, masterNode);
-
-            // Function Registry
-            var functionBuilder = new ShaderStringBuilder();
-            var functionRegistry = new FunctionRegistry(functionBuilder);
-
-            // Hash table of named $splice(name) commands
-            // Key: splice token
-            // Value: string to splice
-            Dictionary<string, string> spliceCommands = new Dictionary<string, string>();
-
-            // --------------------------------------------------
-            // Dependencies
-
-            // Propagate active field requirements using dependencies
-            // Must be executed before types are built
-            foreach (var instance in activeFields.all.instances)
-                ShaderSpliceUtil.ApplyDependencies(instance, dependencies);
-
-            // --------------------------------------------------
-            // Pass Setup
-
-            // Name
-            if(!string.IsNullOrEmpty(pass.displayName))
-            {
-                spliceCommands.Add("PassName", $"Name \"{pass.displayName}\"");
-            }
-            else
-            {
-                spliceCommands.Add("PassName", "// Name: <None>");
-            }
-
-            // Tags
-            if(!string.IsNullOrEmpty(pass.lightMode))
-            {
-                spliceCommands.Add("LightMode", $"\"LightMode\" = \"{pass.lightMode}\"");
-            }
-            else
-            {
-                spliceCommands.Add("LightMode", "// LightMode: <None>");
-            }
-
-            // Render state
-            BuildRenderStatesFromPass(pass, ref spliceCommands);
-
-            // --------------------------------------------------
-            // Pass Code
-
-            // Pragmas
-            using (var passPragmaBuilder = new ShaderStringBuilder())
-=======
         internal static List<FieldDescriptor> GetActiveFieldsFromConditionals(ConditionalField[] conditionalFields)
         {
             var fields = new List<FieldDescriptor>();
             foreach(ConditionalField conditionalField in conditionalFields)
->>>>>>> 251eba3b
             {
                 if(conditionalField.condition == true)
                 {
@@ -119,152 +23,8 @@
                 }
             }
 
-<<<<<<< HEAD
-            // Includes
-            using (var passIncludeBuilder = new ShaderStringBuilder())
-            {
-                if(pass.includes != null)
-                {
-                    foreach(string include in pass.includes)
-                    {
-                        passIncludeBuilder.AppendLine($"#include \"{include}\"");
-                    }
-                }
-                if(passIncludeBuilder.length == 0)
-                    passIncludeBuilder.AppendLine("// PassIncludes: <None>");
-                spliceCommands.Add("PassIncludes", passIncludeBuilder.ToCodeBlack());
-            }
-
-            // Keywords
-            using (var passKeywordBuilder = new ShaderStringBuilder())
-            {
-                if(pass.keywords != null)
-                {
-                    foreach(KeywordDescriptor keyword in pass.keywords)
-                    {
-                        passKeywordBuilder.AppendLine(keyword.ToDeclarationString());
-                    }
-                }
-                if(passKeywordBuilder.length == 0)
-                    passKeywordBuilder.AppendLine("// PassKeywords: <None>");
-                spliceCommands.Add("PassKeywords", passKeywordBuilder.ToCodeBlack());
-            }
-
-            // --------------------------------------------------
-            // Graph Vertex
-
-            var vertexBuilder = new ShaderStringBuilder();
-
-            // If vertex modification enabled
-            if (activeFields.baseInstance.Contains("features.graphVertex"))
-            {
-                // Setup
-                string vertexGraphInputName = "VertexDescriptionInputs";
-                string vertexGraphOutputName = "VertexDescription";
-                string vertexGraphFunctionName = "VertexDescriptionFunction";
-                var vertexGraphInputGenerator = new ShaderGenerator();
-                var vertexGraphFunctionBuilder = new ShaderStringBuilder();
-                var vertexGraphOutputBuilder = new ShaderStringBuilder();
-
-                // Build vertex graph inputs
-                ShaderSpliceUtil.BuildType(GetTypeForStruct("VertexDescriptionInputs", resourceClassName, assemblyName), activeFields, vertexGraphInputGenerator, isDebug);
-
-                // Build vertex graph outputs
-                // Add struct fields to active fields
-                SubShaderGenerator.GenerateVertexDescriptionStruct(vertexGraphOutputBuilder, vertexSlots, vertexGraphOutputName, activeFields.baseInstance);
-
-                // Build vertex graph functions from ShaderPass vertex port mask
-                SubShaderGenerator.GenerateVertexDescriptionFunction(
-                    masterNode.owner as GraphData,
-                    vertexGraphFunctionBuilder,
-                    functionRegistry,
-                    propertyCollector,
-                    keywordCollector,
-                    mode,
-                    masterNode,
-                    vertexNodes,
-                    vertexNodePermutations,
-                    vertexSlots,
-                    vertexGraphInputName,
-                    vertexGraphFunctionName,
-                    vertexGraphOutputName);
-
-                // Generate final shader strings
-                vertexBuilder.AppendLines(vertexGraphInputGenerator.GetShaderString(0, false));
-                vertexBuilder.AppendNewLine();
-                vertexBuilder.AppendLines(vertexGraphOutputBuilder.ToString());
-                vertexBuilder.AppendNewLine();
-                vertexBuilder.AppendLines(vertexGraphFunctionBuilder.ToString());
-            }
-
-            // Add to splice commands
-            if(vertexBuilder.length == 0)
-                vertexBuilder.AppendLine("// GraphVertex: <None>");
-            spliceCommands.Add("GraphVertex", vertexBuilder.ToCodeBlack());
-
-            // --------------------------------------------------
-            // Graph Pixel
-
-            // Setup
-            string pixelGraphInputName = "SurfaceDescriptionInputs";
-            string pixelGraphOutputName = "SurfaceDescription";
-            string pixelGraphFunctionName = "SurfaceDescriptionFunction";
-            var pixelGraphInputGenerator = new ShaderGenerator();
-            var pixelGraphOutputBuilder = new ShaderStringBuilder();
-            var pixelGraphFunctionBuilder = new ShaderStringBuilder();
-
-            // Build pixel graph inputs
-            ShaderSpliceUtil.BuildType(GetTypeForStruct("SurfaceDescriptionInputs", resourceClassName, assemblyName), activeFields, pixelGraphInputGenerator, isDebug);
-
-            // Build pixel graph outputs
-            // Add struct fields to active fields
-            SubShaderGenerator.GenerateSurfaceDescriptionStruct(pixelGraphOutputBuilder, pixelSlots, pixelGraphOutputName, activeFields.baseInstance);
-
-            // Build pixel graph functions from ShaderPass pixel port mask
-            SubShaderGenerator.GenerateSurfaceDescriptionFunction(
-                pixelNodes,
-                pixelNodePermutations,
-                masterNode,
-                masterNode.owner as GraphData,
-                pixelGraphFunctionBuilder,
-                functionRegistry,
-                propertyCollector,
-                keywordCollector,
-                mode,
-                pixelGraphFunctionName,
-                pixelGraphOutputName,
-                null,
-                pixelSlots,
-                pixelGraphInputName);
-
-            using (var pixelBuilder = new ShaderStringBuilder())
-            {
-                // Generate final shader strings
-                pixelBuilder.AppendLines(pixelGraphInputGenerator.GetShaderString(0, false));
-                pixelBuilder.AppendNewLine();
-                pixelBuilder.AppendLines(pixelGraphOutputBuilder.ToString());
-                pixelBuilder.AppendNewLine();
-                pixelBuilder.AppendLines(pixelGraphFunctionBuilder.ToString());
-
-                // Add to splice commands
-                if(pixelBuilder.length == 0)
-                    pixelBuilder.AppendLine("// GraphPixel: <None>");
-                spliceCommands.Add("GraphPixel", pixelBuilder.ToCodeBlack());
-            }
-
-            // --------------------------------------------------
-            // Graph Functions
-
-            if(functionBuilder.length == 0)
-                functionBuilder.AppendLine("// GraphFunctions: <None>");
-            spliceCommands.Add("GraphFunctions", functionBuilder.ToCodeBlack());
-
-            // --------------------------------------------------
-            // Graph Keywords
-=======
             return fields;
         }
->>>>>>> 251eba3b
 
         internal static void GenerateSubShaderTags(IMasterNode masterNode, SubShaderDescriptor descriptor, ShaderStringBuilder builder)
         {
@@ -411,11 +171,6 @@
             packStruct.fields = packedSubscripts.ToArray();
         }
 
-<<<<<<< HEAD
-            // Debug output all active fields
-
-            using(var debugBuilder = new ShaderStringBuilder())
-=======
         internal static void GenerateInterpolatorFunctions(StructDescriptor shaderStruct, IActiveFields activeFields, out ShaderStringBuilder interpolatorBuilder)
         {
             //set up function string builders and struct builder 
@@ -437,7 +192,6 @@
             unpackBuilder.AppendLine($"{shaderStruct.name} output;");
 
             foreach(FieldDescriptor subscript in shaderStruct.fields)
->>>>>>> 251eba3b
             {
                 if(IsFieldActive(subscript, activeFields, subscript.subscriptOptions.HasFlag(StructFieldOptions.Optional)))
                 {
@@ -483,33 +237,6 @@
                         unpackBuilder.AppendLine("#endif");
                     }
                 }
-<<<<<<< HEAD
-                if(debugBuilder.length == 0)
-                    debugBuilder.AppendLine("// <None>");
-
-                // Add to splice commands
-                spliceCommands.Add("Debug", debugBuilder.ToCodeBlack());
-            }
-
-            // --------------------------------------------------
-            // Finalize
-
-            // Get Template
-            string templateLocation = GetTemplatePath("PassMesh.template");
-
-            if (!File.Exists(templateLocation))
-                return false;
-
-            // Get Template preprocessor
-            string templatePath = "Packages/com.unity.render-pipelines.universal/Editor/ShaderGraph/Templates";
-            var templatePreprocessor = new ShaderSpliceUtil.TemplatePreprocessor(activeFields, spliceCommands,
-                isDebug, templatePath, sourceAssetDependencyPaths, assemblyName, resourceClassName);
-
-            // Process Template
-            templatePreprocessor.ProcessTemplateFile(templateLocation);
-            result.AddShaderChunk(templatePreprocessor.GetShaderCode().ToString(), false);
-            return true;
-=======
             }
             //close function declarations
             packBuilder.AppendLine("return output;");
@@ -522,7 +249,6 @@
             
             interpolatorBuilder.Concat(packBuilder);
             interpolatorBuilder.Concat(unpackBuilder);
->>>>>>> 251eba3b
         }
 
         internal static void GetUpstreamNodesForShaderPass(AbstractMaterialNode outputNode, PassDescriptor pass, out List<AbstractMaterialNode> vertexNodes, out List<AbstractMaterialNode> pixelNodes)
@@ -535,11 +261,7 @@
             NodeUtils.DepthFirstCollectNodesFromNode(pixelNodes, outputNode, NodeUtils.IncludeSelf.Include, pass.pixelPorts);
         }
 
-<<<<<<< HEAD
-        static void GetActiveFieldsAndPermutationsForNodes(AbstractMaterialNode masterNode, ShaderPass pass,
-=======
         internal static void GetActiveFieldsAndPermutationsForNodes(AbstractMaterialNode outputNode, PassDescriptor pass, 
->>>>>>> 251eba3b
             KeywordCollector keywordCollector,  List<AbstractMaterialNode> vertexNodes, List<AbstractMaterialNode> pixelNodes,
             List<int>[] vertexNodePermutations, List<int>[] pixelNodePermutations,
             ActiveFields activeFields, out ShaderGraphRequirementsPerKeyword graphRequirements)
@@ -608,7 +330,7 @@
                     activeFields.baseInstance.Add(field);
                 } 
             }
-
+            
             // Build graph requirements
             graphRequirements.UnionWith(pixelRequirements);
             graphRequirements.UnionWith(vertexRequirements);
@@ -1128,15 +850,10 @@
             {
                 foreach (var slot in slots)
                 {
-<<<<<<< HEAD
-                    MaterialSlot slot = node.FindSlot(id);
-                    if (slot != null)
-=======
                     string hlslName = NodeUtils.GetHLSLSafeName(slot.shaderOutputName);
                     builder.AppendLine("{0} {1};", slot.concreteValueType.ToShaderString(slot.owner.concretePrecision), hlslName);
 
                     if (activeFields != null)
->>>>>>> 251eba3b
                     {
                         var structField = new FieldDescriptor(structName, hlslName, "");
                         activeFields.AddAll(structField);
@@ -1176,9 +893,6 @@
                         graph, mode);
                 }
 
-<<<<<<< HEAD
-                spliceCommands.Add("Stencil", stencilBuilder.ToCodeBlack());
-=======
                 functionRegistry.builder.currentNode = null;
                 builder.currentNode = null;
 
@@ -1195,7 +909,6 @@
                 }
 
                 builder.AppendLine("return description;");
->>>>>>> 251eba3b
             }
         }
 
