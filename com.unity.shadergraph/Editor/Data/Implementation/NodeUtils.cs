using System;
using System.Collections.Generic;
using System.Globalization;
using System.Linq;
using System.Text;
using UnityEditor.ShaderGraph;
using UnityEditor.ShaderGraph.Drawing;
using UnityEngine;

namespace UnityEditor.Graphing
{
    class SlotConfigurationException : Exception
    {
        public SlotConfigurationException(string message)
            : base(message)
        {}
    }

    static class NodeUtils
    {
        public static string docURL = "https://github.com/Unity-Technologies/ScriptableRenderPipeline/tree/master/com.unity.shadergraph/Documentation%7E/";

        public static void SlotConfigurationExceptionIfBadConfiguration(AbstractMaterialNode node, IEnumerable<int> expectedInputSlots, IEnumerable<int> expectedOutputSlots)
        {
            var missingSlots = new List<int>();

            var inputSlots = expectedInputSlots as IList<int> ?? expectedInputSlots.ToList();
            missingSlots.AddRange(inputSlots.Except(node.GetInputSlots<ISlot>().Select(x => x.id)));

            var outputSlots = expectedOutputSlots as IList<int> ?? expectedOutputSlots.ToList();
            missingSlots.AddRange(outputSlots.Except(node.GetOutputSlots<ISlot>().Select(x => x.id)));

            if (missingSlots.Count == 0)
                return;

            var toPrint = missingSlots.Select(x => x.ToString());

            throw new SlotConfigurationException(string.Format("Missing slots {0} on node {1}", string.Join(", ", toPrint.ToArray()), node));
        }

        public static IEnumerable<IEdge> GetAllEdges(AbstractMaterialNode node)
        {
            var result = new List<IEdge>();
            var validSlots = ListPool<ISlot>.Get();

            validSlots.AddRange(node.GetInputSlots<ISlot>());
            for (int index = 0; index < validSlots.Count; index++)
            {
                var inputSlot = validSlots[index];
                result.AddRange(node.owner.GetEdges(inputSlot.slotReference));
            }

            validSlots.Clear();
            validSlots.AddRange(node.GetOutputSlots<ISlot>());
            for (int index = 0; index < validSlots.Count; index++)
            {
                var outputSlot = validSlots[index];
                result.AddRange(node.owner.GetEdges(outputSlot.slotReference));
            }

            ListPool<ISlot>.Release(validSlots);
            return result;
        }

        public static string GetDuplicateSafeNameForSlot(AbstractMaterialNode node, int slotId, string name)
        {
            List<MaterialSlot> slots = new List<MaterialSlot>();
            node.GetSlots(slots);

            name = name.Trim();
            return GraphUtil.SanitizeName(slots.Where(p => p.id != slotId).Select(p => p.RawDisplayName()), "{0} ({1})", name);
        }

        // CollectNodesNodeFeedsInto looks at the current node and calculates
        // which child nodes it depends on for it's calculation.
        // Results are returned depth first so by processing each node in
        // order you can generate a valid code block.
        public enum IncludeSelf
        {
            Include,
            Exclude
        }

<<<<<<< HEAD
        public static void DepthFirstCollectNodesFromNode(List<AbstractMaterialNode> nodeList, AbstractMaterialNode node, IncludeSelf includeSelf = IncludeSelf.Include, List<int> slotIds = null)
=======
        public static void DepthFirstCollectNodesFromNode(List<AbstractMaterialNode> nodeList, AbstractMaterialNode node, 
            IncludeSelf includeSelf = IncludeSelf.Include, IEnumerable<int> slotIds = null, List<KeyValuePair<ShaderKeyword, int>> keywordPermutation = null)
>>>>>>> 6947b635
        {
            // no where to start
            if (node == null)
                return;

            // already added this node
            if (nodeList.Contains(node))
                return;

            IEnumerable<int> ids;

            // If this node is a keyword node and we have an active keyword permutation
            // The only valid port id is the port that corresponds to that keywords value in the active permutation
            if(node is KeywordNode keywordNode && keywordPermutation != null)
            {
                var valueInPermutation = keywordPermutation.Where(x => x.Key.guid == keywordNode.keywordGuid).FirstOrDefault();
                ids = new int[] { keywordNode.GetSlotIdForPermutation(valueInPermutation) };
            }
            else if (slotIds == null)
            {
                ids = node.GetInputSlots<ISlot>().Select(x => x.id);
            }
            else
            {
                ids = node.GetInputSlots<ISlot>().Where(x => slotIds.Contains(x.id)).Select(x => x.id);
            }

            foreach (var slot in ids)
            {
                foreach (var edge in node.owner.GetEdges(node.GetSlotReference(slot)))
                {
<<<<<<< HEAD
                    if (node.owner.GetNodeFromGuid(edge.outputSlot.nodeGuid) is AbstractMaterialNode outputNode)
                        DepthFirstCollectNodesFromNode(nodeList, outputNode);
=======
                    var outputNode = node.owner.GetNodeFromGuid(edge.outputSlot.nodeGuid);
                    if (outputNode != null)
                        DepthFirstCollectNodesFromNode(nodeList, outputNode, keywordPermutation: keywordPermutation);
>>>>>>> 6947b635
                }
            }

            if (includeSelf == IncludeSelf.Include)
                nodeList.Add(node);
        }

        public static void CollectNodeSet(HashSet<AbstractMaterialNode> nodeSet, MaterialSlot slot)
        {
            var node = slot.owner;
            var graph = node.owner;
            foreach (var edge in graph.GetEdges(node.GetSlotReference(slot.id)))
            {
                var outputNode = graph.GetNodeFromGuid(edge.outputSlot.nodeGuid);
                if (outputNode != null)
                {
                    CollectNodeSet(nodeSet, outputNode);
                }
            }
        }

        public static void CollectNodeSet(HashSet<AbstractMaterialNode> nodeSet, AbstractMaterialNode node)
        {
            if (!nodeSet.Add(node))
            {
                return;
            }

            using (var slotsHandle = ListPool<MaterialSlot>.GetDisposable())
            {
                var slots = slotsHandle.value;
                node.GetInputSlots(slots);
                foreach (var slot in slots)
                {
                    CollectNodeSet(nodeSet, slot);
                }
            }
        }

        public static void CollectNodesNodeFeedsInto(List<AbstractMaterialNode> nodeList, AbstractMaterialNode node, IncludeSelf includeSelf = IncludeSelf.Include)
        {
            if (node == null)
                return;

            if (nodeList.Contains(node))
                return;

            foreach (var slot in node.GetOutputSlots<ISlot>())
            {
                foreach (var edge in node.owner.GetEdges(slot.slotReference))
                {
                    var inputNode = node.owner.GetNodeFromGuid(edge.inputSlot.nodeGuid);
                    CollectNodesNodeFeedsInto(nodeList, inputNode);
                }
            }
            if (includeSelf == IncludeSelf.Include)
                nodeList.Add(node);
        }

        public static string GetDocumentationString(AbstractMaterialNode node)
        {
            return $"{docURL}{node.name.Replace(" ", "-")}"+"-Node.md";
        }

        static Stack<MaterialSlot> s_SlotStack = new Stack<MaterialSlot>();

        public static ShaderStage GetEffectiveShaderStage(MaterialSlot initialSlot, bool goingBackwards)
        {
            var graph = initialSlot.owner.owner;
            s_SlotStack.Clear();
            s_SlotStack.Push(initialSlot);
            while (s_SlotStack.Any())
            {
                var slot = s_SlotStack.Pop();
                ShaderStage stage;
                if (slot.stageCapability.TryGetShaderStage(out stage))
                    return stage;

                if (goingBackwards && slot.isInputSlot)
                {
                    foreach (var edge in graph.GetEdges(slot.slotReference))
                    {
                        var node = graph.GetNodeFromGuid(edge.outputSlot.nodeGuid);
                        s_SlotStack.Push(node.FindOutputSlot<MaterialSlot>(edge.outputSlot.slotId));
                    }
                }
                else if (!goingBackwards && slot.isOutputSlot)
                {
                    foreach (var edge in graph.GetEdges(slot.slotReference))
                    {
                        var node = graph.GetNodeFromGuid(edge.inputSlot.nodeGuid);
                        s_SlotStack.Push(node.FindInputSlot<MaterialSlot>(edge.inputSlot.slotId));
                    }
                }
                else
                {
                    var ownerSlots = Enumerable.Empty<MaterialSlot>();
                    if (goingBackwards && slot.isOutputSlot)
                        ownerSlots = slot.owner.GetInputSlots<MaterialSlot>();
                    else if (!goingBackwards && slot.isInputSlot)
                        ownerSlots = slot.owner.GetOutputSlots<MaterialSlot>();
                    foreach (var ownerSlot in ownerSlots)
                        s_SlotStack.Push(ownerSlot);
                }
            }
            // We default to fragment shader stage if all connected nodes were compatible with both.
            return ShaderStage.Fragment;
        }

        public static ShaderStageCapability GetEffectiveShaderStageCapability(MaterialSlot initialSlot, bool goingBackwards)
        {
            var graph = initialSlot.owner.owner;
            s_SlotStack.Clear();
            s_SlotStack.Push(initialSlot);
            while (s_SlotStack.Any())
            {
                var slot = s_SlotStack.Pop();
                ShaderStage stage;
                if (slot.stageCapability.TryGetShaderStage(out stage))
                    return slot.stageCapability;

                if (goingBackwards && slot.isInputSlot)
                {
                    foreach (var edge in graph.GetEdges(slot.slotReference))
                    {
                        var node = graph.GetNodeFromGuid(edge.outputSlot.nodeGuid);
                        s_SlotStack.Push(node.FindOutputSlot<MaterialSlot>(edge.outputSlot.slotId));
                    }
                }
                else if (!goingBackwards && slot.isOutputSlot)
                {
                    foreach (var edge in graph.GetEdges(slot.slotReference))
                    {
                        var node = graph.GetNodeFromGuid(edge.inputSlot.nodeGuid);
                        s_SlotStack.Push(node.FindInputSlot<MaterialSlot>(edge.inputSlot.slotId));
                    }
                }
                else
                {
                    var ownerSlots = Enumerable.Empty<MaterialSlot>();
                    if (goingBackwards && slot.isOutputSlot)
                        ownerSlots = slot.owner.GetInputSlots<MaterialSlot>();
                    else if (!goingBackwards && slot.isInputSlot)
                        ownerSlots = slot.owner.GetOutputSlots<MaterialSlot>();
                    foreach (var ownerSlot in ownerSlots)
                        s_SlotStack.Push(ownerSlot);
                }
            }

            return ShaderStageCapability.All;
        }

        public static string GetSlotDimension(ConcreteSlotValueType slotValue)
        {
            switch (slotValue)
            {
                case ConcreteSlotValueType.Vector1:
                    return String.Empty;
                case ConcreteSlotValueType.Vector2:
                    return "2";
                case ConcreteSlotValueType.Vector3:
                    return "3";
                case ConcreteSlotValueType.Vector4:
                    return "4";
                case ConcreteSlotValueType.Matrix2:
                    return "2x2";
                case ConcreteSlotValueType.Matrix3:
                    return "3x3";
                case ConcreteSlotValueType.Matrix4:
                    return "4x4";
                default:
                    return "Error";
            }
        }

        public static string GetHLSLSafeName(string input)
        {
            char[] arr = input.ToCharArray();
            arr = Array.FindAll<char>(arr, (c => (Char.IsLetterOrDigit(c))));
            var safeName = new string(arr);
            if (safeName.Length > 1 && char.IsDigit(safeName[0]))
            {
                safeName = $"var{safeName}";
            }
            return safeName;
        }

        private static string GetDisplaySafeName(string input)
        {
            //strip valid display characters from slot name
            //current valid characters are whitespace and ( ) _ separators
            StringBuilder cleanName = new StringBuilder();
            foreach (var c in input)
            {
                if (c != ' ' && c != '(' && c != ')' && c != '_')
                    cleanName.Append(c);
            }

            return cleanName.ToString();
        }

        public static bool ValidateSlotName(string inName, out string errorMessage)
        {
            //check for invalid characters between display safe and hlsl safe name
            if (GetDisplaySafeName(inName) != GetHLSLSafeName(inName))
            {
                errorMessage = "Slot name(s) found invalid character(s). Valid characters: A-Z, a-z, 0-9, _ ( ) ";
                return true;
            }

            //if clean, return null and false
            errorMessage = null;
            return false;
        }

        public static string FloatToShaderValue(float value)
        {
            if (Single.IsPositiveInfinity(value))
                return "1.#INF";
            else if (Single.IsNegativeInfinity(value))
                return "-1.#INF";
            else if (Single.IsNaN(value))
                return "NAN";
            else
            {
                return value.ToString(CultureInfo.InvariantCulture);
            }
        }
    }
}<|MERGE_RESOLUTION|>--- conflicted
+++ resolved
@@ -81,12 +81,8 @@
             Exclude
         }
 
-<<<<<<< HEAD
-        public static void DepthFirstCollectNodesFromNode(List<AbstractMaterialNode> nodeList, AbstractMaterialNode node, IncludeSelf includeSelf = IncludeSelf.Include, List<int> slotIds = null)
-=======
         public static void DepthFirstCollectNodesFromNode(List<AbstractMaterialNode> nodeList, AbstractMaterialNode node, 
             IncludeSelf includeSelf = IncludeSelf.Include, IEnumerable<int> slotIds = null, List<KeyValuePair<ShaderKeyword, int>> keywordPermutation = null)
->>>>>>> 6947b635
         {
             // no where to start
             if (node == null)
@@ -118,14 +114,9 @@
             {
                 foreach (var edge in node.owner.GetEdges(node.GetSlotReference(slot)))
                 {
-<<<<<<< HEAD
-                    if (node.owner.GetNodeFromGuid(edge.outputSlot.nodeGuid) is AbstractMaterialNode outputNode)
-                        DepthFirstCollectNodesFromNode(nodeList, outputNode);
-=======
                     var outputNode = node.owner.GetNodeFromGuid(edge.outputSlot.nodeGuid);
                     if (outputNode != null)
                         DepthFirstCollectNodesFromNode(nodeList, outputNode, keywordPermutation: keywordPermutation);
->>>>>>> 6947b635
                 }
             }
 
