--- conflicted
+++ resolved
@@ -37,33 +37,23 @@
             return sb.ToString();
         }
 
-<<<<<<< HEAD
-        public string GetPropertiesDeclaration(GraphData graphData, int baseIndentLevel)
-        {
-            var builder = new ShaderStringBuilder(baseIndentLevel);
-            GetPropertiesDeclaration(builder);
-            var value = builder.ToString();
-            value = value.Replace("$precision", graphData.precision.ToShaderString());
-            return value;
-=======
-        public string GetPropertiesDeclaration(int baseIndentLevel, GenerationMode mode)
+        public string GetPropertiesDeclaration(GraphData graphData, int baseIndentLevel, GenerationMode mode)
         {
             var builder = new ShaderStringBuilder(baseIndentLevel);
             GetPropertiesDeclaration(builder, mode);
-            return builder.ToString();
->>>>>>> b23b4ef7
+            var value = builder.ToString();
+            // MATT: Set this per property...
+            // Then remove GraphData as an argumen
+            value = value.Replace("$precision", graphData.precision.ToShaderString());
+            return value;
         }
 
         public void GetPropertiesDeclaration(ShaderStringBuilder builder, GenerationMode mode)
         {
             var batchAll = mode == GenerationMode.Preview;
             builder.AppendLine("CBUFFER_START(UnityPerMaterial)");
-<<<<<<< HEAD
-            builder.IncreaseIndent();
-            foreach (var prop in properties.Where(n => n.isBatchable && n.generatePropertyBlock))
-=======
+            
             foreach (var prop in properties.Where(n => batchAll || (n.generatePropertyBlock && n.isBatchable)))
->>>>>>> b23b4ef7
             {
                 builder.AppendLine(prop.GetPropertyDeclarationString());
             }
