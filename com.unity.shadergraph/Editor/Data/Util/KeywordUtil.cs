using System;
using System.Collections.Generic;
using System.Linq;
using System.Text;
using UnityEditor.ShaderGraph.Drawing;
using UnityEngine;
using UnityEditor.ShaderGraph.Internal;

namespace UnityEditor.ShaderGraph
{
    static class BuiltinKeyword
    {
        [BuiltinKeyword]
        public static KeywordDescriptor QualityKeyword()
        {
            return new KeywordDescriptor()
            {
                displayName = "Material Quality",
                referenceName = "MATERIAL_QUALITY",
                type = KeywordType.Enum,
                definition = KeywordDefinition.MultiCompile,
                scope = KeywordScope.Global,
                value = 0,
                entries = new KeywordEntry[]
                {
                    new KeywordEntry("High", "HIGH"),
                    new KeywordEntry("Medium", "MEDIUM"),
                    new KeywordEntry("Low", "LOW"),
                },
            };
        }
    }

    static class KeywordUtil
    {
        public static IEnumerable<KeywordDescriptor> GetBuiltinKeywordDescriptors() =>
            TypeCache.GetMethodsWithAttribute<BuiltinKeywordAttribute>()
            .Where(method => method.IsStatic && method.ReturnType == typeof(KeywordDescriptor))
            .Select(method =>
                (KeywordDescriptor) method.Invoke(null, new object[0] { }));

<<<<<<< HEAD
        public static bool IsBuiltinKeyword(ShaderKeyword shaderKeyword)
        {
            // Only built in keywords are set to uneditable
            return !shaderKeyword.isEditable;
        }

=======
>>>>>>> c1026cb5
        public static ConcreteSlotValueType ToConcreteSlotValueType(this KeywordType keywordType)
        {
            switch(keywordType)
            {
                case KeywordType.Boolean:
                    return ConcreteSlotValueType.Boolean;
                case KeywordType.Enum:
                    return ConcreteSlotValueType.Vector1;
                default:
                    throw new ArgumentOutOfRangeException();
            }
        }

        public static string ToDeclarationString(this KeywordDefinition keywordDefinition)
        {
            switch(keywordDefinition)
            {
                case KeywordDefinition.MultiCompile:
                    return "multi_compile";
                case KeywordDefinition.ShaderFeature:
                    return "shader_feature";
                default:
                    return string.Empty;
            }
        }

        public static string ToDeclarationString(this KeywordDescriptor keyword)
        {
            // Get definition type using scope
            string scopeString = keyword.scope == KeywordScope.Local ? "_local" : string.Empty;
            string definitionString = $"{keyword.definition.ToDeclarationString()}{scopeString}";

            switch(keyword.type)
            {
                case KeywordType.Boolean:
                    return $"#pragma {definitionString} _ {keyword.referenceName}";
                case KeywordType.Enum:
                    var enumEntryDefinitions = keyword.entries.Select(x => $"{keyword.referenceName}_{x.referenceName}");
                    string enumEntriesString = string.Join(" ", enumEntryDefinitions);
                    return $"#pragma {definitionString} {enumEntriesString}";
                default:
                    throw new ArgumentOutOfRangeException();
            }
        }

        public static int GetKeywordPermutationCount(this GraphData graph)
        {
            // Gather all unique keywords from the Graph including Sub Graphs
            IEnumerable<ShaderKeyword> allKeywords = graph.keywords;
            var subGraphNodes = graph.GetNodes<SubGraphNode>();
            foreach(SubGraphNode subGraphNode in subGraphNodes)
            {
                if (subGraphNode.asset == null)
                {
                    continue;
                }
                allKeywords = allKeywords.Union(subGraphNode.asset.keywords);
            }
            allKeywords = allKeywords.Distinct();

            // Get permutation count for all Keywords
            int permutationCount = 1;
            foreach(ShaderKeyword keyword in allKeywords)
            {
                if(keyword.keywordType == KeywordType.Boolean)
                    permutationCount *= 2;
                else
                    permutationCount *= keyword.entries.Count;
            }

            return permutationCount;
        }

        public static string GetKeywordPermutationSetConditional(List<int> permutationSet)
        {
            StringBuilder sb = new StringBuilder();
            sb.Append("#if ");

            for(int i = 0; i < permutationSet.Count; i++)
            {
                // Subsequent permutation predicates require ||
                if(i != 0)
                    sb.Append(" || ");

                // Append permutation
                sb.Append($"defined(KEYWORD_PERMUTATION_{permutationSet[i]})");
            }

            return sb.ToString();
        }

        public static void GetKeywordPermutationDeclarations(ShaderStringBuilder sb, List<List<KeyValuePair<ShaderKeyword, int>>> permutations)
        {
            if (permutations.Count == 0)
                return;

            for(int p = 0; p < permutations.Count; p++)
            {
                // ShaderStringBuilder.Append doesnt apply indentation
                sb.AppendIndentation();

                // Append correct if
                bool isLast = false;
                if(p == 0)
                {
                    sb.Append("#if ");
                }
                else if(p == permutations.Count - 1)
                {
                    sb.Append("#else");
                    isLast = true;
                }
                else
                {
                    sb.Append("#elif ");
                }

                // Last permutation is always #else
                if(!isLast)
                {
                    // Track whether && is required
                    bool appendAnd = false;

                    // Iterate all keywords that are part of the permutation
                    for(int i = 0; i < permutations[p].Count; i++)
                    {
                        // When previous keyword was inserted subsequent requires &&
                        string and = appendAnd ? " && " : string.Empty;

                        switch(permutations[p][i].Key.keywordType)
                        {
                            case KeywordType.Enum:
                            {
                                sb.Append($"{and}defined({permutations[p][i].Key.referenceName}_{permutations[p][i].Key.entries[permutations[p][i].Value].referenceName})");
                                appendAnd = true;
                                break;
                            }
                            case KeywordType.Boolean:
                            {
                                // HLSL does not support a !value predicate
                                if(permutations[p][i].Value != 0)
                                {
                                    continue;
                                }

                                sb.Append($"{and}defined({permutations[p][i].Key.referenceName})");
                                appendAnd = true;
                                break;
                            }
                            default:
                                throw new ArgumentOutOfRangeException();
                        }
                    }
                }
                sb.AppendNewLine();

                // Define the matching permutation keyword
                sb.IncreaseIndent();
                sb.AppendLine($"#define KEYWORD_PERMUTATION_{p}");
                sb.DecreaseIndent();
            }

            // End statement
            sb.AppendLine("#endif");
        }
    }
}<|MERGE_RESOLUTION|>--- conflicted
+++ resolved
@@ -39,15 +39,12 @@
             .Select(method =>
                 (KeywordDescriptor) method.Invoke(null, new object[0] { }));
 
-<<<<<<< HEAD
         public static bool IsBuiltinKeyword(ShaderKeyword shaderKeyword)
         {
             // Only built in keywords are set to uneditable
             return !shaderKeyword.isEditable;
         }
 
-=======
->>>>>>> c1026cb5
         public static ConcreteSlotValueType ToConcreteSlotValueType(this KeywordType keywordType)
         {
             switch(keywordType)
