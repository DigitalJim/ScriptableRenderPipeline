--- conflicted
+++ resolved
@@ -37,8 +37,6 @@
             return container;
         }
 
-<<<<<<< HEAD
-=======
         protected virtual VisualElement CreateCommonSettingsElement()
         {
             return null;
@@ -46,7 +44,6 @@
 
         public virtual object saveContext => null;
 
->>>>>>> 9994a528
         public virtual void ProcessPreviewMaterial(Material Material) {}
 
         protected virtual VisualElement CreateCommonSettingsElement()
