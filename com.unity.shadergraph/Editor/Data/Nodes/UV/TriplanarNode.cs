using System.Linq;
using UnityEngine;
using UnityEditor.Graphing;
using UnityEditor.ShaderGraph.Drawing.Controls;

namespace UnityEditor.ShaderGraph
{    
    [Title("UV", "Triplanar")]
    class TriplanarNode : AbstractMaterialNode, IGeneratesBodyCode, IMayRequirePosition, IMayRequireNormal, IMayRequireTangent, IMayRequireBitangent
    {
        public const int OutputSlotId = 0;
        public const int TextureInputId = 1;
        public const int SamplerInputId = 2;
        public const int PositionInputId = 3;
        public const int NormalInputId = 4;
        public const int TileInputId = 5;
        public const int BlendInputId = 6;
        const string kOutputSlotName = "Out";
        const string kTextureInputName = "Texture";
        const string kSamplerInputName = "Sampler";
        const string kPositionInputName = "Position";
        const string kNormalInputName = "Normal";
        const string kTileInputName = "Tile";
        const string kBlendInputName = "Blend";

        public override bool hasPreview { get { return true; } }
        public override PreviewMode previewMode
        {
            get { return PreviewMode.Preview3D; }
        }

        public TriplanarNode()
        {
            name = "Triplanar";
            UpdateNodeAfterDeserialization();
        }


        [SerializeField]
        private TextureType m_TextureType = TextureType.Default;

        [EnumControl("Type")]
        public TextureType textureType
        {
            get { return m_TextureType; }
            set
            {
                if (m_TextureType == value)
                    return;

                m_TextureType = value;
                Dirty(ModificationScope.Graph);

                ValidateNode();
            }
        }

        public sealed override void UpdateNodeAfterDeserialization()
        {
            AddSlot(new Vector4MaterialSlot(OutputSlotId, kOutputSlotName, kOutputSlotName, SlotType.Output, Vector4.zero, ShaderStageCapability.Fragment));
            AddSlot(new Texture2DInputMaterialSlot(TextureInputId, kTextureInputName, kTextureInputName));
            AddSlot(new SamplerStateMaterialSlot(SamplerInputId, kSamplerInputName, kSamplerInputName, SlotType.Input));
            AddSlot(new PositionMaterialSlot(PositionInputId, kPositionInputName, kPositionInputName, CoordinateSpace.World));
            AddSlot(new NormalMaterialSlot(NormalInputId, kNormalInputName, kNormalInputName, CoordinateSpace.World));
            AddSlot(new Vector1MaterialSlot(TileInputId, kTileInputName, kTileInputName, SlotType.Input, 1));
            AddSlot(new Vector1MaterialSlot(BlendInputId, kBlendInputName, kBlendInputName, SlotType.Input, 1));
            RemoveSlotsNameNotMatching(new[] { OutputSlotId, TextureInputId, SamplerInputId, PositionInputId, NormalInputId, TileInputId, BlendInputId });
        }

        public override void ValidateNode()
        {
            var textureSlot = FindInputSlot<Texture2DInputMaterialSlot>(TextureInputId);
            textureSlot.defaultType = (textureType == TextureType.Normal ? TextureShaderProperty.DefaultType.Bump : TextureShaderProperty.DefaultType.White);

            base.ValidateNode();
        }

        // Node generations
        public virtual void GenerateNodeCode(ShaderSnippetRegistry registry, GraphContext graphContext, GenerationMode generationMode)
        {
<<<<<<< HEAD
            var sb = new ShaderStringBuilder();
            sb.AppendLine("$precision3 {0}_UV = {1} * {2};", 
                GetVariableNameForNode(),
                GetSlotValue(PositionInputId, generationMode), 
                GetSlotValue(TileInputId, generationMode));

            //Sampler input slot
=======
>>>>>>> b23b4ef7
            var samplerSlot = FindInputSlot<MaterialSlot>(SamplerInputId);
            var edgesSampler = owner.GetEdges(samplerSlot.slotReference);
            var id = GetSlotValue(TextureInputId, generationMode);

            using(registry.ProvideSnippet(GetVariableNameForNode(), guid, out var s))
            {
<<<<<<< HEAD
                // Whiteout blend method
                // https://medium.com/@bgolus/normal-mapping-for-a-triplanar-shader-10bf39dca05a
                case TextureType.Normal:
                    sb.AppendLine("$precision3 {0}_Blend = max(pow(abs({1}), {2}), 0);", 
                        GetVariableNameForNode(),
                        GetSlotValue(NormalInputId, generationMode), 
                        GetSlotValue(BlendInputId, generationMode));

                    sb.AppendLine("{0}_Blend /= ({0}_Blend.x + {0}_Blend.y + {0}_Blend.z ).xxx;", GetVariableNameForNode());

                    sb.AppendLine("$precision3 {0}_X = UnpackNormalmapRGorAG(SAMPLE_TEXTURE2D({1}, {2}, {0}_UV.zy));"
=======
                s.AppendLine("{0}3 {1}_UV = {2} * {3};", precision, GetVariableNameForNode(),
                    GetSlotValue(PositionInputId, generationMode), GetSlotValue(TileInputId, generationMode));

                switch (textureType)
                {
                    // Whiteout blend method
                    // https://medium.com/@bgolus/normal-mapping-for-a-triplanar-shader-10bf39dca05a
                    case TextureType.Normal:
                        s.AppendLine("{0}3 {1}_Blend = max(pow(abs({2}), {3}), 0);", precision, GetVariableNameForNode(),
                        GetSlotValue(NormalInputId, generationMode), GetSlotValue(BlendInputId, generationMode));
                        s.AppendLine("{0}_Blend /= ({0}_Blend.x + {0}_Blend.y + {0}_Blend.z ).xxx;", GetVariableNameForNode());

                        s.AppendLine("{0}3 {1}_X = UnpackNormalmapRGorAG(SAMPLE_TEXTURE2D({2}, {3}, {1}_UV.zy));"
                        , precision
>>>>>>> b23b4ef7
                        , GetVariableNameForNode()
                        , id
                        , edgesSampler.Any() ? GetSlotValue(SamplerInputId, generationMode) : "sampler" + id);

<<<<<<< HEAD
                    sb.AppendLine("$precision3 {0}_Y = UnpackNormalmapRGorAG(SAMPLE_TEXTURE2D({1}, {2}, {0}_UV.xz));"
=======
                        s.AppendLine("{0}3 {1}_Y = UnpackNormalmapRGorAG(SAMPLE_TEXTURE2D({2}, {3}, {1}_UV.xz));"
                        , precision
>>>>>>> b23b4ef7
                        , GetVariableNameForNode()
                        , id
                        , edgesSampler.Any() ? GetSlotValue(SamplerInputId, generationMode) : "sampler" + id);

<<<<<<< HEAD
                    sb.AppendLine("$precision3 {0}_Z = UnpackNormalmapRGorAG(SAMPLE_TEXTURE2D({1}, {2}, {0}_UV.xy));"
=======
                        s.AppendLine("{0}3 {1}_Z = UnpackNormalmapRGorAG(SAMPLE_TEXTURE2D({2}, {3}, {1}_UV.xy));"
                        , precision
>>>>>>> b23b4ef7
                        , GetVariableNameForNode()
                        , id
                        , edgesSampler.Any() ? GetSlotValue(SamplerInputId, generationMode) : "sampler" + id);

<<<<<<< HEAD
                    sb.AppendLine("{0}_X = $precision3({0}_X.xy + {1}.zy, abs({0}_X.z) * {1}.x);"
                        , GetVariableNameForNode()
                        , GetSlotValue(NormalInputId, generationMode));

                    sb.AppendLine("{0}_Y = $precision3({0}_Y.xy + {1}.xz, abs({0}_Y.z) * {1}.y);"
                        , GetVariableNameForNode()
                        , GetSlotValue(NormalInputId, generationMode));

                    sb.AppendLine("{0}_Z = $precision3({0}_Z.xy + {1}.xy, abs({0}_Z.z) * {1}.z);"
                        , GetVariableNameForNode()
                        , GetSlotValue(NormalInputId, generationMode));

                    sb.AppendLine("$precision4 {0} = $precision4(normalize({1}_X.zyx * {1}_Blend.x + {1}_Y.xzy * {1}_Blend.y + {1}_Z.xyz * {1}_Blend.z), 1);"
                        , GetVariableNameForSlot(OutputSlotId)
                        , GetVariableNameForNode());

                    sb.AppendLine("$precision3x3 {0}_Transform = $precision3x3(IN.WorldSpaceTangent, IN.WorldSpaceBiTangent, IN.WorldSpaceNormal);", GetVariableNameForNode());
                    sb.AppendLine("{0}.rgb = TransformWorldToTangent({0}.rgb, {1}_Transform);"
                        , GetVariableNameForSlot(OutputSlotId)
                        , GetVariableNameForNode());
                    break;
                default:
                    sb.AppendLine("$precision3 {0}_Blend = pow(abs({1}), {2});", GetVariableNameForNode(),
                        GetSlotValue(NormalInputId, generationMode), 
                        GetSlotValue(BlendInputId, generationMode));

                    sb.AppendLine("{0}_Blend /= dot({0}_Blend, 1.0);", GetVariableNameForNode());
                    sb.AppendLine("$precision4 {0}_X = SAMPLE_TEXTURE2D({1}, {2}, {0}_UV.zy);"
=======
                        s.AppendLine("{0}_X = {1}3({0}_X.xy + {2}.zy, abs({0}_X.z) * {2}.x);"
                        , GetVariableNameForNode()
                        , precision
                        , GetSlotValue(NormalInputId, generationMode));

                        s.AppendLine("{0}_Y = {1}3({0}_Y.xy + {2}.xz, abs({0}_Y.z) * {2}.y);"
                        , GetVariableNameForNode()
                        , precision
                        , GetSlotValue(NormalInputId, generationMode));

                        s.AppendLine("{0}_Z = {1}3({0}_Z.xy + {2}.xy, abs({0}_Z.z) * {2}.z);"
                        , GetVariableNameForNode()
                        , precision
                        , GetSlotValue(NormalInputId, generationMode));

                        s.AppendLine("{0}4 {1} = {0}4(normalize({2}_X.zyx * {2}_Blend.x + {2}_Y.xzy * {2}_Blend.y + {2}_Z.xyz * {2}_Blend.z), 1);"
                        , precision
                        , GetVariableNameForSlot(OutputSlotId)
                        , GetVariableNameForNode());
                        s.AppendLine("float3x3 {0}_Transform = float3x3(IN.WorldSpaceTangent, IN.WorldSpaceBiTangent, IN.WorldSpaceNormal);", GetVariableNameForNode());
                        s.AppendLine("{0}.rgb = TransformWorldToTangent({0}.rgb, {1}_Transform);"
                        , GetVariableNameForSlot(OutputSlotId)
                        , GetVariableNameForNode());
                        break;
                    default:
                        s.AppendLine("{0}3 {1}_Blend = pow(abs({2}), {3});", precision, GetVariableNameForNode(),
                        GetSlotValue(NormalInputId, generationMode), GetSlotValue(BlendInputId, generationMode));
                        s.AppendLine("{0}_Blend /= dot({0}_Blend, 1.0);", GetVariableNameForNode());
                        s.AppendLine("{0}4 {1}_X = SAMPLE_TEXTURE2D({2}, {3}, {1}_UV.zy);"
                        , precision
>>>>>>> b23b4ef7
                        , GetVariableNameForNode()
                        , id
                        , edgesSampler.Any() ? GetSlotValue(SamplerInputId, generationMode) : "sampler" + id);

<<<<<<< HEAD
                    sb.AppendLine("$precision4 {0}_Y = SAMPLE_TEXTURE2D({1}, {2}, {0}_UV.xz);"
=======
                        s.AppendLine("{0}4 {1}_Y = SAMPLE_TEXTURE2D({2}, {3}, {1}_UV.xz);"
                        , precision
>>>>>>> b23b4ef7
                        , GetVariableNameForNode()
                        , id
                        , edgesSampler.Any() ? GetSlotValue(SamplerInputId, generationMode) : "sampler" + id);

<<<<<<< HEAD
                    sb.AppendLine("$precision4 {0}_Z = SAMPLE_TEXTURE2D({1}, {2}, {0}_UV.xy);"
=======
                        s.AppendLine("{0}4 {1}_Z = SAMPLE_TEXTURE2D({2}, {3}, {1}_UV.xy);"
                        , precision
>>>>>>> b23b4ef7
                        , GetVariableNameForNode()
                        , id
                        , edgesSampler.Any() ? GetSlotValue(SamplerInputId, generationMode) : "sampler" + id);

<<<<<<< HEAD
                    sb.AppendLine("$precision4 {0} = {1}_X * {1}_Blend.x + {1}_Y * {1}_Blend.y + {1}_Z * {1}_Blend.z;"
                        , GetVariableNameForSlot(OutputSlotId)
                        , GetVariableNameForNode());
                    break;
=======
                        s.AppendLine("{0}4 {1} = {2}_X * {2}_Blend.x + {2}_Y * {2}_Blend.y + {2}_Z * {2}_Blend.z;"
                        , precision
                        , GetVariableNameForSlot(OutputSlotId)
                        , GetVariableNameForNode());
                        break;
                }
>>>>>>> b23b4ef7
            }
        }

        public NeededCoordinateSpace RequiresPosition(ShaderStageCapability stageCapability)
        {
            return CoordinateSpace.World.ToNeededCoordinateSpace();
        }

        public NeededCoordinateSpace RequiresNormal(ShaderStageCapability stageCapability)
        {
            return CoordinateSpace.World.ToNeededCoordinateSpace();
        }

        public NeededCoordinateSpace RequiresTangent(ShaderStageCapability stageCapability)
        {
            switch (m_TextureType)
            {
                case TextureType.Normal:
                    return CoordinateSpace.World.ToNeededCoordinateSpace();
                default:
                    return NeededCoordinateSpace.None;
            }
        }

        public NeededCoordinateSpace RequiresBitangent(ShaderStageCapability stageCapability)
        {
            switch (m_TextureType)
            {
                case TextureType.Normal:
                    return CoordinateSpace.World.ToNeededCoordinateSpace();
                default:
                    return NeededCoordinateSpace.None;
            }
        }
    }
}<|MERGE_RESOLUTION|>--- conflicted
+++ resolved
@@ -78,36 +78,13 @@
         // Node generations
         public virtual void GenerateNodeCode(ShaderSnippetRegistry registry, GraphContext graphContext, GenerationMode generationMode)
         {
-<<<<<<< HEAD
-            var sb = new ShaderStringBuilder();
-            sb.AppendLine("$precision3 {0}_UV = {1} * {2};", 
-                GetVariableNameForNode(),
-                GetSlotValue(PositionInputId, generationMode), 
-                GetSlotValue(TileInputId, generationMode));
-
-            //Sampler input slot
-=======
->>>>>>> b23b4ef7
             var samplerSlot = FindInputSlot<MaterialSlot>(SamplerInputId);
             var edgesSampler = owner.GetEdges(samplerSlot.slotReference);
             var id = GetSlotValue(TextureInputId, generationMode);
 
             using(registry.ProvideSnippet(GetVariableNameForNode(), guid, out var s))
             {
-<<<<<<< HEAD
-                // Whiteout blend method
-                // https://medium.com/@bgolus/normal-mapping-for-a-triplanar-shader-10bf39dca05a
-                case TextureType.Normal:
-                    sb.AppendLine("$precision3 {0}_Blend = max(pow(abs({1}), {2}), 0);", 
-                        GetVariableNameForNode(),
-                        GetSlotValue(NormalInputId, generationMode), 
-                        GetSlotValue(BlendInputId, generationMode));
-
-                    sb.AppendLine("{0}_Blend /= ({0}_Blend.x + {0}_Blend.y + {0}_Blend.z ).xxx;", GetVariableNameForNode());
-
-                    sb.AppendLine("$precision3 {0}_X = UnpackNormalmapRGorAG(SAMPLE_TEXTURE2D({1}, {2}, {0}_UV.zy));"
-=======
-                s.AppendLine("{0}3 {1}_UV = {2} * {3};", precision, GetVariableNameForNode(),
+                s.AppendLine("$precision3 {0}_UV = {1} * {2};", GetVariableNameForNode(),
                     GetSlotValue(PositionInputId, generationMode), GetSlotValue(TileInputId, generationMode));
 
                 switch (textureType)
@@ -115,135 +92,70 @@
                     // Whiteout blend method
                     // https://medium.com/@bgolus/normal-mapping-for-a-triplanar-shader-10bf39dca05a
                     case TextureType.Normal:
-                        s.AppendLine("{0}3 {1}_Blend = max(pow(abs({2}), {3}), 0);", precision, GetVariableNameForNode(),
-                        GetSlotValue(NormalInputId, generationMode), GetSlotValue(BlendInputId, generationMode));
+                        s.AppendLine("$precision3 {0}_Blend = max(pow(abs({1}), {2}), 0);", GetVariableNameForNode(),
+                            GetSlotValue(NormalInputId, generationMode), GetSlotValue(BlendInputId, generationMode));
                         s.AppendLine("{0}_Blend /= ({0}_Blend.x + {0}_Blend.y + {0}_Blend.z ).xxx;", GetVariableNameForNode());
 
-                        s.AppendLine("{0}3 {1}_X = UnpackNormalmapRGorAG(SAMPLE_TEXTURE2D({2}, {3}, {1}_UV.zy));"
-                        , precision
->>>>>>> b23b4ef7
-                        , GetVariableNameForNode()
-                        , id
-                        , edgesSampler.Any() ? GetSlotValue(SamplerInputId, generationMode) : "sampler" + id);
+                        s.AppendLine("$precision3 {0}_X = UnpackNormalmapRGorAG(SAMPLE_TEXTURE2D({1}, {2}, {0}_UV.zy));"
+                            , GetVariableNameForNode()
+                            , id
+                            , edgesSampler.Any() ? GetSlotValue(SamplerInputId, generationMode) : "sampler" + id);
 
-<<<<<<< HEAD
-                    sb.AppendLine("$precision3 {0}_Y = UnpackNormalmapRGorAG(SAMPLE_TEXTURE2D({1}, {2}, {0}_UV.xz));"
-=======
-                        s.AppendLine("{0}3 {1}_Y = UnpackNormalmapRGorAG(SAMPLE_TEXTURE2D({2}, {3}, {1}_UV.xz));"
-                        , precision
->>>>>>> b23b4ef7
-                        , GetVariableNameForNode()
-                        , id
-                        , edgesSampler.Any() ? GetSlotValue(SamplerInputId, generationMode) : "sampler" + id);
+                        s.AppendLine("$precision3 {0}_Y = UnpackNormalmapRGorAG(SAMPLE_TEXTURE2D({1}, {2}, {0}_UV.xz));"
+                            , GetVariableNameForNode()
+                            , id
+                            , edgesSampler.Any() ? GetSlotValue(SamplerInputId, generationMode) : "sampler" + id);
 
-<<<<<<< HEAD
-                    sb.AppendLine("$precision3 {0}_Z = UnpackNormalmapRGorAG(SAMPLE_TEXTURE2D({1}, {2}, {0}_UV.xy));"
-=======
-                        s.AppendLine("{0}3 {1}_Z = UnpackNormalmapRGorAG(SAMPLE_TEXTURE2D({2}, {3}, {1}_UV.xy));"
-                        , precision
->>>>>>> b23b4ef7
-                        , GetVariableNameForNode()
-                        , id
-                        , edgesSampler.Any() ? GetSlotValue(SamplerInputId, generationMode) : "sampler" + id);
+                        s.AppendLine("$precision3 {0}_Z = UnpackNormalmapRGorAG(SAMPLE_TEXTURE2D({1}, {2}, {0}_UV.xy));"
+                            , GetVariableNameForNode()
+                            , id
+                            , edgesSampler.Any() ? GetSlotValue(SamplerInputId, generationMode) : "sampler" + id);
 
-<<<<<<< HEAD
-                    sb.AppendLine("{0}_X = $precision3({0}_X.xy + {1}.zy, abs({0}_X.z) * {1}.x);"
-                        , GetVariableNameForNode()
-                        , GetSlotValue(NormalInputId, generationMode));
+                        s.AppendLine("{0}_X = $precision3({0}_X.xy + {1}.zy, abs({0}_X.z) * {1}.x);"
+                            , GetVariableNameForNode()
+                            , GetSlotValue(NormalInputId, generationMode));
 
-                    sb.AppendLine("{0}_Y = $precision3({0}_Y.xy + {1}.xz, abs({0}_Y.z) * {1}.y);"
-                        , GetVariableNameForNode()
-                        , GetSlotValue(NormalInputId, generationMode));
+                        s.AppendLine("{0}_Y = $precision3({0}_Y.xy + {1}.xz, abs({0}_Y.z) * {1}.y);"
+                            , GetVariableNameForNode()
+                            , GetSlotValue(NormalInputId, generationMode));
 
-                    sb.AppendLine("{0}_Z = $precision3({0}_Z.xy + {1}.xy, abs({0}_Z.z) * {1}.z);"
-                        , GetVariableNameForNode()
-                        , GetSlotValue(NormalInputId, generationMode));
+                        s.AppendLine("{0}_Z = $precision3({0}_Z.xy + {1}.xy, abs({0}_Z.z) * {1}.z);"
+                            , GetVariableNameForNode()
+                            , GetSlotValue(NormalInputId, generationMode));
 
-                    sb.AppendLine("$precision4 {0} = $precision4(normalize({1}_X.zyx * {1}_Blend.x + {1}_Y.xzy * {1}_Blend.y + {1}_Z.xyz * {1}_Blend.z), 1);"
-                        , GetVariableNameForSlot(OutputSlotId)
-                        , GetVariableNameForNode());
+                        s.AppendLine("$precision4 {0} = $precision4(normalize({1}_X.zyx * {1}_Blend.x + {1}_Y.xzy * {1}_Blend.y + {1}_Z.xyz * {1}_Blend.z), 1);"
+                            , GetVariableNameForSlot(OutputSlotId)
+                            , GetVariableNameForNode());
 
-                    sb.AppendLine("$precision3x3 {0}_Transform = $precision3x3(IN.WorldSpaceTangent, IN.WorldSpaceBiTangent, IN.WorldSpaceNormal);", GetVariableNameForNode());
-                    sb.AppendLine("{0}.rgb = TransformWorldToTangent({0}.rgb, {1}_Transform);"
-                        , GetVariableNameForSlot(OutputSlotId)
-                        , GetVariableNameForNode());
-                    break;
-                default:
-                    sb.AppendLine("$precision3 {0}_Blend = pow(abs({1}), {2});", GetVariableNameForNode(),
-                        GetSlotValue(NormalInputId, generationMode), 
-                        GetSlotValue(BlendInputId, generationMode));
-
-                    sb.AppendLine("{0}_Blend /= dot({0}_Blend, 1.0);", GetVariableNameForNode());
-                    sb.AppendLine("$precision4 {0}_X = SAMPLE_TEXTURE2D({1}, {2}, {0}_UV.zy);"
-=======
-                        s.AppendLine("{0}_X = {1}3({0}_X.xy + {2}.zy, abs({0}_X.z) * {2}.x);"
-                        , GetVariableNameForNode()
-                        , precision
-                        , GetSlotValue(NormalInputId, generationMode));
-
-                        s.AppendLine("{0}_Y = {1}3({0}_Y.xy + {2}.xz, abs({0}_Y.z) * {2}.y);"
-                        , GetVariableNameForNode()
-                        , precision
-                        , GetSlotValue(NormalInputId, generationMode));
-
-                        s.AppendLine("{0}_Z = {1}3({0}_Z.xy + {2}.xy, abs({0}_Z.z) * {2}.z);"
-                        , GetVariableNameForNode()
-                        , precision
-                        , GetSlotValue(NormalInputId, generationMode));
-
-                        s.AppendLine("{0}4 {1} = {0}4(normalize({2}_X.zyx * {2}_Blend.x + {2}_Y.xzy * {2}_Blend.y + {2}_Z.xyz * {2}_Blend.z), 1);"
-                        , precision
-                        , GetVariableNameForSlot(OutputSlotId)
-                        , GetVariableNameForNode());
-                        s.AppendLine("float3x3 {0}_Transform = float3x3(IN.WorldSpaceTangent, IN.WorldSpaceBiTangent, IN.WorldSpaceNormal);", GetVariableNameForNode());
+                        s.AppendLine("$precision3x3 {0}_Transform = $precision3x3(IN.WorldSpaceTangent, IN.WorldSpaceBiTangent, IN.WorldSpaceNormal);", GetVariableNameForNode());
                         s.AppendLine("{0}.rgb = TransformWorldToTangent({0}.rgb, {1}_Transform);"
-                        , GetVariableNameForSlot(OutputSlotId)
-                        , GetVariableNameForNode());
+                            , GetVariableNameForSlot(OutputSlotId)
+                            , GetVariableNameForNode());
                         break;
                     default:
-                        s.AppendLine("{0}3 {1}_Blend = pow(abs({2}), {3});", precision, GetVariableNameForNode(),
-                        GetSlotValue(NormalInputId, generationMode), GetSlotValue(BlendInputId, generationMode));
+                        s.AppendLine("$precision3 {0}_Blend = pow(abs({1}), {2});", GetVariableNameForNode(),
+                            GetSlotValue(NormalInputId, generationMode), GetSlotValue(BlendInputId, generationMode));
                         s.AppendLine("{0}_Blend /= dot({0}_Blend, 1.0);", GetVariableNameForNode());
-                        s.AppendLine("{0}4 {1}_X = SAMPLE_TEXTURE2D({2}, {3}, {1}_UV.zy);"
-                        , precision
->>>>>>> b23b4ef7
-                        , GetVariableNameForNode()
-                        , id
-                        , edgesSampler.Any() ? GetSlotValue(SamplerInputId, generationMode) : "sampler" + id);
+                        s.AppendLine("$precision4 {0}_X = SAMPLE_TEXTURE2D({1}, {2}, {0}_UV.zy);"
+                            , GetVariableNameForNode()
+                            , id
+                            , edgesSampler.Any() ? GetSlotValue(SamplerInputId, generationMode) : "sampler" + id);
 
-<<<<<<< HEAD
-                    sb.AppendLine("$precision4 {0}_Y = SAMPLE_TEXTURE2D({1}, {2}, {0}_UV.xz);"
-=======
-                        s.AppendLine("{0}4 {1}_Y = SAMPLE_TEXTURE2D({2}, {3}, {1}_UV.xz);"
-                        , precision
->>>>>>> b23b4ef7
-                        , GetVariableNameForNode()
-                        , id
-                        , edgesSampler.Any() ? GetSlotValue(SamplerInputId, generationMode) : "sampler" + id);
+                        s.AppendLine("$precision4 {0}_Y = SAMPLE_TEXTURE2D({1}, {2}, {0}_UV.xz);"
+                            , GetVariableNameForNode()
+                            , id
+                            , edgesSampler.Any() ? GetSlotValue(SamplerInputId, generationMode) : "sampler" + id);
 
-<<<<<<< HEAD
-                    sb.AppendLine("$precision4 {0}_Z = SAMPLE_TEXTURE2D({1}, {2}, {0}_UV.xy);"
-=======
-                        s.AppendLine("{0}4 {1}_Z = SAMPLE_TEXTURE2D({2}, {3}, {1}_UV.xy);"
-                        , precision
->>>>>>> b23b4ef7
-                        , GetVariableNameForNode()
-                        , id
-                        , edgesSampler.Any() ? GetSlotValue(SamplerInputId, generationMode) : "sampler" + id);
+                        s.AppendLine("$precision4 {0}_Z = SAMPLE_TEXTURE2D({1}, {2}, {0}_UV.xy);"
+                            , GetVariableNameForNode()
+                            , id
+                            , edgesSampler.Any() ? GetSlotValue(SamplerInputId, generationMode) : "sampler" + id);
 
-<<<<<<< HEAD
-                    sb.AppendLine("$precision4 {0} = {1}_X * {1}_Blend.x + {1}_Y * {1}_Blend.y + {1}_Z * {1}_Blend.z;"
-                        , GetVariableNameForSlot(OutputSlotId)
-                        , GetVariableNameForNode());
-                    break;
-=======
-                        s.AppendLine("{0}4 {1} = {2}_X * {2}_Blend.x + {2}_Y * {2}_Blend.y + {2}_Z * {2}_Blend.z;"
-                        , precision
-                        , GetVariableNameForSlot(OutputSlotId)
-                        , GetVariableNameForNode());
+                        s.AppendLine("$precision4 {0} = {1}_X * {1}_Blend.x + {1}_Y * {1}_Blend.y + {1}_Z * {1}_Blend.z;"
+                            , GetVariableNameForSlot(OutputSlotId)
+                            , GetVariableNameForNode());
                         break;
                 }
->>>>>>> b23b4ef7
             }
         }
 
