using System;
using System.Collections.Generic;
using UnityEditor.Graphing;
using UnityEditor.ShaderGraph.Drawing.Controls;
using UnityEngine;

namespace UnityEditor.ShaderGraph
{
    [Title("Artistic", "Adjustment", "Channel Mixer")]
    class ChannelMixerNode : AbstractMaterialNode, IGeneratesBodyCode, IGeneratesFunction
    {
        public ChannelMixerNode()
        {
            name = "Channel Mixer";
            UpdateNodeAfterDeserialization();
        }

        const int InputSlotId = 0;
        const int OutputSlotId = 1;
        const string kInputSlotName = "In";
        const string kOutputSlotName = "Out";

        public override bool hasPreview
        {
            get { return true; }
        }

        string GetFunctionName()
        {
            return "Unity_ChannelMixer_$precision";
        }

        public sealed override void UpdateNodeAfterDeserialization()
        {
            AddSlot(new Vector3MaterialSlot(InputSlotId, kInputSlotName, kInputSlotName, SlotType.Input, Vector3.zero));
            AddSlot(new Vector3MaterialSlot(OutputSlotId, kOutputSlotName, kOutputSlotName, SlotType.Output, Vector3.zero));
            RemoveSlotsNameNotMatching(new[] { InputSlotId, OutputSlotId });
        }

        [SerializeField]
        ChannelMixer m_ChannelMixer = new ChannelMixer(new Vector3(1, 0, 0), new Vector3(0, 1, 0), new Vector3(0, 0, 1));

        [Serializable]
        public struct ChannelMixer
        {
            public Vector3 outRed;
            public Vector3 outGreen;
            public Vector3 outBlue;

            public ChannelMixer(Vector3 red, Vector3 green, Vector3 blue)
            {
                outRed = red;
                outGreen = green;
                outBlue = blue;
            }
        }

        [ChannelMixerControl("")]
        public ChannelMixer channelMixer
        {
            get { return m_ChannelMixer; }
            set
            {
                if ((value.outRed == m_ChannelMixer.outRed) && (value.outGreen == m_ChannelMixer.outGreen) && (value.outBlue == m_ChannelMixer.outBlue))
                    return;
                m_ChannelMixer = value;
                Dirty(ModificationScope.Node);
            }
        }

        public void GenerateNodeCode(ShaderSnippetRegistry registry, GraphContext graphContext, GenerationMode generationMode)
        {
            var inputValue = GetSlotValue(InputSlotId, generationMode);
            var outputValue = GetSlotValue(OutputSlotId, generationMode);

<<<<<<< HEAD
            sb.AppendLine("{0} {1};", FindInputSlot<MaterialSlot>(InputSlotId).concreteValueType.ToShaderString(), GetVariableNameForSlot(OutputSlotId));
            if (!generationMode.IsPreview())
            {
                sb.AppendLine("$precision3 _{0}_Red = $precision3 ({1}, {2}, {3});", GetVariableNameForNode(), channelMixer.outRed[0], channelMixer.outRed[1], channelMixer.outRed[2]);
                sb.AppendLine("$precision3 _{0}_Green = $precision3 ({1}, {2}, {3});", GetVariableNameForNode(), channelMixer.outGreen[0], channelMixer.outGreen[1], channelMixer.outGreen[2]);
                sb.AppendLine("$precision3 _{0}_Blue = $precision3 ({1}, {2}, {3});", GetVariableNameForNode(), channelMixer.outBlue[0], channelMixer.outBlue[1], channelMixer.outBlue[2]);
=======
            using(registry.ProvideSnippet(GetVariableNameForNode(), guid, out var s))
            {
                s.AppendLine("{0} {1};", NodeUtils.ConvertConcreteSlotValueTypeToString(precision, FindInputSlot<MaterialSlot>(InputSlotId).concreteValueType), GetVariableNameForSlot(OutputSlotId));
                if (!generationMode.IsPreview())
                {
                    s.AppendLine("{0}3 _{1}_Red = {0}3 ({2}, {3}, {4});", precision, GetVariableNameForNode(), channelMixer.outRed[0], channelMixer.outRed[1], channelMixer.outRed[2]);
                    s.AppendLine("{0}3 _{1}_Green = {0}3 ({2}, {3}, {4});", precision, GetVariableNameForNode(), channelMixer.outGreen[0], channelMixer.outGreen[1], channelMixer.outGreen[2]);
                    s.AppendLine("{0}3 _{1}_Blue = {0}3 ({2}, {3}, {4});", precision, GetVariableNameForNode(), channelMixer.outBlue[0], channelMixer.outBlue[1], channelMixer.outBlue[2]);
                }
                s.AppendLine("{0}({1}, _{2}_Red, _{2}_Green, _{2}_Blue, {3});", GetFunctionName(), inputValue, GetVariableNameForNode(), outputValue);
>>>>>>> b23b4ef7
            }
        }

        public void GenerateNodeFunction(ShaderSnippetRegistry registry, GraphContext graphContext, GenerationMode generationMode)
        {
            using(registry.ProvideSnippet(GetFunctionName(), guid, out var s))
            {
                s.AppendLine("void {0} ({1} In, {2}3 Red, {2}3 Green, {2}3 Blue, out {3} Out)",
                    GetFunctionName(),
                    FindInputSlot<MaterialSlot>(InputSlotId).concreteValueType.ToString(precision),
                    precision,
                    FindOutputSlot<MaterialSlot>(OutputSlotId).concreteValueType.ToString(precision));
                using (s.BlockScope())
                {
                    s.AppendLine("Out = {0}(dot(In, Red), dot(In, Green), dot(In, Blue));",
                        FindOutputSlot<MaterialSlot>(OutputSlotId).concreteValueType.ToString(precision));
                }
            }
        }

        public override void CollectPreviewMaterialProperties(List<PreviewProperty> properties)
        {
            base.CollectPreviewMaterialProperties(properties);

            properties.Add(new PreviewProperty(PropertyType.Vector3)
            {
                name = string.Format("_{0}_Red", GetVariableNameForNode()),
                vector4Value = channelMixer.outRed
            });

            properties.Add(new PreviewProperty(PropertyType.Vector3)
            {
                name = string.Format("_{0}_Green", GetVariableNameForNode()),
                vector4Value = channelMixer.outGreen
            });

            properties.Add(new PreviewProperty(PropertyType.Vector3)
            {
                name = string.Format("_{0}_Blue", GetVariableNameForNode()),
                vector4Value = channelMixer.outBlue
            });
        }

        public override void CollectShaderProperties(PropertyCollector properties, GenerationMode generationMode)
        {
            if (!generationMode.IsPreview())
                return;

            base.CollectShaderProperties(properties, generationMode);

            properties.AddShaderProperty(new Vector4ShaderProperty()
            {
                overrideReferenceName = string.Format("_{0}_Red", GetVariableNameForNode()),
                generatePropertyBlock = false
            });

            properties.AddShaderProperty(new Vector4ShaderProperty()
            {
                overrideReferenceName = string.Format("_{0}_Green", GetVariableNameForNode()),
                generatePropertyBlock = false
            });

            properties.AddShaderProperty(new Vector4ShaderProperty()
            {
                overrideReferenceName = string.Format("_{0}_Blue", GetVariableNameForNode()),
                generatePropertyBlock = false
            });
        }
<<<<<<< HEAD

        public void GenerateNodeFunction(FunctionRegistry registry, GraphContext graphContext, GenerationMode generationMode)
        {
            registry.ProvideFunction(GetFunctionName(), precision, s =>
                {
                    s.AppendLine("void {0} ({1} In, $precision3 Red, $precision3 Green, $precision3 Blue, out {2} Out)",
                        GetFunctionName(),
                        FindInputSlot<MaterialSlot>(InputSlotId).concreteValueType.ToShaderString(),
                        FindOutputSlot<MaterialSlot>(OutputSlotId).concreteValueType.ToShaderString());
                    using (s.BlockScope())
                    {
                        s.AppendLine("Out = {0}(dot(In, Red), dot(In, Green), dot(In, Blue));",
                            FindOutputSlot<MaterialSlot>(OutputSlotId).concreteValueType.ToShaderString());
                    }
                });
        }
=======
>>>>>>> b23b4ef7
    }
}<|MERGE_RESOLUTION|>--- conflicted
+++ resolved
@@ -73,25 +73,16 @@
             var inputValue = GetSlotValue(InputSlotId, generationMode);
             var outputValue = GetSlotValue(OutputSlotId, generationMode);
 
-<<<<<<< HEAD
-            sb.AppendLine("{0} {1};", FindInputSlot<MaterialSlot>(InputSlotId).concreteValueType.ToShaderString(), GetVariableNameForSlot(OutputSlotId));
-            if (!generationMode.IsPreview())
-            {
-                sb.AppendLine("$precision3 _{0}_Red = $precision3 ({1}, {2}, {3});", GetVariableNameForNode(), channelMixer.outRed[0], channelMixer.outRed[1], channelMixer.outRed[2]);
-                sb.AppendLine("$precision3 _{0}_Green = $precision3 ({1}, {2}, {3});", GetVariableNameForNode(), channelMixer.outGreen[0], channelMixer.outGreen[1], channelMixer.outGreen[2]);
-                sb.AppendLine("$precision3 _{0}_Blue = $precision3 ({1}, {2}, {3});", GetVariableNameForNode(), channelMixer.outBlue[0], channelMixer.outBlue[1], channelMixer.outBlue[2]);
-=======
             using(registry.ProvideSnippet(GetVariableNameForNode(), guid, out var s))
             {
-                s.AppendLine("{0} {1};", NodeUtils.ConvertConcreteSlotValueTypeToString(precision, FindInputSlot<MaterialSlot>(InputSlotId).concreteValueType), GetVariableNameForSlot(OutputSlotId));
+                s.AppendLine("{0} {1};", FindInputSlot<MaterialSlot>(InputSlotId).concreteValueType.ToShaderString(), GetVariableNameForSlot(OutputSlotId));
                 if (!generationMode.IsPreview())
                 {
-                    s.AppendLine("{0}3 _{1}_Red = {0}3 ({2}, {3}, {4});", precision, GetVariableNameForNode(), channelMixer.outRed[0], channelMixer.outRed[1], channelMixer.outRed[2]);
-                    s.AppendLine("{0}3 _{1}_Green = {0}3 ({2}, {3}, {4});", precision, GetVariableNameForNode(), channelMixer.outGreen[0], channelMixer.outGreen[1], channelMixer.outGreen[2]);
-                    s.AppendLine("{0}3 _{1}_Blue = {0}3 ({2}, {3}, {4});", precision, GetVariableNameForNode(), channelMixer.outBlue[0], channelMixer.outBlue[1], channelMixer.outBlue[2]);
+                    s.AppendLine("$precision3 _{0}_Red = $precision3 ({1}, {2}, {3});", GetVariableNameForNode(), channelMixer.outRed[0], channelMixer.outRed[1], channelMixer.outRed[2]);
+                    s.AppendLine("$precision3 _{0}_Green = $precision3 ({1}, {2}, {3});", GetVariableNameForNode(), channelMixer.outGreen[0], channelMixer.outGreen[1], channelMixer.outGreen[2]);
+                    s.AppendLine("$precision3 _{0}_Blue = $precision3 ({1}, {2}, {3});", GetVariableNameForNode(), channelMixer.outBlue[0], channelMixer.outBlue[1], channelMixer.outBlue[2]);
                 }
                 s.AppendLine("{0}({1}, _{2}_Red, _{2}_Green, _{2}_Blue, {3});", GetFunctionName(), inputValue, GetVariableNameForNode(), outputValue);
->>>>>>> b23b4ef7
             }
         }
 
@@ -99,15 +90,14 @@
         {
             using(registry.ProvideSnippet(GetFunctionName(), guid, out var s))
             {
-                s.AppendLine("void {0} ({1} In, {2}3 Red, {2}3 Green, {2}3 Blue, out {3} Out)",
+                s.AppendLine("void {0} ({1} In, $precision3 Red, $precision3 Green, $precision3 Blue, out {3} Out)",
                     GetFunctionName(),
-                    FindInputSlot<MaterialSlot>(InputSlotId).concreteValueType.ToString(precision),
-                    precision,
-                    FindOutputSlot<MaterialSlot>(OutputSlotId).concreteValueType.ToString(precision));
+                    FindInputSlot<MaterialSlot>(InputSlotId).concreteValueType.ToShaderString(),
+                    FindOutputSlot<MaterialSlot>(OutputSlotId).concreteValueType.ToShaderString());
                 using (s.BlockScope())
                 {
                     s.AppendLine("Out = {0}(dot(In, Red), dot(In, Green), dot(In, Blue));",
-                        FindOutputSlot<MaterialSlot>(OutputSlotId).concreteValueType.ToString(precision));
+                        FindOutputSlot<MaterialSlot>(OutputSlotId).concreteValueType.ToShaderString());
                 }
             }
         }
@@ -160,24 +150,5 @@
                 generatePropertyBlock = false
             });
         }
-<<<<<<< HEAD
-
-        public void GenerateNodeFunction(FunctionRegistry registry, GraphContext graphContext, GenerationMode generationMode)
-        {
-            registry.ProvideFunction(GetFunctionName(), precision, s =>
-                {
-                    s.AppendLine("void {0} ({1} In, $precision3 Red, $precision3 Green, $precision3 Blue, out {2} Out)",
-                        GetFunctionName(),
-                        FindInputSlot<MaterialSlot>(InputSlotId).concreteValueType.ToShaderString(),
-                        FindOutputSlot<MaterialSlot>(OutputSlotId).concreteValueType.ToShaderString());
-                    using (s.BlockScope())
-                    {
-                        s.AppendLine("Out = {0}(dot(In, Red), dot(In, Green), dot(In, Blue));",
-                            FindOutputSlot<MaterialSlot>(OutputSlotId).concreteValueType.ToShaderString());
-                    }
-                });
-        }
-=======
->>>>>>> b23b4ef7
     }
 }