--- conflicted
+++ resolved
@@ -58,35 +58,21 @@
             var samplerSlot = FindInputSlot<MaterialSlot>(SamplerInput);
             var edgesSampler = owner.GetEdges(samplerSlot.slotReference);
             var id = GetSlotValue(TextureInputId, generationMode);
-<<<<<<< HEAD
-            var result = string.Format("$precision4 {0} = SAMPLE_TEXTURE2D_ARRAY({1}, {2}, {3}, {4});"
-=======
 
             using(registry.ProvideSnippet(GetVariableNameForNode(), guid, out var s))
             {
-                s.AppendLine("{0}4 {1} = SAMPLE_TEXTURE2D_ARRAY({2}, {3}, {4}, {5});"
-                    , precision
->>>>>>> b23b4ef7
+                s.AppendLine("$precision4 {0} = SAMPLE_TEXTURE2D_ARRAY({1}, {2}, {3}, {4});"
                     , GetVariableNameForSlot(OutputSlotRGBAId)
                     , id
                     , edgesSampler.Any() ? GetSlotValue(SamplerInput, generationMode) : "sampler" + id
                     , uvName
                     , indexName);
 
-<<<<<<< HEAD
-            visitor.AddShaderChunk(result, true);
-
-            visitor.AddShaderChunk(string.Format("$precision {0} = {1}.r;", GetVariableNameForSlot(OutputSlotRId), GetVariableNameForSlot(OutputSlotRGBAId)), true);
-            visitor.AddShaderChunk(string.Format("$precision {0} = {1}.g;", GetVariableNameForSlot(OutputSlotGId), GetVariableNameForSlot(OutputSlotRGBAId)), true);
-            visitor.AddShaderChunk(string.Format("$precision {0} = {1}.b;", GetVariableNameForSlot(OutputSlotBId), GetVariableNameForSlot(OutputSlotRGBAId)), true);
-            visitor.AddShaderChunk(string.Format("$precision {0} = {1}.a;", GetVariableNameForSlot(OutputSlotAId), GetVariableNameForSlot(OutputSlotRGBAId)), true);
-=======
-                s.AppendLine("{0} {1} = {2}.r;", precision, GetVariableNameForSlot(OutputSlotRId), GetVariableNameForSlot(OutputSlotRGBAId));
-                s.AppendLine("{0} {1} = {2}.g;", precision, GetVariableNameForSlot(OutputSlotGId), GetVariableNameForSlot(OutputSlotRGBAId));
-                s.AppendLine("{0} {1} = {2}.b;", precision, GetVariableNameForSlot(OutputSlotBId), GetVariableNameForSlot(OutputSlotRGBAId));
-                s.AppendLine("{0} {1} = {2}.a;", precision, GetVariableNameForSlot(OutputSlotAId), GetVariableNameForSlot(OutputSlotRGBAId));
+                s.AppendLine("$precision {0} = {1}.r;", GetVariableNameForSlot(OutputSlotRId), GetVariableNameForSlot(OutputSlotRGBAId));
+                s.AppendLine("$precision {0} = {1}.g;", GetVariableNameForSlot(OutputSlotGId), GetVariableNameForSlot(OutputSlotRGBAId));
+                s.AppendLine("$precision {0} = {1}.b;", GetVariableNameForSlot(OutputSlotBId), GetVariableNameForSlot(OutputSlotRGBAId));
+                s.AppendLine("$precision {0} = {1}.a;", GetVariableNameForSlot(OutputSlotAId), GetVariableNameForSlot(OutputSlotRGBAId));
             }
->>>>>>> b23b4ef7
         }
 
         public bool RequiresMeshUV(UVChannel channel, ShaderStageCapability stageCapability)
