--- conflicted
+++ resolved
@@ -42,15 +42,10 @@
             var samplerSlot = FindInputSlot<MaterialSlot>(SamplerInput);
             var edgesSampler = owner.GetEdges(samplerSlot.slotReference);
             var id = GetSlotValue(TextureInputId, generationMode);
-<<<<<<< HEAD
-            var result = string.Format("$precision4 {0} = SAMPLE_TEXTURE3D({1}, {2}, {3});"
-=======
 
             using(registry.ProvideSnippet(GetVariableNameForNode(), guid, out var s))
             {
-                s.AppendLine("{0}4 {1} = SAMPLE_TEXTURE3D({2}, {3}, {4});"
-                    , precision
->>>>>>> b23b4ef7
+                s.AppendLine("$precision4 {0} = SAMPLE_TEXTURE3D({1}, {2}, {3});"
                     , GetVariableNameForSlot(OutputSlotId)
                     , id
                     , edgesSampler.Any() ? GetSlotValue(SamplerInput, generationMode) : "sampler" + id
