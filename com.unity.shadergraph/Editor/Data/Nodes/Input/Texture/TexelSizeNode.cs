﻿using System.Linq;
using UnityEngine;
using UnityEditor.Graphing;
using UnityEditor.ShaderGraph.Drawing.Controls;

namespace UnityEditor.ShaderGraph
{

    [Title("Input", "Texture", "Texel Size")]
    class Texture2DPropertiesNode : AbstractMaterialNode, IGeneratesBodyCode, IMayRequireMeshUV
    {
        public const int OutputSlotWId = 0;
        public const int OutputSlotHId = 2;
        public const int TextureInputId = 1;
        const string kOutputSlotWName = "Width";
        const string kOutputSlotHName = "Height";
        const string kTextureInputName = "Texture";

        public override bool hasPreview { get { return false; } }

        public Texture2DPropertiesNode()
        {
            name = "Texel Size";
            UpdateNodeAfterDeserialization();
        }


        public sealed override void UpdateNodeAfterDeserialization()
        {
            AddSlot(new Vector1MaterialSlot(OutputSlotWId, kOutputSlotWName, kOutputSlotWName, SlotType.Output, 0, ShaderStageCapability.Fragment));
            AddSlot(new Vector1MaterialSlot(OutputSlotHId, kOutputSlotHName, kOutputSlotHName, SlotType.Output, 0, ShaderStageCapability.Fragment));
            AddSlot(new Texture2DInputMaterialSlot(TextureInputId, kTextureInputName, kTextureInputName));
            RemoveSlotsNameNotMatching(new[] { OutputSlotWId, OutputSlotHId, TextureInputId });
        }

        public virtual void GenerateNodeCode(ShaderSnippetRegistry registry, GraphContext graphContext, GenerationMode generationMode)
        {
<<<<<<< HEAD
			visitor.AddShaderChunk(string.Format("$precision {0} = {1}_TexelSize.z;", GetVariableNameForSlot(OutputSlotWId), GetSlotValue(TextureInputId, generationMode)), true);
			visitor.AddShaderChunk(string.Format("$precision {0} = {1}_TexelSize.w;", GetVariableNameForSlot(OutputSlotHId), GetSlotValue(TextureInputId, generationMode)), true);
=======
            using(registry.ProvideSnippet(GetVariableNameForNode(), guid, out var s))
            {
                s.AppendLine("{0} {1} = {2}_TexelSize.z;", precision, GetVariableNameForSlot(OutputSlotWId), GetSlotValue(TextureInputId, generationMode));
                s.AppendLine("{0} {1} = {2}_TexelSize.w;", precision, GetVariableNameForSlot(OutputSlotHId), GetSlotValue(TextureInputId, generationMode));
            }
>>>>>>> b23b4ef7
        }

        public bool RequiresMeshUV(UVChannel channel, ShaderStageCapability stageCapability)
        {
            return true;
        }
    }
}<|MERGE_RESOLUTION|>--- conflicted
+++ resolved
@@ -35,16 +35,11 @@
 
         public virtual void GenerateNodeCode(ShaderSnippetRegistry registry, GraphContext graphContext, GenerationMode generationMode)
         {
-<<<<<<< HEAD
-			visitor.AddShaderChunk(string.Format("$precision {0} = {1}_TexelSize.z;", GetVariableNameForSlot(OutputSlotWId), GetSlotValue(TextureInputId, generationMode)), true);
-			visitor.AddShaderChunk(string.Format("$precision {0} = {1}_TexelSize.w;", GetVariableNameForSlot(OutputSlotHId), GetSlotValue(TextureInputId, generationMode)), true);
-=======
             using(registry.ProvideSnippet(GetVariableNameForNode(), guid, out var s))
             {
-                s.AppendLine("{0} {1} = {2}_TexelSize.z;", precision, GetVariableNameForSlot(OutputSlotWId), GetSlotValue(TextureInputId, generationMode));
-                s.AppendLine("{0} {1} = {2}_TexelSize.w;", precision, GetVariableNameForSlot(OutputSlotHId), GetSlotValue(TextureInputId, generationMode));
+                s.AppendLine("$precision {0} = {1}_TexelSize.z;", GetVariableNameForSlot(OutputSlotWId), GetSlotValue(TextureInputId, generationMode));
+                s.AppendLine("$precision {0} = {1}_TexelSize.w;", GetVariableNameForSlot(OutputSlotHId), GetSlotValue(TextureInputId, generationMode));
             }
->>>>>>> b23b4ef7
         }
 
         public bool RequiresMeshUV(UVChannel channel, ShaderStageCapability stageCapability)
