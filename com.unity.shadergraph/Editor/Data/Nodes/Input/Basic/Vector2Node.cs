using System.Collections.Generic;
using System.Linq;
using UnityEditor.ShaderGraph.Drawing.Controls;
using UnityEngine;
using UnityEditor.Graphing;

namespace UnityEditor.ShaderGraph
{
    [Title("Input", "Basic", "Vector 2")]
    class Vector2Node : AbstractMaterialNode, IGeneratesBodyCode, IPropertyFromNode
    {
        [SerializeField]
        private Vector2 m_Value = Vector2.zero;

        const string kInputSlotXName = "X";
        const string kInputSlotYName = "Y";
        const string kOutputSlotName = "Out";

        public const int OutputSlotId = 0;
        public const int InputSlotXId = 1;
        public const int InputSlotYId = 2;


        public Vector2Node()
        {
            name = "Vector 2";
            UpdateNodeAfterDeserialization();
        }


        public sealed override void UpdateNodeAfterDeserialization()
        {
            AddSlot(new Vector1MaterialSlot(InputSlotXId, kInputSlotXName, kInputSlotXName, SlotType.Input, m_Value.x));
            AddSlot(new Vector1MaterialSlot(InputSlotYId, kInputSlotYName, kInputSlotYName, SlotType.Input, m_Value.y, label1: "Y"));
            AddSlot(new Vector2MaterialSlot(OutputSlotId, kOutputSlotName, kOutputSlotName, SlotType.Output, Vector4.zero));
            RemoveSlotsNameNotMatching(new[] { OutputSlotId, InputSlotXId, InputSlotYId });
        }

        public void GenerateNodeCode(ShaderSnippetRegistry registry, GraphContext graphContext, GenerationMode generationMode)
        {
            var inputXValue = GetSlotValue(InputSlotXId, generationMode);
            var inputYValue = GetSlotValue(InputSlotYId, generationMode);
            var outputName = GetVariableNameForSlot(OutputSlotId);

<<<<<<< HEAD
            var s = string.Format("$precision2 {0} = $precision2({1}, {2});",
=======
            using(registry.ProvideSnippet(GetVariableNameForNode(), guid, out var s))
            {
                s.AppendLine("{0}2 {1} = {0}2({2},{3});",
                    precision,
>>>>>>> b23b4ef7
                    outputName,
                    inputXValue,
                    inputYValue);
            }
        }

        public AbstractShaderProperty AsShaderProperty()
        {
            var slotX = FindInputSlot<Vector1MaterialSlot>(InputSlotXId);
            var slotY = FindInputSlot<Vector1MaterialSlot>(InputSlotYId);
            return new Vector2ShaderProperty { value = new Vector2(slotX.value, slotY.value) };
        }

        int IPropertyFromNode.outputSlotId { get { return OutputSlotId; } }
    }
}<|MERGE_RESOLUTION|>--- conflicted
+++ resolved
@@ -42,14 +42,9 @@
             var inputYValue = GetSlotValue(InputSlotYId, generationMode);
             var outputName = GetVariableNameForSlot(OutputSlotId);
 
-<<<<<<< HEAD
-            var s = string.Format("$precision2 {0} = $precision2({1}, {2});",
-=======
             using(registry.ProvideSnippet(GetVariableNameForNode(), guid, out var s))
             {
-                s.AppendLine("{0}2 {1} = {0}2({2},{3});",
-                    precision,
->>>>>>> b23b4ef7
+                s.AppendLine("$precision2 {0} = $precision2({1}, {2});",
                     outputName,
                     inputXValue,
                     inputYValue);
