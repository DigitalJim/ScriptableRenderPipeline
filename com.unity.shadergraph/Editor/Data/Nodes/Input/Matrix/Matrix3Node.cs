using UnityEditor.ShaderGraph.Drawing.Controls;
using UnityEngine;
using UnityEditor.Graphing;
using System.Collections.Generic;

namespace UnityEditor.ShaderGraph
{
    [Title("Input", "Matrix", "Matrix 3x3")]
    class Matrix3Node : AbstractMaterialNode, IGeneratesBodyCode, IPropertyFromNode
    {
        public const int OutputSlotId = 0;
        const string kOutputSlotName = "Out";

        [SerializeField]
        Vector3 m_Row0;

        [SerializeField]
        Vector3 m_Row1;

        [SerializeField]
        Vector3 m_Row2;

        [MultiFloatControl("", " ", " ", " ", " ")]
        public Vector3 row0
        {
            get { return m_Row0; }
            set { SetRow(ref m_Row0, value); }
        }

        [MultiFloatControl("", " ", " ", " ", " ")]
        public Vector3 row1
        {
            get { return m_Row1; }
            set { SetRow(ref m_Row1, value); }
        }

        [MultiFloatControl("", " ", " ", " ", " ")]
        public Vector3 row2
        {
            get { return m_Row2; }
            set { SetRow(ref m_Row2, value); }
        }

        void SetRow(ref Vector3 row, Vector3 value)
        {
            if (value == row)
                return;
            row = value;
            Dirty(ModificationScope.Node);
        }

        public Matrix3Node()
        {
            name = "Matrix 3x3";
            UpdateNodeAfterDeserialization();
        }


        public sealed override void UpdateNodeAfterDeserialization()
        {
            AddSlot(new Matrix3MaterialSlot(OutputSlotId, kOutputSlotName, kOutputSlotName, SlotType.Output));
            RemoveSlotsNameNotMatching(new[] { OutputSlotId });
        }

        public override void CollectShaderProperties(PropertyCollector properties, GenerationMode generationMode)
        {
            if (!generationMode.IsPreview())
                return;

            properties.AddShaderProperty(new Vector3ShaderProperty()
            {
                overrideReferenceName = string.Format("_{0}_m0", GetVariableNameForNode()),
                generatePropertyBlock = false,
                value = m_Row0
            });

            properties.AddShaderProperty(new Vector3ShaderProperty()
            {
                overrideReferenceName = string.Format("_{0}_m1", GetVariableNameForNode()),
                generatePropertyBlock = false,
                value = m_Row1
            });

            properties.AddShaderProperty(new Vector3ShaderProperty()
            {
                overrideReferenceName = string.Format("_{0}_m2", GetVariableNameForNode()),
                generatePropertyBlock = false,
                value = m_Row2
            });
        }

        public void GenerateNodeCode(ShaderSnippetRegistry registry, GraphContext graphContext, GenerationMode generationMode)
        {
            using(registry.ProvideSnippet(GetVariableNameForNode(), guid, out var s))
            {
<<<<<<< HEAD
                sb.AppendLine("$precision3 _{0}_m0 = $precision3 ({1}, {2}, {3});",
                    GetVariableNameForNode(),
                    NodeUtils.FloatToShaderValue(m_Row0.x),
                    NodeUtils.FloatToShaderValue(m_Row0.y),
                    NodeUtils.FloatToShaderValue(m_Row0.z));
                sb.AppendLine("$precision3 _{0}_m1 = $precision3 ({1}, {2}, {3});", 
                    GetVariableNameForNode(),
                    NodeUtils.FloatToShaderValue(m_Row1.x),
                    NodeUtils.FloatToShaderValue(m_Row1.y),
                    NodeUtils.FloatToShaderValue(m_Row1.z));
                sb.AppendLine("$precision3 _{0}_m2 = $precision3 ({1}, {2}, {3});", 
                    GetVariableNameForNode(),
                    NodeUtils.FloatToShaderValue(m_Row2.x),
                    NodeUtils.FloatToShaderValue(m_Row2.y),
                    NodeUtils.FloatToShaderValue(m_Row2.z));
            }
            sb.AppendLine("$precision3x3 {0} = $precision3x3 (_{0}_m0.x, _{0}_m0.y, _{0}_m0.z, _{0}_m1.x, _{0}_m1.y, _{0}_m1.z, _{0}_m2.x, _{0}_m2.y, _{0}_m2.z);",
                GetVariableNameForNode());
            visitor.AddShaderChunk(sb.ToString(), false);
=======
                if (!generationMode.IsPreview())
                {
                    s.AppendLine("{0}3 _{1}_m0 = {0}3 ({2}, {3}, {4});", precision, GetVariableNameForNode(),
                        NodeUtils.FloatToShaderValue(m_Row0.x),
                        NodeUtils.FloatToShaderValue(m_Row0.y),
                        NodeUtils.FloatToShaderValue(m_Row0.z));
                    s.AppendLine("{0}3 _{1}_m1 = {0}3 ({2}, {3}, {4});", precision, GetVariableNameForNode(),
                        NodeUtils.FloatToShaderValue(m_Row1.x),
                        NodeUtils.FloatToShaderValue(m_Row1.y),
                        NodeUtils.FloatToShaderValue(m_Row1.z));
                    s.AppendLine("{0}3 _{1}_m2 = {0}3 ({2}, {3}, {4});", precision, GetVariableNameForNode(),
                        NodeUtils.FloatToShaderValue(m_Row2.x),
                        NodeUtils.FloatToShaderValue(m_Row2.y),
                        NodeUtils.FloatToShaderValue(m_Row2.z));
                }
                s.AppendLine("{0}3x3 {1} = {0}3x3 (_{1}_m0.x, _{1}_m0.y, _{1}_m0.z, _{1}_m1.x, _{1}_m1.y, _{1}_m1.z, _{1}_m2.x, _{1}_m2.y, _{1}_m2.z);",
                    precision, GetVariableNameForNode());
            }
>>>>>>> b23b4ef7
        }

        public override void CollectPreviewMaterialProperties(List<PreviewProperty> properties)
        {
            properties.Add(new PreviewProperty(PropertyType.Vector3)
            {
                name = string.Format("_{0}_m0", GetVariableNameForNode()),
                vector4Value = m_Row0
            });

            properties.Add(new PreviewProperty(PropertyType.Vector3)
            {
                name = string.Format("_{0}_m1", GetVariableNameForNode()),
                vector4Value = m_Row1
            });

            properties.Add(new PreviewProperty(PropertyType.Vector3)
            {
                name = string.Format("_{0}_m2", GetVariableNameForNode()),
                vector4Value = m_Row2
            });
        }

        public override string GetVariableNameForSlot(int slotId)
        {
            return GetVariableNameForNode();
        }

        public AbstractShaderProperty AsShaderProperty()
        {
            return new Matrix3ShaderProperty
            {
                value = new Matrix4x4()
                {
                    m00 = row0.x,
                    m01 = row0.y,
                    m02 = row0.z,
                    m03 = 0,
                    m10 = row1.x,
                    m11 = row1.y,
                    m12 = row1.z,
                    m13 = 0,
                    m20 = row2.x,
                    m21 = row2.y,
                    m22 = row2.z,
                    m23 = 0,
                    m30 = 0,
                    m31 = 0,
                    m32 = 0,
                    m33 = 0,
                }
            };
        }

        public int outputSlotId { get { return OutputSlotId; } }
    }
}<|MERGE_RESOLUTION|>--- conflicted
+++ resolved
@@ -93,46 +93,24 @@
         {
             using(registry.ProvideSnippet(GetVariableNameForNode(), guid, out var s))
             {
-<<<<<<< HEAD
-                sb.AppendLine("$precision3 _{0}_m0 = $precision3 ({1}, {2}, {3});",
-                    GetVariableNameForNode(),
-                    NodeUtils.FloatToShaderValue(m_Row0.x),
-                    NodeUtils.FloatToShaderValue(m_Row0.y),
-                    NodeUtils.FloatToShaderValue(m_Row0.z));
-                sb.AppendLine("$precision3 _{0}_m1 = $precision3 ({1}, {2}, {3});", 
-                    GetVariableNameForNode(),
-                    NodeUtils.FloatToShaderValue(m_Row1.x),
-                    NodeUtils.FloatToShaderValue(m_Row1.y),
-                    NodeUtils.FloatToShaderValue(m_Row1.z));
-                sb.AppendLine("$precision3 _{0}_m2 = $precision3 ({1}, {2}, {3});", 
-                    GetVariableNameForNode(),
-                    NodeUtils.FloatToShaderValue(m_Row2.x),
-                    NodeUtils.FloatToShaderValue(m_Row2.y),
-                    NodeUtils.FloatToShaderValue(m_Row2.z));
-            }
-            sb.AppendLine("$precision3x3 {0} = $precision3x3 (_{0}_m0.x, _{0}_m0.y, _{0}_m0.z, _{0}_m1.x, _{0}_m1.y, _{0}_m1.z, _{0}_m2.x, _{0}_m2.y, _{0}_m2.z);",
-                GetVariableNameForNode());
-            visitor.AddShaderChunk(sb.ToString(), false);
-=======
                 if (!generationMode.IsPreview())
                 {
-                    s.AppendLine("{0}3 _{1}_m0 = {0}3 ({2}, {3}, {4});", precision, GetVariableNameForNode(),
+                    s.AppendLine("$precision3 _{0}_m0 = $precision3 ({1}, {2}, {3});", GetVariableNameForNode(),
                         NodeUtils.FloatToShaderValue(m_Row0.x),
                         NodeUtils.FloatToShaderValue(m_Row0.y),
                         NodeUtils.FloatToShaderValue(m_Row0.z));
-                    s.AppendLine("{0}3 _{1}_m1 = {0}3 ({2}, {3}, {4});", precision, GetVariableNameForNode(),
+                    s.AppendLine("$precision3 _{0}_m1 = $precision3 ({1}, {2}, {3});", GetVariableNameForNode(),
                         NodeUtils.FloatToShaderValue(m_Row1.x),
                         NodeUtils.FloatToShaderValue(m_Row1.y),
                         NodeUtils.FloatToShaderValue(m_Row1.z));
-                    s.AppendLine("{0}3 _{1}_m2 = {0}3 ({2}, {3}, {4});", precision, GetVariableNameForNode(),
+                    s.AppendLine("$precision3 _{0}_m2 = $precision3 ({1}, {2}, {3});", GetVariableNameForNode(),
                         NodeUtils.FloatToShaderValue(m_Row2.x),
                         NodeUtils.FloatToShaderValue(m_Row2.y),
                         NodeUtils.FloatToShaderValue(m_Row2.z));
                 }
-                s.AppendLine("{0}3x3 {1} = {0}3x3 (_{1}_m0.x, _{1}_m0.y, _{1}_m0.z, _{1}_m1.x, _{1}_m1.y, _{1}_m1.z, _{1}_m2.x, _{1}_m2.y, _{1}_m2.z);",
-                    precision, GetVariableNameForNode());
+                s.AppendLine("$precision3x3 {0} = $precision3x3 (_{0}_m0.x, _{0}_m0.y, _{0}_m0.z, _{0}_m1.x, _{0}_m1.y, _{0}_m1.z, _{0}_m2.x, _{0}_m2.y, _{0}_m2.z);",
+                    GetVariableNameForNode());
             }
->>>>>>> b23b4ef7
         }
 
         public override void CollectPreviewMaterialProperties(List<PreviewProperty> properties)
