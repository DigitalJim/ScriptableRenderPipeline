using System;
using System.Collections.Generic;
using System.Globalization;
using UnityEditor.Graphing;
using UnityEditor.ShaderGraph.Drawing.Controls;
using UnityEngine;

namespace UnityEditor.ShaderGraph
{
    enum DielectricMaterialType
    {
        Common,
        RustedMetal,
        Water,
        Ice,
        Glass,
        Custom
    };

    [Title("Input", "PBR", "Dielectric Specular")]
    class DielectricSpecularNode : AbstractMaterialNode, IGeneratesBodyCode
    {
        public DielectricSpecularNode()
        {
            name = "Dielectric Specular";
            UpdateNodeAfterDeserialization();
        }


        [SerializeField]
        DielectricMaterial m_Material = new DielectricMaterial(DielectricMaterialType.Common, 0.5f, 1.0f);

        [Serializable]
        public struct DielectricMaterial
        {
            public DielectricMaterialType type;
            public float range;
            public float indexOfRefraction;

            public DielectricMaterial(DielectricMaterialType type, float range, float indexOfRefraction)
            {
                this.type = type;
                this.range = range;
                this.indexOfRefraction = indexOfRefraction;
            }
        }

        [DielectricSpecularControl()]
        public DielectricMaterial material
        {
            get { return m_Material; }
            set
            {
                if ((value.type == m_Material.type) && (value.range == m_Material.range) && (value.indexOfRefraction == m_Material.indexOfRefraction))
                    return;
                DielectricMaterialType previousType = m_Material.type;
                m_Material = value;
                if (value.type != previousType)
                    Dirty(ModificationScope.Graph);
                else
                    Dirty(ModificationScope.Node);
            }
        }

        static Dictionary<DielectricMaterialType, string> m_MaterialList = new Dictionary<DielectricMaterialType, string>
        {
            {DielectricMaterialType.RustedMetal, "0.030"},
            {DielectricMaterialType.Water, "0.020"},
            {DielectricMaterialType.Ice, "0.018"},
            {DielectricMaterialType.Glass, "0.040"}
        };

        private const int kOutputSlotId = 0;
        private const string kOutputSlotName = "Out";

        public override bool hasPreview { get { return true; } }
        public override PreviewMode previewMode
        {
            get { return PreviewMode.Preview2D; }
        }


        public sealed override void UpdateNodeAfterDeserialization()
        {
            AddSlot(new Vector1MaterialSlot(kOutputSlotId, kOutputSlotName, kOutputSlotName, SlotType.Output, 0));
            RemoveSlotsNameNotMatching(new[] { kOutputSlotId });
        }

        public void GenerateNodeCode(ShaderSnippetRegistry registry, GraphContext graphContext, GenerationMode generationMode)
        {
            using(registry.ProvideSnippet(GetVariableNameForNode(), guid, out var s))
            {
                if (!generationMode.IsPreview())
                {
                    switch (material.type)
                    {
                        case DielectricMaterialType.Custom:
                            s.AppendLine("{0} _{1}_IOR = {2};", precision, GetVariableNameForNode(), material.indexOfRefraction);
                            break;
                        case DielectricMaterialType.Common:
                            s.AppendLine("{0} _{1}_Range = {2};", precision, GetVariableNameForNode(), material.range);
                            break;
                        default:
                            break;
                    }
                }
                switch (material.type)
                {
<<<<<<< HEAD
                    case DielectricMaterialType.Custom:
                        sb.AppendLine("$precision _{0}_IOR = {1};", GetVariableNameForNode(), material.indexOfRefraction);
                        break;
                    case DielectricMaterialType.Common:
                        sb.AppendLine("$precision _{0}_Range = {1};", GetVariableNameForNode(), material.range);
=======
                    case DielectricMaterialType.Common:
                        s.AppendLine("{0} {1} = lerp(0.034, 0.048, _{2}_Range);", precision, GetVariableNameForSlot(kOutputSlotId), GetVariableNameForNode());
                        break;
                    case DielectricMaterialType.Custom:
                        s.AppendLine("{0} {1} = pow(_{2}_IOR - 1, 2) / pow(_{2}_IOR + 1, 2);", precision, GetVariableNameForSlot(kOutputSlotId), GetVariableNameForNode());
>>>>>>> b23b4ef7
                        break;
                    default:
                        s.AppendLine("{0} {1} = {2};", precision, GetVariableNameForSlot(kOutputSlotId), m_MaterialList[material.type].ToString(CultureInfo.InvariantCulture));
                        break;
                }
            }
<<<<<<< HEAD
            switch (material.type)
            {
                case DielectricMaterialType.Common:
                    sb.AppendLine("$precision {0} = lerp(0.034, 0.048, _{1}_Range);", GetVariableNameForSlot(kOutputSlotId), GetVariableNameForNode());
                    break;
                case DielectricMaterialType.Custom:
                    sb.AppendLine("$precision {0} = pow(_{1}_IOR - 1, 2) / pow(_{1}_IOR + 1, 2);", GetVariableNameForSlot(kOutputSlotId), GetVariableNameForNode());
                    break;
                default:
                    sb.AppendLine("$precision {0} = {1};", GetVariableNameForSlot(kOutputSlotId), m_MaterialList[material.type].ToString(CultureInfo.InvariantCulture));
                    break;
            }
            visitor.AddShaderChunk(sb.ToString(), false);
=======
>>>>>>> b23b4ef7
        }

        public override void CollectPreviewMaterialProperties(List<PreviewProperty> properties)
        {
            base.CollectPreviewMaterialProperties(properties);

            if (material.type == DielectricMaterialType.Common)
            {
                properties.Add(new PreviewProperty(PropertyType.Vector1)
                {
                    name = string.Format("_{0}_Range", GetVariableNameForNode()),
                    floatValue = material.range
                });
            }
            else if (material.type == DielectricMaterialType.Custom)
            {
                properties.Add(new PreviewProperty(PropertyType.Vector1)
                {
                    name = string.Format("_{0}_IOR", GetVariableNameForNode()),
                    floatValue = material.indexOfRefraction
                });
            }
        }

        public override void CollectShaderProperties(PropertyCollector properties, GenerationMode generationMode)
        {
            if (!generationMode.IsPreview())
                return;

            base.CollectShaderProperties(properties, generationMode);

            if (material.type == DielectricMaterialType.Common)
            {
                properties.AddShaderProperty(new Vector1ShaderProperty()
                {
                    overrideReferenceName = string.Format("_{0}_Range", GetVariableNameForNode()),
                    generatePropertyBlock = false
                });
            }
            else if (material.type == DielectricMaterialType.Custom)
            {
                properties.AddShaderProperty(new Vector1ShaderProperty()
                {
                    overrideReferenceName = string.Format("_{0}_IOR", GetVariableNameForNode()),
                    generatePropertyBlock = false
                });
            }
        }
    }
}<|MERGE_RESOLUTION|>--- conflicted
+++ resolved
@@ -95,10 +95,10 @@
                     switch (material.type)
                     {
                         case DielectricMaterialType.Custom:
-                            s.AppendLine("{0} _{1}_IOR = {2};", precision, GetVariableNameForNode(), material.indexOfRefraction);
+                            s.AppendLine("$precision _{0}_IOR = {1};", GetVariableNameForNode(), material.indexOfRefraction);
                             break;
                         case DielectricMaterialType.Common:
-                            s.AppendLine("{0} _{1}_Range = {2};", precision, GetVariableNameForNode(), material.range);
+                            s.AppendLine("$precision _{0}_Range = {1};", GetVariableNameForNode(), material.range);
                             break;
                         default:
                             break;
@@ -106,41 +106,17 @@
                 }
                 switch (material.type)
                 {
-<<<<<<< HEAD
-                    case DielectricMaterialType.Custom:
-                        sb.AppendLine("$precision _{0}_IOR = {1};", GetVariableNameForNode(), material.indexOfRefraction);
-                        break;
                     case DielectricMaterialType.Common:
-                        sb.AppendLine("$precision _{0}_Range = {1};", GetVariableNameForNode(), material.range);
-=======
-                    case DielectricMaterialType.Common:
-                        s.AppendLine("{0} {1} = lerp(0.034, 0.048, _{2}_Range);", precision, GetVariableNameForSlot(kOutputSlotId), GetVariableNameForNode());
+                        s.AppendLine("$precision {0} = lerp(0.034, 0.048, _{1}_Range);", GetVariableNameForSlot(kOutputSlotId), GetVariableNameForNode());
                         break;
                     case DielectricMaterialType.Custom:
-                        s.AppendLine("{0} {1} = pow(_{2}_IOR - 1, 2) / pow(_{2}_IOR + 1, 2);", precision, GetVariableNameForSlot(kOutputSlotId), GetVariableNameForNode());
->>>>>>> b23b4ef7
+                        s.AppendLine("$precision {0} = pow(_{1}_IOR - 1, 2) / pow(_{1}_IOR + 1, 2);", GetVariableNameForSlot(kOutputSlotId), GetVariableNameForNode());
                         break;
                     default:
-                        s.AppendLine("{0} {1} = {2};", precision, GetVariableNameForSlot(kOutputSlotId), m_MaterialList[material.type].ToString(CultureInfo.InvariantCulture));
+                        s.AppendLine("$precision {0} = {1};", GetVariableNameForSlot(kOutputSlotId), m_MaterialList[material.type].ToString(CultureInfo.InvariantCulture));
                         break;
                 }
             }
-<<<<<<< HEAD
-            switch (material.type)
-            {
-                case DielectricMaterialType.Common:
-                    sb.AppendLine("$precision {0} = lerp(0.034, 0.048, _{1}_Range);", GetVariableNameForSlot(kOutputSlotId), GetVariableNameForNode());
-                    break;
-                case DielectricMaterialType.Custom:
-                    sb.AppendLine("$precision {0} = pow(_{1}_IOR - 1, 2) / pow(_{1}_IOR + 1, 2);", GetVariableNameForSlot(kOutputSlotId), GetVariableNameForNode());
-                    break;
-                default:
-                    sb.AppendLine("$precision {0} = {1};", GetVariableNameForSlot(kOutputSlotId), m_MaterialList[material.type].ToString(CultureInfo.InvariantCulture));
-                    break;
-            }
-            visitor.AddShaderChunk(sb.ToString(), false);
-=======
->>>>>>> b23b4ef7
         }
 
         public override void CollectPreviewMaterialProperties(List<PreviewProperty> properties)
