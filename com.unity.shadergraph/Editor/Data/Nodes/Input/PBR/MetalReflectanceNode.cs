--- conflicted
+++ resolved
@@ -78,14 +78,10 @@
 
         public void GenerateNodeCode(ShaderSnippetRegistry registry, GraphContext graphContext, GenerationMode generationMode)
         {
-<<<<<<< HEAD
-            visitor.AddShaderChunk(string.Format("$precision3 {0} = $precision3{1};", GetVariableNameForSlot(kOutputSlotId), m_MaterialList[material].ToString(CultureInfo.InvariantCulture)), true);
-=======
             using(registry.ProvideSnippet(GetVariableNameForNode(), guid, out var s))
             {
-                s.AppendLine("{0}3 {1} = {0}3{2};", precision, GetVariableNameForSlot(kOutputSlotId), m_MaterialList[material].ToString(CultureInfo.InvariantCulture));
+                s.AppendLine("$precision3 {0} = $precision3{1};", GetVariableNameForSlot(kOutputSlotId), m_MaterialList[material].ToString(CultureInfo.InvariantCulture));
             }
->>>>>>> b23b4ef7
         }
     }
 }