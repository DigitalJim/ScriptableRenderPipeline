--- conflicted
+++ resolved
@@ -78,40 +78,11 @@
             {
                 if(!IsValidFunction())
                 {
-<<<<<<< HEAD
-                    slots.OrderBy(s => s.id);
-                    visitor.AddShaderChunk(string.Format("{0} _{1}_{2};",
-                        slots[0].concreteValueType.ToShaderString(),
-                        GetVariableNameForNode(),
-                        NodeUtils.GetHLSLSafeName(slots[0].shaderOutputName)));
-                }
-                return;
-            }
-            
-            foreach (var argument in slots)
-                visitor.AddShaderChunk(string.Format("{0} _{1}_{2};",
-                    argument.concreteValueType.ToShaderString(),
-                    GetVariableNameForNode(), 
-                    NodeUtils.GetHLSLSafeName(argument.shaderOutputName)));
-
-            string call = string.Format("{0}_$precision(", functionName);
-            bool first = true;
-            
-            slots.Clear();
-            GetInputSlots<MaterialSlot>(slots);
-            foreach (var argument in slots)
-            {
-                if (!first)
-                    call += ", ";
-                first = false;
-                call += SlotInputValue(argument, generationMode);
-            }
-=======
                     if(generationMode == GenerationMode.Preview && slots.Count != 0)
                     {
                         slots.OrderBy(p => p.id);
                         s.AppendLine("{0} _{1}_{2};",
-                            NodeUtils.ConvertConcreteSlotValueTypeToString(precision, slots[0].concreteValueType),
+                            slots[0].concreteValueType.ToShaderString(),
                             GetVariableNameForNode(), NodeUtils.GetHLSLSafeName(slots[0].shaderOutputName));
                     }
                     return;
@@ -119,10 +90,10 @@
                 
                 foreach (var argument in slots)
                     s.AppendLine("{0} _{1}_{2};",
-                        NodeUtils.ConvertConcreteSlotValueTypeToString(precision, argument.concreteValueType),
+                        argument.concreteValueType.ToShaderString(),
                         GetVariableNameForNode(), NodeUtils.GetHLSLSafeName(argument.shaderOutputName));
 
-                string call = string.Format("{0}_{1}(", functionName, precision);
+                string call = string.Format("{0}_$precision(", functionName);
                 bool first = true;
                 
                 slots.Clear();
@@ -134,7 +105,6 @@
                     first = false;
                     call += SlotInputValue(argument, generationMode);
                 }
->>>>>>> b23b4ef7
 
                 slots.Clear();
                 GetOutputSlots<MaterialSlot>(slots);
@@ -155,11 +125,7 @@
             if(!IsValidFunction())
                 return;
 
-<<<<<<< HEAD
-            registry.ProvideFunction(functionName, precision, builder =>
-=======
             using(registry.ProvideSnippet(functionName, guid, out var s))
->>>>>>> b23b4ef7
             {
                 switch (sourceType)
                 {
