using System;
using System.Collections.Generic;
using System.Linq;
using UnityEngine;
using UnityEditor.Graphing;

namespace UnityEditor.ShaderGraph
{
    [Title("Utility", "Sub-graph")]
    class SubGraphNode : AbstractMaterialNode
        , IGeneratesBodyCode
        , IOnAssetEnabled
        , IGeneratesFunction
        , IMayRequireNormal
        , IMayRequireTangent
        , IMayRequireBitangent
        , IMayRequireMeshUV
        , IMayRequireScreenPosition
        , IMayRequireViewDirection
        , IMayRequirePosition
        , IMayRequireVertexColor
        , IMayRequireTime
        , IMayRequireFaceSign
    {
        [SerializeField]
        private string m_SerializedSubGraph = string.Empty;

        [NonSerialized]
        SubGraphAsset m_SubGraph;

        [NonSerialized]
        SubGraphData m_SubGraphData = default;

        [SerializeField]
        List<string> m_PropertyGuids = new List<string>();

        [SerializeField]
        List<int> m_PropertyIds = new List<int>();

        [Serializable]
        private class SubGraphHelper
        {
            public SubGraphAsset subGraph;
        }

        [Serializable]
        class SubGraphAssetReference
        {
            public AssetReference subGraph = default;

            public override string ToString()
            {
                return $"subGraph={subGraph}";
            }
        }

        [Serializable]
        class AssetReference
            {
            public long fileID = default;
            public string guid = default;
            public int type = default;

            public override string ToString()
            {
                return $"fileID={fileID}, guid={guid}, type={type}";
            }
        }

        public string subGraphGuid
        {
            get
            {
                var assetReference = JsonUtility.FromJson<SubGraphAssetReference>(m_SerializedSubGraph);
                return assetReference?.subGraph?.guid;
            }
        }

        void LoadSubGraph()
        {
            if (m_SubGraph == null)
            {
                m_SubGraphData = null;
                
                if (string.IsNullOrEmpty(m_SerializedSubGraph))
                {
                    return;
                }
                
                var graphGuid = subGraphGuid;
                var assetPath = AssetDatabase.GUIDToAssetPath(graphGuid);
                m_SubGraph = AssetDatabase.LoadAssetAtPath<SubGraphAsset>(assetPath);
                if (m_SubGraph == null)
                {
                    return;
                }
                
                name = m_SubGraph.name;
                var index = SubGraphDatabase.instance.subGraphGuids.BinarySearch(graphGuid);
                m_SubGraphData = index < 0 ? null : SubGraphDatabase.instance.subGraphs[index];
            }
        }

        public SubGraphData subGraphData
                {
            get
                    {
                LoadSubGraph();
                return m_SubGraphData;
                    }
                }

        public SubGraphAsset subGraphAsset
        {
            get
            {
                LoadSubGraph();
                return m_SubGraph;
            }
            set
            {
                if (subGraphAsset == value)
                    return;

                var helper = new SubGraphHelper();
                helper.subGraph = value;
                m_SerializedSubGraph = EditorJsonUtility.ToJson(helper, true);
                m_SubGraph = null;
                m_SubGraphData = null;
                UpdateSlots();

                Dirty(ModificationScope.Topological);
            }
        }

        public override bool hasPreview
        {
            get { return subGraphData != null; }
        }

        public override PreviewMode previewMode
        {
            get
            {
                if (subGraphData == null)
                    return PreviewMode.Preview2D;

                return PreviewMode.Preview3D;
            }
        }

        public SubGraphNode()
        {
            name = "Sub Graph";
        }

        public override bool allowedInSubGraph
        {
            get { return true; }
        }


        public void GenerateNodeCode(ShaderSnippetRegistry registry, GraphContext graphContext, GenerationMode generationMode)
        {
            using(registry.ProvideSnippet(GetVariableNameForNode(), guid, out var s))
            {
                if (subGraphData == null || hasError)
                {
<<<<<<< HEAD
                    visitor.AddShaderChunk($"{slot.concreteValueType.ToShaderString()} {GetVariableNameForSlot(slot.id)} = {slot.GetDefaultValue(GenerationMode.ForReals)};");
=======
                    var outputSlots = new List<MaterialSlot>();
                    GetOutputSlots(outputSlots);
                    foreach (var slot in outputSlots)
                    {
                        s.AppendLine($"{NodeUtils.ConvertConcreteSlotValueTypeToString(precision, slot.concreteValueType)} {GetVariableNameForSlot(slot.id)} = {slot.GetDefaultValue(GenerationMode.ForReals)};");
                    }
                    
                    return;
>>>>>>> b23b4ef7
                }

                var inputVariableName = $"_{GetVariableNameForNode()}";
                
                GraphUtil.GenerateSurfaceInputTransferCode(s, subGraphData.requirements, subGraphData.inputStructName, inputVariableName);

<<<<<<< HEAD
            foreach (var outSlot in subGraphData.outputs)
                visitor.AddShaderChunk(string.Format("{0} {1};", outSlot.concreteValueType.ToShaderString(), GetVariableNameForSlot(outSlot.id)));
=======
                foreach (var outSlot in subGraphData.outputs)
                    s.AppendLine("{0} {1};", NodeUtils.ConvertConcreteSlotValueTypeToString(precision, outSlot.concreteValueType), GetVariableNameForSlot(outSlot.id));
>>>>>>> b23b4ef7

                var arguments = new List<string>();
                foreach (var prop in subGraphData.inputs)
                {
                    var inSlotId = m_PropertyIds[m_PropertyGuids.IndexOf(prop.guid.ToString())];

                    if (prop is TextureShaderProperty)
                        arguments.Add(string.Format("TEXTURE2D_ARGS({0}, sampler{0})", GetSlotValue(inSlotId, generationMode)));
                    else if (prop is Texture2DArrayShaderProperty)
                        arguments.Add(string.Format("TEXTURE2D_ARRAY_ARGS({0}, sampler{0})", GetSlotValue(inSlotId, generationMode)));
                    else if (prop is Texture3DShaderProperty)
                        arguments.Add(string.Format("TEXTURE3D_ARGS({0}, sampler{0})", GetSlotValue(inSlotId, generationMode)));
                    else if (prop is CubemapShaderProperty)
                        arguments.Add(string.Format("TEXTURECUBE_ARGS({0}, sampler{0})", GetSlotValue(inSlotId, generationMode)));
                    else
                        arguments.Add(GetSlotValue(inSlotId, generationMode));
                }

                // pass surface inputs through
                arguments.Add(inputVariableName);

                foreach (var outSlot in subGraphData.outputs)
                    arguments.Add(GetVariableNameForSlot(outSlot.id));

                s.AppendLine("{0}({1});"
                        , subGraphData.functionName
                        , arguments.Aggregate((current, next) => string.Format("{0}, {1}", current, next)));
            }
        }

        public void OnEnable()
        {
            UpdateSlots();
        }

        public virtual void UpdateSlots()
        {
            var validNames = new List<int>();
            if (subGraphData == null)
            {
                return;
            }

            var props = subGraphData.inputs;
            foreach (var prop in props)
            {
                var propType = prop.propertyType;
                SlotValueType slotType;

                switch (propType)
                {
                    case PropertyType.Color:
                        slotType = SlotValueType.Vector4;
                        break;
                    case PropertyType.Texture2D:
                        slotType = SlotValueType.Texture2D;
                        break;
                    case PropertyType.Texture2DArray:
                        slotType = SlotValueType.Texture2DArray;
                        break;
                    case PropertyType.Texture3D:
                        slotType = SlotValueType.Texture3D;
                        break;
                    case PropertyType.Cubemap:
                        slotType = SlotValueType.Cubemap;
                        break;
                    case PropertyType.Gradient:
                        slotType = SlotValueType.Gradient;
                        break;
                    case PropertyType.Vector1:
                        slotType = SlotValueType.Vector1;
                        break;
                    case PropertyType.Vector2:
                        slotType = SlotValueType.Vector2;
                        break;
                    case PropertyType.Vector3:
                        slotType = SlotValueType.Vector3;
                        break;
                    case PropertyType.Vector4:
                        slotType = SlotValueType.Vector4;
                        break;
                    case PropertyType.Boolean:
                        slotType = SlotValueType.Boolean;
                        break;
                    case PropertyType.Matrix2:
                        slotType = SlotValueType.Matrix2;
                        break;
                    case PropertyType.Matrix3:
                        slotType = SlotValueType.Matrix3;
                        break;
                    case PropertyType.Matrix4:
                        slotType = SlotValueType.Matrix4;
                        break;
                    case PropertyType.SamplerState:
                        slotType = SlotValueType.SamplerState;
                        break;
                    default:
                        throw new ArgumentOutOfRangeException();
                }

                var propertyString = prop.guid.ToString();
                var propertyIndex = m_PropertyGuids.IndexOf(propertyString);
                if (propertyIndex < 0)
                {
                    propertyIndex = m_PropertyGuids.Count;
                    m_PropertyGuids.Add(propertyString);
                    m_PropertyIds.Add(prop.guid.GetHashCode());
                }
                var id = m_PropertyIds[propertyIndex];
                MaterialSlot slot = MaterialSlot.CreateMaterialSlot(slotType, id, prop.displayName, prop.referenceName, SlotType.Input, prop.defaultValue, ShaderStageCapability.All);
                
                // copy default for texture for niceness
                if (slotType == SlotValueType.Texture2D && propType == PropertyType.Texture2D)
                {
                    var tSlot = slot as Texture2DInputMaterialSlot;
                    var tProp = prop as TextureShaderProperty;
                    if (tSlot != null && tProp != null)
                        tSlot.texture = tProp.value.texture;
                }
                // copy default for texture array for niceness
                else if (slotType == SlotValueType.Texture2DArray && propType == PropertyType.Texture2DArray)
                {
                    var tSlot = slot as Texture2DArrayInputMaterialSlot;
                    var tProp = prop as Texture2DArrayShaderProperty;
                    if (tSlot != null && tProp != null)
                        tSlot.textureArray = tProp.value.textureArray;
                }
                // copy default for texture 3d for niceness
                else if (slotType == SlotValueType.Texture3D && propType == PropertyType.Texture3D)
                {
                    var tSlot = slot as Texture3DInputMaterialSlot;
                    var tProp = prop as Texture3DShaderProperty;
                    if (tSlot != null && tProp != null)
                        tSlot.texture = tProp.value.texture;
                }
                // copy default for cubemap for niceness
                else if (slotType == SlotValueType.Cubemap && propType == PropertyType.Cubemap)
                {
                    var tSlot = slot as CubemapInputMaterialSlot;
                    var tProp = prop as CubemapShaderProperty;
                    if (tSlot != null && tProp != null)
                        tSlot.cubemap = tProp.value.cubemap;
                }
                // copy default for gradient for niceness
                else if (slotType == SlotValueType.Gradient && propType == PropertyType.Gradient)
                {
                    var tSlot = slot as GradientInputMaterialSlot;
                    var tProp = prop as GradientShaderProperty;
                    if (tSlot != null && tProp != null)
                        tSlot.value = tProp.value;
                }
                AddSlot(slot);
                validNames.Add(id);
            }

            var outputStage = subGraphData.effectiveShaderStage;

            foreach (var slot in subGraphData.outputs)
                {
                    AddSlot(MaterialSlot.CreateMaterialSlot(slot.valueType, slot.id, slot.RawDisplayName(), 
                        slot.shaderOutputName, SlotType.Output, Vector4.zero, outputStage));
                    validNames.Add(slot.id);
                }

            RemoveSlotsNameNotMatching(validNames, true);
        }

        void ValidateShaderStage()
        {
            if (subGraphData != null)
        {
            List<MaterialSlot> slots = new List<MaterialSlot>();
            GetInputSlots(slots);
            GetOutputSlots(slots);

                var outputStage = subGraphData.effectiveShaderStage;
                foreach (MaterialSlot slot in slots)
                    slot.stageCapability = outputStage;
            }
        }

        public override void ValidateNode()
        {
            base.ValidateNode();
            
            if (subGraphData == null)
            {
                hasError = true;
                var assetGuid = subGraphGuid;
                var assetPath = string.IsNullOrEmpty(subGraphGuid) ? null : AssetDatabase.GUIDToAssetPath(assetGuid);
                if (string.IsNullOrEmpty(assetPath))
                {
                    owner.AddValidationError(tempId, $"Could not find Sub Graph asset with GUID {assetGuid}.");
                }
                else
                {
                    owner.AddValidationError(tempId, $"Could not load Sub Graph asset at \"{assetPath}\" with GUID {assetGuid}.");
                }
            }
            else if (subGraphData.isRecursive || owner.isSubGraph && (subGraphData.descendents.Contains(owner.assetGuid) || subGraphData.assetGuid == owner.assetGuid))
            {
                hasError = true;
                owner.AddValidationError(tempId, $"Detected a recursion in Sub Graph asset at \"{AssetDatabase.GUIDToAssetPath(subGraphGuid)}\" with GUID {subGraphGuid}.");
            }
            else if (!subGraphData.isValid)
            {
                hasError = true;
                owner.AddValidationError(tempId, $"Invalid Sub Graph asset at \"{AssetDatabase.GUIDToAssetPath(subGraphGuid)}\" with GUID {subGraphGuid}.");
            }

            ValidateShaderStage();
        }

        public override void CollectShaderProperties(PropertyCollector visitor, GenerationMode generationMode)
        {
            base.CollectShaderProperties(visitor, generationMode);

            if (subGraphData == null)
                return;

            foreach (var property in subGraphData.nodeProperties)
            {
                visitor.AddShaderProperty(property);
            }
        }

        public override void CollectPreviewMaterialProperties(List<PreviewProperty> properties)
        {
            base.CollectPreviewMaterialProperties(properties);
            
            if (subGraphData == null)
                return;

            foreach (var property in subGraphData.nodeProperties)
            {
                properties.Add(property.GetPreviewMaterialProperty());
        }
        }

        public virtual void GenerateNodeFunction(ShaderSnippetRegistry registry, GraphContext graphContext, GenerationMode generationMode)
        {
            if (subGraphData == null || hasError)
                return;

            var database = SubGraphDatabase.instance;
            
            foreach (var functionName in subGraphData.functionNames)
            {
<<<<<<< HEAD
                var functionSource = database.functionSources[database.functionNames.BinarySearch(functionName)];
                registry.ProvideFunction(functionName, functionSource.precision, s =>
                {
                    s.AppendLines(functionSource.function);
                });
=======
                using(registry.ProvideSnippet(functionName, guid, out var s))
                {
                    var functionSource = database.functionSnippets[database.functionNames.BinarySearch(functionName)];
                    s.AppendLines(functionSource);
                }
>>>>>>> b23b4ef7
            }
        }

        public NeededCoordinateSpace RequiresNormal(ShaderStageCapability stageCapability)
        {
            if (subGraphData == null)
                return NeededCoordinateSpace.None;

            return subGraphData.requirements.requiresNormal;
        }

        public bool RequiresMeshUV(UVChannel channel, ShaderStageCapability stageCapability)
        {
            if (subGraphData == null)
                return false;

            return subGraphData.requirements.requiresMeshUVs.Contains(channel);
        }

        public bool RequiresScreenPosition(ShaderStageCapability stageCapability)
        {
            if (subGraphData == null)
                return false;

            return subGraphData.requirements.requiresScreenPosition;
        }

        public NeededCoordinateSpace RequiresViewDirection(ShaderStageCapability stageCapability)
        {
            if (subGraphData == null)
                return NeededCoordinateSpace.None;

            return subGraphData.requirements.requiresViewDir;
        }

        public NeededCoordinateSpace RequiresPosition(ShaderStageCapability stageCapability)
        {
            if (subGraphData == null)
                return NeededCoordinateSpace.None;

            return subGraphData.requirements.requiresPosition;
        }

        public NeededCoordinateSpace RequiresTangent(ShaderStageCapability stageCapability)
        {
            if (subGraphData == null)
                return NeededCoordinateSpace.None;

            return subGraphData.requirements.requiresTangent;
        }

        public bool RequiresTime()
        {
            if (subGraphData == null)
                return false;

            return subGraphData.requirements.requiresTime;
        }

        public bool RequiresFaceSign(ShaderStageCapability stageCapability)
        {
            if (subGraphData == null)
                return false;

            return subGraphData.requirements.requiresFaceSign;
        }

        public NeededCoordinateSpace RequiresBitangent(ShaderStageCapability stageCapability)
        {
            if (subGraphData == null)
                return NeededCoordinateSpace.None;

            return subGraphData.requirements.requiresBitangent;
        }

        public bool RequiresVertexColor(ShaderStageCapability stageCapability)
        {
            if (subGraphData == null)
                return false;

            return subGraphData.requirements.requiresVertexColor;
        }

        public override void GetSourceAssetDependencies(List<string> paths)
        {
            base.GetSourceAssetDependencies(paths);
            if (subGraphData != null)
            {
                paths.Add(AssetDatabase.GetAssetPath(subGraphAsset));
                foreach (var graphGuid in subGraphData.descendents)
                {
                    paths.Add(AssetDatabase.GUIDToAssetPath(graphGuid));
        }
            }
        }
    }
}<|MERGE_RESOLUTION|>--- conflicted
+++ resolved
@@ -166,31 +166,22 @@
             {
                 if (subGraphData == null || hasError)
                 {
-<<<<<<< HEAD
-                    visitor.AddShaderChunk($"{slot.concreteValueType.ToShaderString()} {GetVariableNameForSlot(slot.id)} = {slot.GetDefaultValue(GenerationMode.ForReals)};");
-=======
                     var outputSlots = new List<MaterialSlot>();
                     GetOutputSlots(outputSlots);
                     foreach (var slot in outputSlots)
                     {
-                        s.AppendLine($"{NodeUtils.ConvertConcreteSlotValueTypeToString(precision, slot.concreteValueType)} {GetVariableNameForSlot(slot.id)} = {slot.GetDefaultValue(GenerationMode.ForReals)};");
+                        s.AppendLine($"{slot.concreteValueType.ToShaderString()} {GetVariableNameForSlot(slot.id)} = {slot.GetDefaultValue(GenerationMode.ForReals)};");
                     }
                     
                     return;
->>>>>>> b23b4ef7
                 }
 
                 var inputVariableName = $"_{GetVariableNameForNode()}";
                 
                 GraphUtil.GenerateSurfaceInputTransferCode(s, subGraphData.requirements, subGraphData.inputStructName, inputVariableName);
 
-<<<<<<< HEAD
-            foreach (var outSlot in subGraphData.outputs)
-                visitor.AddShaderChunk(string.Format("{0} {1};", outSlot.concreteValueType.ToShaderString(), GetVariableNameForSlot(outSlot.id)));
-=======
                 foreach (var outSlot in subGraphData.outputs)
-                    s.AppendLine("{0} {1};", NodeUtils.ConvertConcreteSlotValueTypeToString(precision, outSlot.concreteValueType), GetVariableNameForSlot(outSlot.id));
->>>>>>> b23b4ef7
+                    s.AppendLine("{0} {1};", outSlot.concreteValueType.ToShaderString(), GetVariableNameForSlot(outSlot.id));
 
                 var arguments = new List<string>();
                 foreach (var prop in subGraphData.inputs)
@@ -439,19 +430,11 @@
             
             foreach (var functionName in subGraphData.functionNames)
             {
-<<<<<<< HEAD
-                var functionSource = database.functionSources[database.functionNames.BinarySearch(functionName)];
-                registry.ProvideFunction(functionName, functionSource.precision, s =>
-                {
-                    s.AppendLines(functionSource.function);
-                });
-=======
                 using(registry.ProvideSnippet(functionName, guid, out var s))
                 {
                     var functionSource = database.functionSnippets[database.functionNames.BinarySearch(functionName)];
                     s.AppendLines(functionSource);
                 }
->>>>>>> b23b4ef7
             }
         }
 
