using System;
using System.Collections.Generic;
using System.Linq;
using UnityEngine;
using UnityEditor.Graphing;
using UnityEditor.ShaderGraph.Internal;

namespace UnityEditor.ShaderGraph
{
    [HasDependencies(typeof(MinimalSubGraphNode))]
    [Title("Utility", "Sub-graph")]
    class SubGraphNode : AbstractMaterialNode
        , IGeneratesBodyCode
        , IOnAssetEnabled
        , IGeneratesFunction
        , IMayRequireNormal
        , IMayRequireTangent
        , IMayRequireBitangent
        , IMayRequireMeshUV
        , IMayRequireScreenPosition
        , IMayRequireViewDirection
        , IMayRequirePosition
        , IMayRequireVertexColor
        , IMayRequireTime
        , IMayRequireFaceSign
        , IMayRequireCameraOpaqueTexture
        , IMayRequireDepthTexture
    {
        [Serializable]
        public class MinimalSubGraphNode : IHasDependencies
        {
            [SerializeField]
            string m_SerializedSubGraph = string.Empty;

            public void GetSourceAssetDependencies(List<string> paths)
            {
                var assetReference = JsonUtility.FromJson<SubGraphAssetReference>(m_SerializedSubGraph);
                var guid = assetReference?.subGraph?.guid;
                if (guid != null)
                {
                    paths.Add(AssetDatabase.GUIDToAssetPath(guid));
                }
            }
        }

        [Serializable]
        class SubGraphHelper
        {
            public SubGraphAsset subGraph;
        }

        [Serializable]
        class SubGraphAssetReference
        {
            public AssetReference subGraph = default;

            public override string ToString()
            {
                return $"subGraph={subGraph}";
            }
        }

        [Serializable]
        class AssetReference
            {
            public long fileID = default;
            public string guid = default;
            public int type = default;

            public override string ToString()
            {
                return $"fileID={fileID}, guid={guid}, type={type}";
            }
        }

        // TODO: Get rid of this
        [SerializeField]
        string m_SerializedSubGraph = string.Empty;

        [NonSerialized]
        SubGraphAsset m_SubGraph;

        [SerializeField]
        List<string> m_PropertyGuids = new List<string>();

        [SerializeField]
        List<int> m_PropertyIds = new List<int>();

        public string subGraphGuid
        {
            get
            {
                var assetReference = JsonUtility.FromJson<SubGraphAssetReference>(m_SerializedSubGraph);
                return assetReference?.subGraph?.guid;
            }
        }

        void LoadSubGraph()
        {
            if (m_SubGraph == null)
            {
                if (string.IsNullOrEmpty(m_SerializedSubGraph))
                {
                    return;
                }

                var graphGuid = subGraphGuid;
                var assetPath = AssetDatabase.GUIDToAssetPath(graphGuid);
                m_SubGraph = AssetDatabase.LoadAssetAtPath<SubGraphAsset>(assetPath);
                if (m_SubGraph == null)
                {
                    return;
                }

                name = m_SubGraph.name;
                concretePrecision = m_SubGraph.outputPrecision;
            }
        }

        public SubGraphAsset asset
        {
            get
            {
                LoadSubGraph();
                return m_SubGraph;
            }
            set
            {
                if (asset == value)
                    return;

                var helper = new SubGraphHelper();
                helper.subGraph = value;
                m_SerializedSubGraph = EditorJsonUtility.ToJson(helper, true);
                m_SubGraph = null;
                UpdateSlots();

                Dirty(ModificationScope.Topological);
            }
        }

        public override bool hasPreview
        {
            get { return asset != null; }
        }

        public override PreviewMode previewMode
        {
            get
            {
                if (asset == null)
                    return PreviewMode.Preview2D;

                return PreviewMode.Preview3D;
            }
        }

        public SubGraphNode()
        {
            name = "Sub Graph";
        }

        public override bool allowedInSubGraph
        {
            get { return true; }
        }

        public override bool canSetPrecision
        {
            get { return false; }
        }

        public void GenerateNodeCode(ShaderStringBuilder sb, GenerationMode generationMode)
        {
            if (asset == null || hasError)
            {
                var outputSlots = new List<MaterialSlot>();
                GetOutputSlots(outputSlots);
                var outputPrecision = asset != null ? asset.outputPrecision : ConcretePrecision.Float;
                foreach (var slot in outputSlots)
                {
                    sb.AppendLine($"{slot.concreteValueType.ToShaderString(outputPrecision)} {GetVariableNameForSlot(slot.id)} = {slot.GetDefaultValue(GenerationMode.ForReals)};");
                }

                return;
            }

            var inputVariableName = $"_{GetVariableNameForNode()}";
<<<<<<< HEAD

            SubShaderGenerator.GenerateSurfaceInputTransferCode(sb, asset.requirements, asset.inputStructName, inputVariableName);
=======
            
            GenerationUtils.GenerateSurfaceInputTransferCode(sb, asset.requirements, asset.inputStructName, inputVariableName);
>>>>>>> 251eba3b

            foreach (var outSlot in asset.outputs)
                sb.AppendLine("{0} {1};", outSlot.concreteValueType.ToShaderString(asset.outputPrecision), GetVariableNameForSlot(outSlot.id));

            var arguments = new List<string>();
            foreach (var prop in asset.inputs)
            {
                prop.ValidateConcretePrecision(asset.graphPrecision);
                var inSlotId = m_PropertyIds[m_PropertyGuids.IndexOf(prop.guid.ToString())];

                switch(prop)
                {
                    case Texture2DShaderProperty texture2DProp:
                        arguments.Add(string.Format("TEXTURE2D_ARGS({0}, sampler{0}), {0}_TexelSize", GetSlotValue(inSlotId, generationMode, prop.concretePrecision)));
                        break;
                    case Texture2DArrayShaderProperty texture2DArrayProp:
                        arguments.Add(string.Format("TEXTURE2D_ARRAY_ARGS({0}, sampler{0})", GetSlotValue(inSlotId, generationMode, prop.concretePrecision)));
                        break;
                    case Texture3DShaderProperty texture3DProp:
                        arguments.Add(string.Format("TEXTURE3D_ARGS({0}, sampler{0})", GetSlotValue(inSlotId, generationMode, prop.concretePrecision)));
                        break;
                    case CubemapShaderProperty cubemapProp:
                        arguments.Add(string.Format("TEXTURECUBE_ARGS({0}, sampler{0})", GetSlotValue(inSlotId, generationMode, prop.concretePrecision)));
                        break;
                    default:
                        arguments.Add(string.Format("{0}", GetSlotValue(inSlotId, generationMode, prop.concretePrecision)));
                        break;
                }
            }

            // pass surface inputs through
            arguments.Add(inputVariableName);

            foreach (var outSlot in asset.outputs)
                arguments.Add(GetVariableNameForSlot(outSlot.id));

            sb.AppendLine("{0}({1});", asset.functionName, arguments.Aggregate((current, next) => string.Format("{0}, {1}", current, next)));
        }

        public void OnEnable()
        {
            UpdateSlots();
        }

        public void Reload(HashSet<string> changedFileDependencies)
        {
            if (asset == null || hasError)
            {
                return;
            }
            if (changedFileDependencies.Contains(asset.assetGuid) || asset.descendents.Any(changedFileDependencies.Contains))
            {
                m_SubGraph = null;
                UpdateSlots();
                owner.ClearErrorsForNode(this);
                ValidateNode();
                Dirty(ModificationScope.Graph);
            }
        }

        public virtual void UpdateSlots()
        {
            var validNames = new List<int>();
            if (asset == null)
            {
                return;
            }

            var props = asset.inputs;
            foreach (var prop in props)
            {
                SlotValueType valueType = prop.concreteShaderValueType.ToSlotValueType();
                var propertyString = prop.guid.ToString();
                var propertyIndex = m_PropertyGuids.IndexOf(propertyString);
                if (propertyIndex < 0)
                {
                    propertyIndex = m_PropertyGuids.Count;
                    m_PropertyGuids.Add(propertyString);
                    m_PropertyIds.Add(prop.guid.GetHashCode());
                }
                var id = m_PropertyIds[propertyIndex];
                MaterialSlot slot = MaterialSlot.CreateMaterialSlot(valueType, id, prop.displayName, prop.referenceName, SlotType.Input, Vector4.zero, ShaderStageCapability.All);

                // Copy defaults
                switch(prop.concreteShaderValueType)
                {
                    case ConcreteSlotValueType.Matrix4:
                        {
                            var tSlot = slot as Matrix4MaterialSlot;
                            var tProp = prop as Matrix4ShaderProperty;
                            if (tSlot != null && tProp != null)
                                tSlot.value = tProp.value;
                        }
                        break;
                    case ConcreteSlotValueType.Matrix3:
                        {
                            var tSlot = slot as Matrix3MaterialSlot;
                            var tProp = prop as Matrix3ShaderProperty;
                            if (tSlot != null && tProp != null)
                                tSlot.value = tProp.value;
                        }
                        break;
                    case ConcreteSlotValueType.Matrix2:
                        {
                            var tSlot = slot as Matrix2MaterialSlot;
                            var tProp = prop as Matrix2ShaderProperty;
                            if (tSlot != null && tProp != null)
                                tSlot.value = tProp.value;
                        }
                        break;
                    case ConcreteSlotValueType.Texture2D:
                        {
                            var tSlot = slot as Texture2DInputMaterialSlot;
                            var tProp = prop as Texture2DShaderProperty;
                            if (tSlot != null && tProp != null)
                                tSlot.texture = tProp.value;
                        }
                        break;
                    case ConcreteSlotValueType.Texture2DArray:
                        {
                            var tSlot = slot as Texture2DArrayInputMaterialSlot;
                            var tProp = prop as Texture2DArrayShaderProperty;
                            if (tSlot != null && tProp != null)
                                tSlot.textureArray = tProp.value.textureArray;
                        }
                        break;
                    case ConcreteSlotValueType.Texture3D:
                        {
                            var tSlot = slot as Texture3DInputMaterialSlot;
                            var tProp = prop as Texture3DShaderProperty;
                            if (tSlot != null && tProp != null)
                                tSlot.texture = tProp.value;
                        }
                        break;
                    case ConcreteSlotValueType.Cubemap:
                        {
                            var tSlot = slot as CubemapInputMaterialSlot;
                            var tProp = prop as CubemapShaderProperty;
                            if (tSlot != null && tProp != null)
                                tSlot.cubemap = tProp.value.cubemap;
                        }
                        break;
                    case ConcreteSlotValueType.Gradient:
                        {
                            var tSlot = slot as GradientInputMaterialSlot;
                            var tProp = prop as GradientShaderProperty;
                            if (tSlot != null && tProp != null)
                                tSlot.value = tProp.value;
                        }
                        break;
                    case ConcreteSlotValueType.Vector4:
                        {
                            var tSlot = slot as Vector4MaterialSlot;
                            var vector4Prop = prop as Vector4ShaderProperty;
                            var colorProp = prop as ColorShaderProperty;
                            if (tSlot != null && vector4Prop != null)
                                tSlot.value = vector4Prop.value;
                            else if (tSlot != null && colorProp != null)
                                tSlot.value = colorProp.value;
                        }
                        break;
                    case ConcreteSlotValueType.Vector3:
                        {
                            var tSlot = slot as Vector3MaterialSlot;
                            var tProp = prop as Vector3ShaderProperty;
                            if (tSlot != null && tProp != null)
                                tSlot.value = tProp.value;
                        }
                        break;
                    case ConcreteSlotValueType.Vector2:
                        {
                            var tSlot = slot as Vector2MaterialSlot;
                            var tProp = prop as Vector2ShaderProperty;
                            if (tSlot != null && tProp != null)
                                tSlot.value = tProp.value;
                        }
                        break;
                    case ConcreteSlotValueType.Vector1:
                        {
                            var tSlot = slot as Vector1MaterialSlot;
                            var tProp = prop as Vector1ShaderProperty;
                            if (tSlot != null && tProp != null)
                                tSlot.value = tProp.value;
                        }
                        break;
                    case ConcreteSlotValueType.Boolean:
                        {
                            var tSlot = slot as BooleanMaterialSlot;
                            var tProp = prop as BooleanShaderProperty;
                            if (tSlot != null && tProp != null)
                                tSlot.value = tProp.value;
                        }
                        break;
                }

                AddSlot(slot);
                validNames.Add(id);
            }

            var outputStage = asset.effectiveShaderStage;

            foreach (var slot in asset.outputs)
            {
                AddSlot(MaterialSlot.CreateMaterialSlot(slot.valueType, slot.id, slot.RawDisplayName(),
                    slot.shaderOutputName, SlotType.Output, Vector4.zero, outputStage));
                validNames.Add(slot.id);
            }

            RemoveSlotsNameNotMatching(validNames, true);
        }

        void ValidateShaderStage()
        {
            if (asset != null)
            {
                List<MaterialSlot> slots = new List<MaterialSlot>();
                GetInputSlots(slots);
                GetOutputSlots(slots);

                var outputStage = asset.effectiveShaderStage;
                foreach (MaterialSlot slot in slots)
                    slot.stageCapability = outputStage;
            }
        }

        public override void ValidateNode()
        {
            base.ValidateNode();

            if (asset == null)
            {
                hasError = true;
                var assetGuid = subGraphGuid;
                var assetPath = string.IsNullOrEmpty(subGraphGuid) ? null : AssetDatabase.GUIDToAssetPath(assetGuid);
                if (string.IsNullOrEmpty(assetPath))
                {
                    owner.AddValidationError(this, $"Could not find Sub Graph asset with GUID {assetGuid}.");
                }
                else
                {
                    owner.AddValidationError(this, $"Could not load Sub Graph asset at \"{assetPath}\" with GUID {assetGuid}.");
                }

                return;
            }

            if (asset.isRecursive || owner.isSubGraph && (asset.descendents.Contains(owner.assetGuid) || asset.assetGuid == owner.assetGuid))
            {
                hasError = true;
                owner.AddValidationError(this, $"Detected a recursion in Sub Graph asset at \"{AssetDatabase.GUIDToAssetPath(subGraphGuid)}\" with GUID {subGraphGuid}.");
            }
            else if (!asset.isValid)
            {
                hasError = true;
                owner.AddValidationError(this, $"Invalid Sub Graph asset at \"{AssetDatabase.GUIDToAssetPath(subGraphGuid)}\" with GUID {subGraphGuid}.");
            }

            ValidateShaderStage();
        }

        public override void CollectShaderProperties(PropertyCollector visitor, GenerationMode generationMode)
        {
            base.CollectShaderProperties(visitor, generationMode);

            if (asset == null)
                return;

            foreach (var property in asset.nodeProperties)
            {
                visitor.AddShaderProperty(property);
            }
        }

        public void CollectShaderKeywords(KeywordCollector keywords, GenerationMode generationMode)
        {
            if (asset == null)
                return;

            foreach (var keyword in asset.keywords)
            {
                keywords.AddShaderKeyword(keyword as ShaderKeyword);
            }
        }

        public override void CollectPreviewMaterialProperties(List<PreviewProperty> properties)
        {
            base.CollectPreviewMaterialProperties(properties);

            if (asset == null)
                return;

            foreach (var property in asset.nodeProperties)
            {
                properties.Add(property.GetPreviewMaterialProperty());
        }
        }

        public virtual void GenerateNodeFunction(FunctionRegistry registry, GenerationMode generationMode)
        {
            if (asset == null || hasError)
                return;

            foreach (var function in asset.functions)
            {
                registry.ProvideFunction(function.key, s =>
                {
                    s.AppendLines(function.value);
                });
            }
        }

        public NeededCoordinateSpace RequiresNormal(ShaderStageCapability stageCapability)
        {
            if (asset == null)
                return NeededCoordinateSpace.None;

            return asset.requirements.requiresNormal;
        }

        public bool RequiresMeshUV(UVChannel channel, ShaderStageCapability stageCapability)
        {
            if (asset == null)
                return false;

            return asset.requirements.requiresMeshUVs.Contains(channel);
        }

        public bool RequiresScreenPosition(ShaderStageCapability stageCapability)
        {
            if (asset == null)
                return false;

            return asset.requirements.requiresScreenPosition;
        }

        public NeededCoordinateSpace RequiresViewDirection(ShaderStageCapability stageCapability)
        {
            if (asset == null)
                return NeededCoordinateSpace.None;

            return asset.requirements.requiresViewDir;
        }

        public NeededCoordinateSpace RequiresPosition(ShaderStageCapability stageCapability)
        {
            if (asset == null)
                return NeededCoordinateSpace.None;

            return asset.requirements.requiresPosition;
        }

        public NeededCoordinateSpace RequiresTangent(ShaderStageCapability stageCapability)
        {
            if (asset == null)
                return NeededCoordinateSpace.None;

            return asset.requirements.requiresTangent;
        }

        public bool RequiresTime()
        {
            if (asset == null)
                return false;

            return asset.requirements.requiresTime;
        }

        public bool RequiresFaceSign(ShaderStageCapability stageCapability)
        {
            if (asset == null)
                return false;

            return asset.requirements.requiresFaceSign;
        }

        public NeededCoordinateSpace RequiresBitangent(ShaderStageCapability stageCapability)
        {
            if (asset == null)
                return NeededCoordinateSpace.None;

            return asset.requirements.requiresBitangent;
        }

        public bool RequiresVertexColor(ShaderStageCapability stageCapability)
        {
            if (asset == null)
                return false;

            return asset.requirements.requiresVertexColor;
        }

        public bool RequiresCameraOpaqueTexture(ShaderStageCapability stageCapability)
        {
            if (asset == null)
                return false;

            return asset.requirements.requiresCameraOpaqueTexture;
        }

        public bool RequiresDepthTexture(ShaderStageCapability stageCapability)
        {
            if (asset == null)
                return false;

            return asset.requirements.requiresDepthTexture;
        }
    }
}<|MERGE_RESOLUTION|>--- conflicted
+++ resolved
@@ -186,13 +186,8 @@
             }
 
             var inputVariableName = $"_{GetVariableNameForNode()}";
-<<<<<<< HEAD
-
-            SubShaderGenerator.GenerateSurfaceInputTransferCode(sb, asset.requirements, asset.inputStructName, inputVariableName);
-=======
             
             GenerationUtils.GenerateSurfaceInputTransferCode(sb, asset.requirements, asset.inputStructName, inputVariableName);
->>>>>>> 251eba3b
 
             foreach (var outSlot in asset.outputs)
                 sb.AppendLine("{0} {1};", outSlot.concreteValueType.ToShaderString(asset.outputPrecision), GetVariableNameForSlot(outSlot.id));
