//using System.Reflection;
using System;
using System.Collections.Generic;
using UnityEditor.Graphing;
using UnityEngine;
using System.Linq;

namespace UnityEditor.ShaderGraph
{
    [Title("Math", "Basic", "Multiply")]
    class MultiplyNode : AbstractMaterialNode, IGeneratesBodyCode, IGeneratesFunction
    {
        public MultiplyNode()
        {
            name = "Multiply";
            UpdateNodeAfterDeserialization();
        }


        const int Input1SlotId = 0;
        const int Input2SlotId = 1;
        const int OutputSlotId = 2;
        const string kInput1SlotName = "A";
        const string kInput2SlotName = "B";
        const string kOutputSlotName = "Out";

        enum MultiplyType
        {
            Vector,
            Matrix,
            Mixed
        }

        MultiplyType m_MultiplyType;

        public override bool hasPreview
        {
            get { return m_MultiplyType != MultiplyType.Matrix; }
        }

        string GetFunctionHeader()
        {
            return "Unity_Multiply_$precision";
        }

        public sealed override void UpdateNodeAfterDeserialization()
        {
            AddSlot(new DynamicValueMaterialSlot(Input1SlotId, kInput1SlotName, kInput1SlotName, SlotType.Input, Matrix4x4.zero));
            AddSlot(new DynamicValueMaterialSlot(Input2SlotId, kInput2SlotName, kInput2SlotName, SlotType.Input, new Matrix4x4(new Vector4(2, 2, 2, 2), new Vector4(2, 2, 2, 2), new Vector4(2, 2, 2, 2), new Vector4(2, 2, 2, 2))));
            AddSlot(new DynamicValueMaterialSlot(OutputSlotId, kOutputSlotName, kOutputSlotName, SlotType.Output, Matrix4x4.zero));
            RemoveSlotsNameNotMatching(new[] { Input1SlotId, Input2SlotId, OutputSlotId });
        }

        public void GenerateNodeCode(ShaderSnippetRegistry registry, GraphContext graphContext, GenerationMode generationMode)
        {
            var input1Value = GetSlotValue(Input1SlotId, generationMode);
            var input2Value = GetSlotValue(Input2SlotId, generationMode);
            var outputValue = GetSlotValue(OutputSlotId, generationMode);

<<<<<<< HEAD
            sb.AppendLine("{0} {1};", FindOutputSlot<MaterialSlot>(OutputSlotId).concreteValueType.ToShaderString(), GetVariableNameForSlot(OutputSlotId));
            sb.AppendLine("{0}({1}, {2}, {3});", GetFunctionHeader(), input1Value, input2Value, outputValue);
=======
            using(registry.ProvideSnippet(GetVariableNameForNode(), guid, out var s))
            {
                s.AppendLine("{0} {1};", NodeUtils.ConvertConcreteSlotValueTypeToString(precision, FindOutputSlot<MaterialSlot>(OutputSlotId).concreteValueType), GetVariableNameForSlot(OutputSlotId));
                s.AppendLine("{0}({1}, {2}, {3});", GetFunctionHeader(), input1Value, input2Value, outputValue);
            }
        }
>>>>>>> b23b4ef7

        public void GenerateNodeFunction(ShaderSnippetRegistry registry, GraphContext graphContext, GenerationMode generationMode)
        {
            using(registry.ProvideSnippet(GetFunctionName(), guid, out var s))
            {
                s.AppendLine("void {0} ({1} A, {2} B, out {3} Out)",
                    GetFunctionHeader(),
                    FindInputSlot<MaterialSlot>(Input1SlotId).concreteValueType.ToString(precision),
                    FindInputSlot<MaterialSlot>(Input2SlotId).concreteValueType.ToString(precision),
                    FindOutputSlot<MaterialSlot>(OutputSlotId).concreteValueType.ToString(precision));
                using (s.BlockScope())
                {
                    switch (m_MultiplyType)
                    {
                        case MultiplyType.Vector:
                            s.AppendLine("Out = A * B;");
                            break;
                        default:
                            s.AppendLine("Out = mul(A, B);");
                            break;
                    }
                }
            }
        }

        string GetFunctionName()
        {
            return string.Format("{0}_{1}_{2}",
                GetFunctionHeader(),
                FindInputSlot<MaterialSlot>(Input1SlotId).concreteValueType.ToShaderString(),
                FindInputSlot<MaterialSlot>(Input2SlotId).concreteValueType.ToShaderString());
        }

<<<<<<< HEAD
        public void GenerateNodeFunction(FunctionRegistry registry, GraphContext graphContext, GenerationMode generationMode)
        {
            registry.ProvideFunction(GetFunctionName(), precision, s =>
                {
                    s.AppendLine("void {0} ({1} A, {2} B, out {3} Out)",
                        GetFunctionHeader(),
                        FindInputSlot<MaterialSlot>(Input1SlotId).concreteValueType.ToShaderString(),
                        FindInputSlot<MaterialSlot>(Input2SlotId).concreteValueType.ToShaderString(),
                        FindOutputSlot<MaterialSlot>(OutputSlotId).concreteValueType.ToShaderString());
                    using (s.BlockScope())
                    {
                        switch (m_MultiplyType)
                        {
                            case MultiplyType.Vector:
                                s.AppendLine("Out = A * B;");
                                break;
                            default:
                                s.AppendLine("Out = mul(A, B);");
                                break;
                        }
                    }
                });
        }

=======
>>>>>>> b23b4ef7
        // Internal validation
        // -------------------------------------------------

        public override void ValidateNode()
        {
            var isInError = false;
            var errorMessage = k_validationErrorMessage;

            var dynamicInputSlotsToCompare = DictionaryPool<DynamicValueMaterialSlot, ConcreteSlotValueType>.Get();
            var skippedDynamicSlots = ListPool<DynamicValueMaterialSlot>.Get();

            // iterate the input slots
            s_TempSlots.Clear();
            GetInputSlots(s_TempSlots);
            foreach (var inputSlot in s_TempSlots)
            {
                inputSlot.hasError = false;
                
                // if there is a connection
                var edges = owner.GetEdges(inputSlot.slotReference).ToList();
                if (!edges.Any())
                {
                    if (inputSlot is DynamicValueMaterialSlot)
                        skippedDynamicSlots.Add(inputSlot as DynamicValueMaterialSlot);
                    continue;
                }

                // get the output details
                var outputSlotRef = edges[0].outputSlot;
                var outputNode = owner.GetNodeFromGuid(outputSlotRef.nodeGuid);
                if (outputNode == null)
                    continue;

                var outputSlot = outputNode.FindOutputSlot<MaterialSlot>(outputSlotRef.slotId);
                if (outputSlot == null)
                    continue;

                if (outputSlot.hasError)
                {
                    inputSlot.hasError = true;
                    continue;
                }

                var outputConcreteType = outputSlot.concreteValueType;
                // dynamic input... depends on output from other node.
                // we need to compare ALL dynamic inputs to make sure they
                // are compatable.
                if (inputSlot is DynamicValueMaterialSlot)
                {
                    dynamicInputSlotsToCompare.Add((DynamicValueMaterialSlot)inputSlot, outputConcreteType);
                    continue;
                }

                // if we have a standard connection... just check the types work!
                if (!ImplicitConversionExists(outputConcreteType, inputSlot.concreteValueType))
                    inputSlot.hasError = true;
            }

            m_MultiplyType = GetMultiplyType(dynamicInputSlotsToCompare.Values);

            // Resolve dynamics depending on matrix/vector configuration
            switch (m_MultiplyType)
            {
                // If all matrix resolve as per dynamic matrix
                case MultiplyType.Matrix:
                    var dynamicMatrixType = ConvertDynamicMatrixInputTypeToConcrete(dynamicInputSlotsToCompare.Values);
                    foreach (var dynamicKvP in dynamicInputSlotsToCompare)
                        dynamicKvP.Key.SetConcreteType(dynamicMatrixType);
                    foreach (var skippedSlot in skippedDynamicSlots)
                        skippedSlot.SetConcreteType(dynamicMatrixType);
                    break;
                // If mixed handle differently:
                // Iterate all slots and set their concretes based on their edges
                // Find matrix slot and convert its type to a vector type
                // Reiterate all slots and set non matrix slots to the vector type
                case MultiplyType.Mixed:
                    foreach (var dynamicKvP in dynamicInputSlotsToCompare)
                    {
                        SetConcreteValueTypeFromEdge(dynamicKvP.Key);
                    }
                    MaterialSlot matrixSlot = GetMatrixSlot();
                    ConcreteSlotValueType vectorType = SlotValueHelper.ConvertMatrixToVectorType(matrixSlot.concreteValueType);
                    foreach (var dynamicKvP in dynamicInputSlotsToCompare)
                    {
                        if (dynamicKvP.Key != matrixSlot)
                            dynamicKvP.Key.SetConcreteType(vectorType);
                    }
                    foreach (var skippedSlot in skippedDynamicSlots)
                    {
                        skippedSlot.SetConcreteType(vectorType);
                    }
                    break;
                // If all vector resolve as per dynamic vector
                default:
                    var dynamicVectorType = ConvertDynamicInputTypeToConcrete(dynamicInputSlotsToCompare.Values);
                    foreach (var dynamicKvP in dynamicInputSlotsToCompare)
                        dynamicKvP.Key.SetConcreteType(dynamicVectorType);
                    foreach (var skippedSlot in skippedDynamicSlots)
                        skippedSlot.SetConcreteType(dynamicVectorType);
                    break;
            }

            s_TempSlots.Clear();
            GetInputSlots(s_TempSlots);
            var inputError = s_TempSlots.Any(x => x.hasError);

            // configure the output slots now
            // their slotType will either be the default output slotType
            // or the above dynanic slotType for dynamic nodes
            // or error if there is an input error
            s_TempSlots.Clear();
            GetOutputSlots(s_TempSlots);
            foreach (var outputSlot in s_TempSlots)
            {
                outputSlot.hasError = false;

                if (inputError)
                {
                    outputSlot.hasError = true;
                    continue;
                }

                if (outputSlot is DynamicValueMaterialSlot)
                {
                    // Apply similar logic to output slot
                    switch (m_MultiplyType)
                    {
                        // As per dynamic matrix
                        case MultiplyType.Matrix:
                            var dynamicMatrixType = ConvertDynamicMatrixInputTypeToConcrete(dynamicInputSlotsToCompare.Values);
                            (outputSlot as DynamicValueMaterialSlot).SetConcreteType(dynamicMatrixType);
                            break;
                        // Mixed configuration
                        // Find matrix slot and convert type to vector
                        // Set output concrete to vector
                        case MultiplyType.Mixed:
                            MaterialSlot matrixSlot = GetMatrixSlot();
                            ConcreteSlotValueType vectorType = SlotValueHelper.ConvertMatrixToVectorType(matrixSlot.concreteValueType);
                            (outputSlot as DynamicValueMaterialSlot).SetConcreteType(vectorType);
                            break;
                        // As per dynamic vector
                        default:
                            var dynamicVectorType = ConvertDynamicInputTypeToConcrete(dynamicInputSlotsToCompare.Values);
                            (outputSlot as DynamicValueMaterialSlot).SetConcreteType(dynamicVectorType);
                            break;
                    }
                    continue;
                }
            }

            isInError |= inputError;
            s_TempSlots.Clear();
            GetOutputSlots(s_TempSlots);
            isInError |= s_TempSlots.Any(x => x.hasError);
            isInError |= CalculateNodeHasError(ref errorMessage);
            hasError = isInError;

            if (isInError)
            {
                ((GraphData) owner).AddValidationError(tempId, errorMessage);
            }
            else
            {
                ++version;
            }

            ListPool<DynamicValueMaterialSlot>.Release(skippedDynamicSlots);
            DictionaryPool<DynamicValueMaterialSlot, ConcreteSlotValueType>.Release(dynamicInputSlotsToCompare);
        }

        protected override bool CalculateNodeHasError(ref string errorMessage)
        {
            if (m_MultiplyType == MultiplyType.Matrix)
            {
                foreach (var slot in this.GetOutputSlots<ISlot>())
                {
                    foreach (var edge in owner.GetEdges(slot.slotReference))
                    {
                        var inputNode = owner.GetNodeFromGuid(edge.inputSlot.nodeGuid);
                        List<MaterialSlot> slots = new List<MaterialSlot>();
                        inputNode.GetInputSlots(slots);
                        foreach (var s in slots)
                        {
                            if (s is DynamicValueMaterialSlot) continue;

                            foreach (var inputEdge in inputNode.owner.GetEdges(s.slotReference))
                            {
                                if (inputEdge != edge)
                                    continue;
                                
                                if (s.concreteValueType != ConcreteSlotValueType.Matrix4
                                    && s.concreteValueType != ConcreteSlotValueType.Matrix3
                                    && s.concreteValueType != ConcreteSlotValueType.Matrix2)
                                {
                                    errorMessage = "ERROR: slot " + s.displayName +
                                                   " cannot accept a Matrix type input"; 
                                    Debug.Log(errorMessage);
                                    return true;
                                }
                            }
                        }
                    }
                }
            }
            return false;
        }

        private MultiplyType GetMultiplyType(IEnumerable<ConcreteSlotValueType> inputTypes)
        {
            var concreteSlotValueTypes = inputTypes as List<ConcreteSlotValueType> ?? inputTypes.ToList();
            int matrixCount = 0;
            int vectorCount = 0;
            for (int i = 0; i < concreteSlotValueTypes.Count; i++)
            {
                if (concreteSlotValueTypes[i] == ConcreteSlotValueType.Vector4
                    || concreteSlotValueTypes[i] == ConcreteSlotValueType.Vector3
                    || concreteSlotValueTypes[i] == ConcreteSlotValueType.Vector2
                    || concreteSlotValueTypes[i] == ConcreteSlotValueType.Vector1)
                {
                    vectorCount++;
                }
                else if (concreteSlotValueTypes[i] == ConcreteSlotValueType.Matrix4
                         || concreteSlotValueTypes[i] == ConcreteSlotValueType.Matrix3
                         || concreteSlotValueTypes[i] == ConcreteSlotValueType.Matrix2)
                {
                    matrixCount++;
                }
            }
            if (matrixCount == 2)
                return MultiplyType.Matrix;
            else if (vectorCount == 2)
                return MultiplyType.Vector;
            else if (matrixCount == 1)
                return MultiplyType.Mixed;
            else
                return MultiplyType.Vector;
        }

        private MaterialSlot GetMatrixSlot()
        {
            List<MaterialSlot> slots = new List<MaterialSlot>();
            GetInputSlots(slots);
            for (int i = 0; i < slots.Count; i++)
            {
                var edges = owner.GetEdges(slots[i].slotReference).ToList();
                if (!edges.Any())
                    continue;
                var outputNode = owner.GetNodeFromGuid(edges[0].outputSlot.nodeGuid);
                var outputSlot = outputNode.FindOutputSlot<MaterialSlot>(edges[0].outputSlot.slotId);
                if (outputSlot.concreteValueType == ConcreteSlotValueType.Matrix4
                    || outputSlot.concreteValueType == ConcreteSlotValueType.Matrix3
                    || outputSlot.concreteValueType == ConcreteSlotValueType.Matrix2)
                    return slots[i];
            }
            return null;
        }

        private void SetConcreteValueTypeFromEdge(DynamicValueMaterialSlot slot)
        {
            var edges = owner.GetEdges(slot.slotReference).ToList();
            if (!edges.Any())
                return;
            var outputNode = owner.GetNodeFromGuid(edges[0].outputSlot.nodeGuid);
            var outputSlot = outputNode.FindOutputSlot<MaterialSlot>(edges[0].outputSlot.slotId);
            slot.SetConcreteType(outputSlot.concreteValueType);
        }
    }
}<|MERGE_RESOLUTION|>--- conflicted
+++ resolved
@@ -57,17 +57,12 @@
             var input2Value = GetSlotValue(Input2SlotId, generationMode);
             var outputValue = GetSlotValue(OutputSlotId, generationMode);
 
-<<<<<<< HEAD
-            sb.AppendLine("{0} {1};", FindOutputSlot<MaterialSlot>(OutputSlotId).concreteValueType.ToShaderString(), GetVariableNameForSlot(OutputSlotId));
-            sb.AppendLine("{0}({1}, {2}, {3});", GetFunctionHeader(), input1Value, input2Value, outputValue);
-=======
             using(registry.ProvideSnippet(GetVariableNameForNode(), guid, out var s))
             {
-                s.AppendLine("{0} {1};", NodeUtils.ConvertConcreteSlotValueTypeToString(precision, FindOutputSlot<MaterialSlot>(OutputSlotId).concreteValueType), GetVariableNameForSlot(OutputSlotId));
+                s.AppendLine("{0} {1};", FindOutputSlot<MaterialSlot>(OutputSlotId).concreteValueType.ToShaderString(), GetVariableNameForSlot(OutputSlotId));
                 s.AppendLine("{0}({1}, {2}, {3});", GetFunctionHeader(), input1Value, input2Value, outputValue);
             }
         }
->>>>>>> b23b4ef7
 
         public void GenerateNodeFunction(ShaderSnippetRegistry registry, GraphContext graphContext, GenerationMode generationMode)
         {
@@ -75,9 +70,9 @@
             {
                 s.AppendLine("void {0} ({1} A, {2} B, out {3} Out)",
                     GetFunctionHeader(),
-                    FindInputSlot<MaterialSlot>(Input1SlotId).concreteValueType.ToString(precision),
-                    FindInputSlot<MaterialSlot>(Input2SlotId).concreteValueType.ToString(precision),
-                    FindOutputSlot<MaterialSlot>(OutputSlotId).concreteValueType.ToString(precision));
+                    FindInputSlot<MaterialSlot>(Input1SlotId).concreteValueType.ToShaderString(),
+                    FindInputSlot<MaterialSlot>(Input2SlotId).concreteValueType.ToShaderString(),
+                    FindOutputSlot<MaterialSlot>(OutputSlotId).concreteValueType.ToShaderString());
                 using (s.BlockScope())
                 {
                     switch (m_MultiplyType)
@@ -101,33 +96,6 @@
                 FindInputSlot<MaterialSlot>(Input2SlotId).concreteValueType.ToShaderString());
         }
 
-<<<<<<< HEAD
-        public void GenerateNodeFunction(FunctionRegistry registry, GraphContext graphContext, GenerationMode generationMode)
-        {
-            registry.ProvideFunction(GetFunctionName(), precision, s =>
-                {
-                    s.AppendLine("void {0} ({1} A, {2} B, out {3} Out)",
-                        GetFunctionHeader(),
-                        FindInputSlot<MaterialSlot>(Input1SlotId).concreteValueType.ToShaderString(),
-                        FindInputSlot<MaterialSlot>(Input2SlotId).concreteValueType.ToShaderString(),
-                        FindOutputSlot<MaterialSlot>(OutputSlotId).concreteValueType.ToShaderString());
-                    using (s.BlockScope())
-                    {
-                        switch (m_MultiplyType)
-                        {
-                            case MultiplyType.Vector:
-                                s.AppendLine("Out = A * B;");
-                                break;
-                            default:
-                                s.AppendLine("Out = mul(A, B);");
-                                break;
-                        }
-                    }
-                });
-        }
-
-=======
->>>>>>> b23b4ef7
         // Internal validation
         // -------------------------------------------------
 
