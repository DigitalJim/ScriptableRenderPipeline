using System;
using UnityEditor.Graphing;
using UnityEditor.ShaderGraph.Drawing.Controls;
using UnityEngine;

namespace UnityEditor.ShaderGraph
{
    enum ConversionType
    {
        Position,
        Direction
    }

    [Serializable]
    struct CoordinateSpaceConversion : IEnumConversion
    {
        public CoordinateSpace from;
        public CoordinateSpace to;

        public CoordinateSpaceConversion(CoordinateSpace from, CoordinateSpace to)
        {
            this.from = from;
            this.to = to;
        }

        Enum IEnumConversion.from
        {
            get { return from; }
            set { from = (CoordinateSpace)value; }
        }

        Enum IEnumConversion.to
        {
            get { return to; }
            set { to = (CoordinateSpace)value; }
        }
    }

    [Title("Math", "Vector", "Transform")]
    class TransformNode : AbstractMaterialNode, IGeneratesBodyCode, IMayRequireTangent, IMayRequireBitangent, IMayRequireNormal
    {
        private const int InputSlotId = 0;
        private const int OutputSlotId = 1;
        private const string kInputSlotName = "In";
        private const string kOutputSlotName = "Out";

        public TransformNode()
        {
            name = "Transform";
            UpdateNodeAfterDeserialization();
        }


        [SerializeField]
        CoordinateSpaceConversion m_Conversion = new CoordinateSpaceConversion(CoordinateSpace.Object, CoordinateSpace.World);

        [EnumConversionControl]
        public CoordinateSpaceConversion conversion
        {
            get { return m_Conversion; }
            set
            {
                if (Equals(m_Conversion, value))
                    return;
                m_Conversion = value;
                Dirty(ModificationScope.Graph);
            }
        }

        [SerializeField]
        public ConversionType m_ConversionType = ConversionType.Position;

        [EnumControl("Type")]
        public ConversionType conversionType
        {
            get { return m_ConversionType; }
            set
            {
                if (Equals(m_ConversionType, value))
                    return;
                m_ConversionType = value;
                Dirty(ModificationScope.Graph);
            }
        }

        public override bool hasPreview
        {
            get { return true; }
        }

        public sealed override void UpdateNodeAfterDeserialization()
        {
            AddSlot(new Vector3MaterialSlot(InputSlotId, kInputSlotName, kInputSlotName, SlotType.Input, Vector3.zero));
            AddSlot(new Vector3MaterialSlot(OutputSlotId, kOutputSlotName, kOutputSlotName, SlotType.Output, Vector3.zero));
            RemoveSlotsNameNotMatching(new[] { InputSlotId, OutputSlotId });
        }

        public void GenerateNodeCode(ShaderSnippetRegistry registry, GraphContext graphContext, GenerationMode generationMode)
        {
            NodeUtils.SlotConfigurationExceptionIfBadConfiguration(this, new[] { InputSlotId }, new[] { OutputSlotId });
            string inputValue = string.Format("{0}.xyz", GetSlotValue(InputSlotId, generationMode));
            string targetTransformString = "tangentTransform_" + conversion.from.ToString();
            string transposeTargetTransformString = "transposeTangent";
            string transformString = "";
            string tangentTransformSpace = conversion.from.ToString();
            bool requiresTangentTransform = false;
            bool requiresTransposeTangentTransform = false;

            if (conversion.from == CoordinateSpace.World)
            {
                if (conversion.to == CoordinateSpace.World)
                {
                    transformString = inputValue;
                }
                else if (conversion.to == CoordinateSpace.Object)
                {
                    transformString = string.Format(conversionType == ConversionType.Direction ? "TransformWorldToObjectDir({0})" : "TransformWorldToObject({0})", inputValue);
                }
                else if (conversion.to == CoordinateSpace.Tangent)
                {
                    requiresTangentTransform = true;
                    transformString = string.Format("TransformWorldToTangent({0}, {1})", inputValue, targetTransformString);
                }
                else if (conversion.to == CoordinateSpace.View)
                {
                    transformString = string.Format(conversionType == ConversionType.Direction ? "TransformWorldToViewDir({0})" : "TransformWorldToView({0})", inputValue);
                }
            }
            else if (conversion.from == CoordinateSpace.Object)
            {
                if (conversion.to == CoordinateSpace.World)
                {
                    transformString = string.Format(conversionType == ConversionType.Direction ? "TransformObjectToWorldDir({0})" : "TransformObjectToWorld({0})", inputValue);
                }
                else if (conversion.to == CoordinateSpace.Object)
                {
                    transformString = inputValue;
                }
                else if (conversion.to == CoordinateSpace.Tangent)
                {
                    requiresTangentTransform = true;
                    transformString = string.Format(conversionType == ConversionType.Direction ? "TransformWorldToTangent(TransformObjectToWorldDir({0}), {1})" : "TransformWorldToTangent(TransformObjectToWorld({0}), {1})", inputValue, targetTransformString);
                }
                else if (conversion.to == CoordinateSpace.View)
                {
                    transformString = string.Format(conversionType == ConversionType.Direction ? "TransformWorldToViewDir(TransformObjectToWorldDir({0}))" : "TransformWorldToView(TransformObjectToWorld({0}))", inputValue);
                }
            }
            else if (conversion.from == CoordinateSpace.Tangent)
            {
                if (conversion.to == CoordinateSpace.World)
                {
                    requiresTransposeTangentTransform = true;
                    transformString = string.Format("mul({0}, {1}).xyz", transposeTargetTransformString, inputValue);
                }
                else if (conversion.to == CoordinateSpace.Object)
                {
                    requiresTransposeTangentTransform = true;
                    transformString = string.Format(conversionType == ConversionType.Direction ? "TransformWorldToObjectDir(mul({0}, {1}).xyz)" : "TransformWorldToObject(mul({0}, {1}).xyz)", transposeTargetTransformString, inputValue);
                }
                else if (conversion.to == CoordinateSpace.Tangent)
                {
                    transformString = inputValue;
                }
                else if (conversion.to == CoordinateSpace.View)
                {
                    requiresTransposeTangentTransform = true;
                    transformString = string.Format(conversionType == ConversionType.Direction ? "TransformWorldToViewDir(mul({0}, {1}).xyz)" : "TransformWorldToView(mul({0}, {1}).xyz)", transposeTargetTransformString, inputValue);
                }
            }
            else if (conversion.from == CoordinateSpace.View)
            {
                if (conversion.to == CoordinateSpace.World)
                {
                    transformString = string.Format("mul(UNITY_MATRIX_I_V, $precision4({0}, 1)).xyz", inputValue);
                }
                else if (conversion.to == CoordinateSpace.Object)
                {
                    transformString = string.Format(conversionType == ConversionType.Direction ? "TransformWorldToObjectDir(mul(UNITY_MATRIX_I_V, $precision4({0}, 1) ).xyz)" : "TransformWorldToObject(mul(UNITY_MATRIX_I_V, $precision4({0}, 1) ).xyz)", inputValue);
                }
                else if (conversion.to == CoordinateSpace.Tangent)
                {
                    requiresTangentTransform = true;
                    tangentTransformSpace = CoordinateSpace.World.ToString();
                    transformString = string.Format("TransformWorldToTangent(mul(UNITY_MATRIX_I_V, $precision4({0}, 1) ).xyz, {1})", inputValue, targetTransformString);
                }
                else if (conversion.to == CoordinateSpace.View)
                {
                    transformString = inputValue;
                }
            }
<<<<<<< HEAD
            if (requiresTransposeTangentTransform)
                visitor.AddShaderChunk(string.Format("$precision3x3 {0} = transpose($precision3x3(IN.{1}SpaceTangent, IN.{1}SpaceBiTangent, IN.{1}SpaceNormal));", transposeTargetTransformString, CoordinateSpace.World.ToString()), true);
            else if (requiresTangentTransform)
                visitor.AddShaderChunk(string.Format("$precision3x3 {0} = $precision3x3(IN.{1}SpaceTangent, IN.{1}SpaceBiTangent, IN.{1}SpaceNormal);", targetTransformString, tangentTransformSpace), true);
            visitor.AddShaderChunk(string.Format("{0} {1} = {2};", FindOutputSlot<MaterialSlot>(OutputSlotId).concreteValueType.ToShaderString(),
                    GetVariableNameForSlot(OutputSlotId),
                    transformString), true);
=======

            using(registry.ProvideSnippet(GetVariableNameForNode(), guid, out var s))
            {
                if (requiresTransposeTangentTransform)
                    s.AppendLine("float3x3 {0} = transpose(float3x3(IN.{1}SpaceTangent, IN.{1}SpaceBiTangent, IN.{1}SpaceNormal));", transposeTargetTransformString, CoordinateSpace.World.ToString());
                else if (requiresTangentTransform)
                    s.AppendLine("float3x3 {0} = float3x3(IN.{1}SpaceTangent, IN.{1}SpaceBiTangent, IN.{1}SpaceNormal);", targetTransformString, tangentTransformSpace);
                
                s.AppendLine("{0} {1} = {2};", NodeUtils.ConvertConcreteSlotValueTypeToString(precision, FindOutputSlot<MaterialSlot>(OutputSlotId).concreteValueType),
                        GetVariableNameForSlot(OutputSlotId),
                        transformString);
            }
>>>>>>> b23b4ef7
        }

        bool RequiresWorldSpaceTangentTransform()
        {
            if (conversion.from == CoordinateSpace.View && conversion.to == CoordinateSpace.Tangent
                || conversion.from == CoordinateSpace.Tangent)
                return true;
            else
                return false;
        }

        public NeededCoordinateSpace RequiresTangent(ShaderStageCapability stageCapability)
        {
            if (RequiresWorldSpaceTangentTransform())
                return NeededCoordinateSpace.World;
            return conversion.from.ToNeededCoordinateSpace();
        }

        public NeededCoordinateSpace RequiresBitangent(ShaderStageCapability stageCapability)
        {
            if (RequiresWorldSpaceTangentTransform())
                return NeededCoordinateSpace.World;
            return conversion.from.ToNeededCoordinateSpace();
        }

        public NeededCoordinateSpace RequiresNormal(ShaderStageCapability stageCapability)
        {
            if (RequiresWorldSpaceTangentTransform())
                return NeededCoordinateSpace.World;
            return conversion.from.ToNeededCoordinateSpace();
        }
    }
}<|MERGE_RESOLUTION|>--- conflicted
+++ resolved
@@ -189,28 +189,18 @@
                     transformString = inputValue;
                 }
             }
-<<<<<<< HEAD
-            if (requiresTransposeTangentTransform)
-                visitor.AddShaderChunk(string.Format("$precision3x3 {0} = transpose($precision3x3(IN.{1}SpaceTangent, IN.{1}SpaceBiTangent, IN.{1}SpaceNormal));", transposeTargetTransformString, CoordinateSpace.World.ToString()), true);
-            else if (requiresTangentTransform)
-                visitor.AddShaderChunk(string.Format("$precision3x3 {0} = $precision3x3(IN.{1}SpaceTangent, IN.{1}SpaceBiTangent, IN.{1}SpaceNormal);", targetTransformString, tangentTransformSpace), true);
-            visitor.AddShaderChunk(string.Format("{0} {1} = {2};", FindOutputSlot<MaterialSlot>(OutputSlotId).concreteValueType.ToShaderString(),
-                    GetVariableNameForSlot(OutputSlotId),
-                    transformString), true);
-=======
 
             using(registry.ProvideSnippet(GetVariableNameForNode(), guid, out var s))
             {
                 if (requiresTransposeTangentTransform)
-                    s.AppendLine("float3x3 {0} = transpose(float3x3(IN.{1}SpaceTangent, IN.{1}SpaceBiTangent, IN.{1}SpaceNormal));", transposeTargetTransformString, CoordinateSpace.World.ToString());
+                    s.AppendLine("$precision3x3 {0} = transpose($precision3x3(IN.{1}SpaceTangent, IN.{1}SpaceBiTangent, IN.{1}SpaceNormal));", transposeTargetTransformString, CoordinateSpace.World.ToString());
                 else if (requiresTangentTransform)
-                    s.AppendLine("float3x3 {0} = float3x3(IN.{1}SpaceTangent, IN.{1}SpaceBiTangent, IN.{1}SpaceNormal);", targetTransformString, tangentTransformSpace);
+                    s.AppendLine("$precision3x3 {0} = $precision3x3(IN.{1}SpaceTangent, IN.{1}SpaceBiTangent, IN.{1}SpaceNormal);", targetTransformString, tangentTransformSpace);
                 
-                s.AppendLine("{0} {1} = {2};", NodeUtils.ConvertConcreteSlotValueTypeToString(precision, FindOutputSlot<MaterialSlot>(OutputSlotId).concreteValueType),
+                s.AppendLine("{0} {1} = {2};", FindOutputSlot<MaterialSlot>(OutputSlotId).concreteValueType.ToShaderString(),
                         GetVariableNameForSlot(OutputSlotId),
                         transformString);
             }
->>>>>>> b23b4ef7
         }
 
         bool RequiresWorldSpaceTangentTransform()
