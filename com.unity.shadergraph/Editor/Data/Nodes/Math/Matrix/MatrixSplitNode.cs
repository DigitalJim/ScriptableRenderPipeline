--- conflicted
+++ resolved
@@ -91,15 +91,10 @@
             {
                 for (var r = 0; r < 4; r++)
                 {
-<<<<<<< HEAD
-                    outputValue = string.Format("$precision{0}(", concreteRowCount);
-                    for (int c = 0; c < concreteRowCount; c++)
-=======
                     string outputValue;
                     if (r >= numInputRows)
->>>>>>> b23b4ef7
                     {
-                        outputValue = string.Format("{0}{1}(", precision, concreteRowCount);
+                        outputValue = string.Format("$precision{0}(", concreteRowCount);
                         for (int c = 0; c < concreteRowCount; c++)
                         {
                             if (c != 0)
@@ -110,25 +105,10 @@
                     }
                     else
                     {
-<<<<<<< HEAD
-                        case MatrixAxis.Column:
-                            outputValue = string.Format("$precision{0}(", numInputRows);
-                            for (int c = 0; c < numInputRows; c++)
-                            {
-                                if (c != 0)
-                                    outputValue += ", ";
-                                outputValue += string.Format("{0}[{1}].{2}", inputValue, c, s_ComponentList[r]);
-                            }
-                            outputValue += ")";
-                            break;
-                        default:
-                            outputValue = string.Format("{0}[{1}]", inputValue, r);
-                            break;
-=======
                         switch (m_Axis)
                         {
                             case MatrixAxis.Column:
-                                outputValue = string.Format("{0}{1}(", precision, numInputRows);
+                                outputValue = string.Format("$precision{0}(", numInputRows);
                                 for (int c = 0; c < numInputRows; c++)
                                 {
                                     if (c != 0)
@@ -141,14 +121,9 @@
                                 outputValue = string.Format("{0}[{1}]", inputValue, r);
                                 break;
                         }
->>>>>>> b23b4ef7
                     }
-                    s.AppendLine("{0}{1} {2} = {3};", precision, concreteRowCount, GetVariableNameForSlot(s_OutputSlots[r]), outputValue);
-                }
-<<<<<<< HEAD
-                visitor.AddShaderChunk(string.Format("$precision{0} {1} = {2};", concreteRowCount, GetVariableNameForSlot(s_OutputSlots[r]), outputValue), true);
-=======
->>>>>>> b23b4ef7
+                    s.AppendLine("$precision{0} {1} = {2};", concreteRowCount, GetVariableNameForSlot(s_OutputSlots[r]), outputValue);
+                }
             }
         }
 
