<<<<<<< HEAD
using System;
using UnityEditor.ShaderGraph.Serialization;
=======
﻿using System;
>>>>>>> dc8188b9
using UnityEngine;

namespace UnityEditor.ShaderGraph.Internal
{
<<<<<<< HEAD
    [Serializable]
    abstract class ShaderInput : JsonObject
=======
    public abstract class ShaderInput
>>>>>>> dc8188b9
    {
        // TODO: Get rid of this
        [SerializeField]
        SerializableGuid m_Guid = new SerializableGuid();

        internal Guid guid => m_Guid.guid;
        
        [SerializeField]
        string m_Name;

        public string displayName
        {
            get
            {
                if (string.IsNullOrEmpty(m_Name))
                    return $"{concreteShaderValueType}_{GuidEncoder.Encode(guid)}";
                return m_Name;
            }
            set => m_Name = value;
        }

        [SerializeField]
        string m_DefaultReferenceName;

        public string referenceName
        {
            get
            {
                if (string.IsNullOrEmpty(overrideReferenceName))
                {
                    if (string.IsNullOrEmpty(m_DefaultReferenceName))
                        m_DefaultReferenceName = GetDefaultReferenceName();
                    return m_DefaultReferenceName;
                }
                return overrideReferenceName;
            }
        }

        // This is required to handle Material data serialized with "_Color_GUID" reference names
        // m_DefaultReferenceName expects to match the material data and previously used PropertyType
        // ColorShaderProperty is the only case where PropertyType doesnt match ConcreteSlotValueType
        public virtual string GetDefaultReferenceName()
        {
            return $"{concreteShaderValueType.ToString()}_{GuidEncoder.Encode(guid)}";
        }

        [SerializeField]
        string m_OverrideReferenceName;

        internal string overrideReferenceName
        {
            get => m_OverrideReferenceName;
            set => m_OverrideReferenceName = value;
        }

        [SerializeField]
        bool m_GeneratePropertyBlock = true;

        internal bool generatePropertyBlock
        {
            get => m_GeneratePropertyBlock;
            set => m_GeneratePropertyBlock = value;
        }

        internal abstract ConcreteSlotValueType concreteShaderValueType { get; }
        internal abstract bool isExposable { get; }
        internal abstract bool isRenamable { get; }

        internal abstract ShaderInput Copy();
    }
}<|MERGE_RESOLUTION|>--- conflicted
+++ resolved
@@ -1,19 +1,11 @@
-<<<<<<< HEAD
 using System;
 using UnityEditor.ShaderGraph.Serialization;
-=======
-﻿using System;
->>>>>>> dc8188b9
 using UnityEngine;
 
 namespace UnityEditor.ShaderGraph.Internal
 {
-<<<<<<< HEAD
     [Serializable]
-    abstract class ShaderInput : JsonObject
-=======
-    public abstract class ShaderInput
->>>>>>> dc8188b9
+    public abstract class ShaderInput : JsonObject
     {
         // TODO: Get rid of this
         [SerializeField]
