--- conflicted
+++ resolved
@@ -27,12 +27,6 @@
         [SerializeField]
         private string m_DefaultReferenceName;
 
-<<<<<<< HEAD
-        [SerializeField]
-        private string m_OverrideReferenceName;
-
-=======
->>>>>>> 75307f22
         public virtual string referenceName
         {
             get
@@ -47,12 +41,9 @@
             }
         }
 
-<<<<<<< HEAD
-=======
         [SerializeField]
         private string m_OverrideReferenceName;
 
->>>>>>> 75307f22
         public string overrideReferenceName
         {
             get => m_OverrideReferenceName;
