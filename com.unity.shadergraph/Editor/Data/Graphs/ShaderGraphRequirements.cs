using System;
using System.Collections.Generic;
using System.Linq;
using UnityEngine;

namespace UnityEditor.ShaderGraph.Internal
{
    [Serializable]
    public struct ShaderGraphRequirements
    {
        [SerializeField] NeededCoordinateSpace m_RequiresNormal;
        [SerializeField] NeededCoordinateSpace m_RequiresBitangent;
        [SerializeField] NeededCoordinateSpace m_RequiresTangent;
        [SerializeField] NeededCoordinateSpace m_RequiresViewDir;
        [SerializeField] NeededCoordinateSpace m_RequiresPosition;
        [SerializeField] bool m_RequiresScreenPosition;
        [SerializeField] bool m_RequiresVertexColor;
        [SerializeField] bool m_RequiresFaceSign;
        [SerializeField] List<UVChannel> m_RequiresMeshUVs;
        [SerializeField] bool m_RequiresDepthTexture;
        [SerializeField] bool m_RequiresCameraOpaqueTexture;
        [SerializeField] bool m_RequiresTime;
<<<<<<< HEAD
        [SerializeField] bool m_RequiresPixelCoordinate;
=======
        [SerializeField] bool m_RequiresVertexSkinning;
>>>>>>> 7e73b20e

        internal static ShaderGraphRequirements none
        {
            get
            {
                return new ShaderGraphRequirements
                {
                    m_RequiresMeshUVs = new List<UVChannel>()
                };
            }
        }

        public NeededCoordinateSpace requiresNormal
        {
            get { return m_RequiresNormal; }
            internal set { m_RequiresNormal = value; }
        }

        public NeededCoordinateSpace requiresBitangent
        {
            get { return m_RequiresBitangent; }
            internal set { m_RequiresBitangent = value; }
        }

        public NeededCoordinateSpace requiresTangent
        {
            get { return m_RequiresTangent; }
            internal set { m_RequiresTangent = value; }
        }

        public NeededCoordinateSpace requiresViewDir
        {
            get { return m_RequiresViewDir; }
            internal set { m_RequiresViewDir = value; }
        }

        public NeededCoordinateSpace requiresPosition
        {
            get { return m_RequiresPosition; }
            internal set { m_RequiresPosition = value; }
        }

        public bool requiresScreenPosition
        {
            get { return m_RequiresScreenPosition; }
            internal set { m_RequiresScreenPosition = value; }
        }

        public bool requiresVertexColor
        {
            get { return m_RequiresVertexColor; }
            internal set { m_RequiresVertexColor = value; }
        }

        public bool requiresFaceSign
        {
            get { return m_RequiresFaceSign; }
            internal set { m_RequiresFaceSign = value; }
        }

        public List<UVChannel> requiresMeshUVs
        {
            get { return m_RequiresMeshUVs; }
            internal set { m_RequiresMeshUVs = value; }
        }

        public bool requiresDepthTexture
        {
            get { return m_RequiresDepthTexture; }
            internal set { m_RequiresDepthTexture = value; }
        }

        public bool requiresCameraOpaqueTexture
        {
            get { return m_RequiresCameraOpaqueTexture; }
            internal set { m_RequiresCameraOpaqueTexture = value; }
        }

        public bool requiresTime
        {
            get { return m_RequiresTime; }
            internal set { m_RequiresTime = value; }
        }

<<<<<<< HEAD
        public bool requiresPixelCoordinate
        {
            get { return m_RequiresPixelCoordinate; }
            internal set { m_RequiresPixelCoordinate = value; }
        }


=======
        public bool requiresVertexSkinning
        {
            get { return m_RequiresVertexSkinning; }
            internal set { m_RequiresVertexSkinning = value; }
        }

>>>>>>> 7e73b20e
        internal bool NeedsTangentSpace()
        {
            var compoundSpaces = m_RequiresBitangent | m_RequiresNormal | m_RequiresPosition
                | m_RequiresTangent | m_RequiresViewDir | m_RequiresPosition
                | m_RequiresNormal;

            return (compoundSpaces & NeededCoordinateSpace.Tangent) > 0;
        }

        internal ShaderGraphRequirements Union(ShaderGraphRequirements other)
        {
            var newReqs = new ShaderGraphRequirements();
            newReqs.m_RequiresNormal = other.m_RequiresNormal | m_RequiresNormal;
            newReqs.m_RequiresTangent = other.m_RequiresTangent | m_RequiresTangent;
            newReqs.m_RequiresBitangent = other.m_RequiresBitangent | m_RequiresBitangent;
            newReqs.m_RequiresViewDir = other.m_RequiresViewDir | m_RequiresViewDir;
            newReqs.m_RequiresPosition = other.m_RequiresPosition | m_RequiresPosition;
            newReqs.m_RequiresScreenPosition = other.m_RequiresScreenPosition | m_RequiresScreenPosition;
            newReqs.m_RequiresVertexColor = other.m_RequiresVertexColor | m_RequiresVertexColor;
            newReqs.m_RequiresFaceSign = other.m_RequiresFaceSign | m_RequiresFaceSign;
            newReqs.m_RequiresDepthTexture = other.m_RequiresDepthTexture | m_RequiresDepthTexture;
            newReqs.m_RequiresCameraOpaqueTexture = other.m_RequiresCameraOpaqueTexture | m_RequiresCameraOpaqueTexture;
            newReqs.m_RequiresTime = other.m_RequiresTime | m_RequiresTime;
<<<<<<< HEAD
            newReqs.m_RequiresPixelCoordinate = other.m_RequiresPixelCoordinate | m_RequiresPixelCoordinate;
=======
            newReqs.m_RequiresVertexSkinning = other.m_RequiresVertexSkinning | m_RequiresVertexSkinning;

>>>>>>> 7e73b20e

            newReqs.m_RequiresMeshUVs = new List<UVChannel>();
            if (m_RequiresMeshUVs != null)
                newReqs.m_RequiresMeshUVs.AddRange(m_RequiresMeshUVs);
            if (other.m_RequiresMeshUVs != null)
                newReqs.m_RequiresMeshUVs.AddRange(other.m_RequiresMeshUVs);
            return newReqs;
        }

        internal static ShaderGraphRequirements FromNodes<T>(List<T> nodes, ShaderStageCapability stageCapability = ShaderStageCapability.All, bool includeIntermediateSpaces = true)
            where T : AbstractMaterialNode
        {
            NeededCoordinateSpace requiresNormal = nodes.OfType<IMayRequireNormal>().Aggregate(NeededCoordinateSpace.None, (mask, node) => mask | node.RequiresNormal(stageCapability));
            NeededCoordinateSpace requiresBitangent = nodes.OfType<IMayRequireBitangent>().Aggregate(NeededCoordinateSpace.None, (mask, node) => mask | node.RequiresBitangent(stageCapability));
            NeededCoordinateSpace requiresTangent = nodes.OfType<IMayRequireTangent>().Aggregate(NeededCoordinateSpace.None, (mask, node) => mask | node.RequiresTangent(stageCapability));
            NeededCoordinateSpace requiresViewDir = nodes.OfType<IMayRequireViewDirection>().Aggregate(NeededCoordinateSpace.None, (mask, node) => mask | node.RequiresViewDirection(stageCapability));
            NeededCoordinateSpace requiresPosition = nodes.OfType<IMayRequirePosition>().Aggregate(NeededCoordinateSpace.None, (mask, node) => mask | node.RequiresPosition(stageCapability));
            bool requiresScreenPosition = nodes.OfType<IMayRequireScreenPosition>().Any(x => x.RequiresScreenPosition());
            bool requiresVertexColor = nodes.OfType<IMayRequireVertexColor>().Any(x => x.RequiresVertexColor());
            bool requiresFaceSign = nodes.OfType<IMayRequireFaceSign>().Any(x => x.RequiresFaceSign());
            bool requiresDepthTexture = nodes.OfType<IMayRequireDepthTexture>().Any(x => x.RequiresDepthTexture());
            bool requiresCameraOpaqueTexture = nodes.OfType<IMayRequireCameraOpaqueTexture>().Any(x => x.RequiresCameraOpaqueTexture());
            bool requiresTime = nodes.Any(x => x.RequiresTime());
<<<<<<< HEAD
            bool requiresPixelCoordinate = nodes.OfType<IMayRequireRequirePixelCoordinate>().Any(x => x.RequiresPixelCoordinate());
=======
            bool requiresVertexSkinning = nodes.OfType<IMayRequireVertexSkinning>().Any(x => x.RequiresVertexSkinning(stageCapability));
>>>>>>> 7e73b20e

            var meshUV = new List<UVChannel>();
            for (int uvIndex = 0; uvIndex < ShaderGeneratorNames.UVCount; ++uvIndex)
            {
                var channel = (UVChannel)uvIndex;
                if (nodes.OfType<IMayRequireMeshUV>().Any(x => x.RequiresMeshUV(channel)))
                    meshUV.Add(channel);
            }

            // if anything needs tangentspace we have make
            // sure to have our othonormal basis!
            if (includeIntermediateSpaces)
            {
                var compoundSpaces = requiresBitangent | requiresNormal | requiresPosition
                    | requiresTangent | requiresViewDir | requiresPosition
                    | requiresNormal;

                var needsTangentSpace = (compoundSpaces & NeededCoordinateSpace.Tangent) > 0;
                if (needsTangentSpace)
                {
                    requiresBitangent |= NeededCoordinateSpace.World;
                    requiresNormal |= NeededCoordinateSpace.World;
                    requiresTangent |= NeededCoordinateSpace.World;
                }
            }

            var reqs = new ShaderGraphRequirements()
            {
                m_RequiresNormal = requiresNormal,
                m_RequiresBitangent = requiresBitangent,
                m_RequiresTangent = requiresTangent,
                m_RequiresViewDir = requiresViewDir,
                m_RequiresPosition = requiresPosition,
                m_RequiresScreenPosition = requiresScreenPosition,
                m_RequiresVertexColor = requiresVertexColor,
                m_RequiresFaceSign = requiresFaceSign,
                m_RequiresMeshUVs = meshUV,
                m_RequiresDepthTexture = requiresDepthTexture,
                m_RequiresCameraOpaqueTexture = requiresCameraOpaqueTexture,
                m_RequiresTime = requiresTime,
<<<<<<< HEAD
				m_RequiresPixelCoordinate = requiresPixelCoordinate
=======
                m_RequiresVertexSkinning = requiresVertexSkinning
>>>>>>> 7e73b20e
            };

            return reqs;
        }
    }
}<|MERGE_RESOLUTION|>--- conflicted
+++ resolved
@@ -20,11 +20,8 @@
         [SerializeField] bool m_RequiresDepthTexture;
         [SerializeField] bool m_RequiresCameraOpaqueTexture;
         [SerializeField] bool m_RequiresTime;
-<<<<<<< HEAD
-        [SerializeField] bool m_RequiresPixelCoordinate;
-=======
         [SerializeField] bool m_RequiresVertexSkinning;
->>>>>>> 7e73b20e
+		[SerializeField] bool m_RequiresPixelCoordinate;
 
         internal static ShaderGraphRequirements none
         {
@@ -109,22 +106,18 @@
             internal set { m_RequiresTime = value; }
         }
 
-<<<<<<< HEAD
+        public bool requiresVertexSkinning
+        {
+            get { return m_RequiresVertexSkinning; }
+            internal set { m_RequiresVertexSkinning = value; }
+        }
+
         public bool requiresPixelCoordinate
         {
             get { return m_RequiresPixelCoordinate; }
             internal set { m_RequiresPixelCoordinate = value; }
         }
 
-
-=======
-        public bool requiresVertexSkinning
-        {
-            get { return m_RequiresVertexSkinning; }
-            internal set { m_RequiresVertexSkinning = value; }
-        }
-
->>>>>>> 7e73b20e
         internal bool NeedsTangentSpace()
         {
             var compoundSpaces = m_RequiresBitangent | m_RequiresNormal | m_RequiresPosition
@@ -148,12 +141,9 @@
             newReqs.m_RequiresDepthTexture = other.m_RequiresDepthTexture | m_RequiresDepthTexture;
             newReqs.m_RequiresCameraOpaqueTexture = other.m_RequiresCameraOpaqueTexture | m_RequiresCameraOpaqueTexture;
             newReqs.m_RequiresTime = other.m_RequiresTime | m_RequiresTime;
-<<<<<<< HEAD
-            newReqs.m_RequiresPixelCoordinate = other.m_RequiresPixelCoordinate | m_RequiresPixelCoordinate;
-=======
             newReqs.m_RequiresVertexSkinning = other.m_RequiresVertexSkinning | m_RequiresVertexSkinning;
-
->>>>>>> 7e73b20e
+			newReqs.m_RequiresPixelCoordinate = other.m_RequiresPixelCoordinate | m_RequiresPixelCoordinate;
+
 
             newReqs.m_RequiresMeshUVs = new List<UVChannel>();
             if (m_RequiresMeshUVs != null)
@@ -177,11 +167,8 @@
             bool requiresDepthTexture = nodes.OfType<IMayRequireDepthTexture>().Any(x => x.RequiresDepthTexture());
             bool requiresCameraOpaqueTexture = nodes.OfType<IMayRequireCameraOpaqueTexture>().Any(x => x.RequiresCameraOpaqueTexture());
             bool requiresTime = nodes.Any(x => x.RequiresTime());
-<<<<<<< HEAD
-            bool requiresPixelCoordinate = nodes.OfType<IMayRequireRequirePixelCoordinate>().Any(x => x.RequiresPixelCoordinate());
-=======
             bool requiresVertexSkinning = nodes.OfType<IMayRequireVertexSkinning>().Any(x => x.RequiresVertexSkinning(stageCapability));
->>>>>>> 7e73b20e
+			bool requiresPixelCoordinate = nodes.OfType<IMayRequireRequirePixelCoordinate>().Any(x => x.RequiresPixelCoordinate());
 
             var meshUV = new List<UVChannel>();
             for (int uvIndex = 0; uvIndex < ShaderGeneratorNames.UVCount; ++uvIndex)
@@ -222,11 +209,8 @@
                 m_RequiresDepthTexture = requiresDepthTexture,
                 m_RequiresCameraOpaqueTexture = requiresCameraOpaqueTexture,
                 m_RequiresTime = requiresTime,
-<<<<<<< HEAD
+                m_RequiresVertexSkinning = requiresVertexSkinning,
 				m_RequiresPixelCoordinate = requiresPixelCoordinate
-=======
-                m_RequiresVertexSkinning = requiresVertexSkinning
->>>>>>> 7e73b20e
             };
 
             return reqs;
