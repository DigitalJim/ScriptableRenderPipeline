--- conflicted
+++ resolved
@@ -171,38 +171,19 @@
             set => m_ConcretePrecision = value;
         }
 
-<<<<<<< HEAD
-=======
-        [NonSerialized]
-        Guid m_ActiveOutputNodeGuid;
-
-        public Guid activeOutputNodeGuid
-        {
-            get { return m_ActiveOutputNodeGuid; }
-            set
-            {
-                if (value != m_ActiveOutputNodeGuid)
-                {
-                    m_ActiveOutputNodeGuid = value;
-                    m_OutputNode = null;
-                    didActiveOutputNodeChange = true;
-                    UpdateTargets();
-                }
-            }
-        }
-
->>>>>>> 251eba3b
         [SerializeField]
         JsonRef<AbstractMaterialNode> m_OutputNode;
 
         public AbstractMaterialNode outputNode
         {
             get => m_OutputNode;
-            set => m_OutputNode = value;
-        }
-
-<<<<<<< HEAD
-=======
+            set
+            {
+                m_OutputNode = value;
+                UpdateTargets();
+            }
+        }
+
         #region Targets
         [NonSerialized]
         List<ITarget> m_ValidTargets = new List<ITarget>();
@@ -245,9 +226,6 @@
         }
         #endregion
 
-        public bool didActiveOutputNodeChange { get; set; }
-
->>>>>>> 251eba3b
         internal delegate void SaveGraphDelegate(Shader shader);
 
         internal static SaveGraphDelegate onSaveGraph;
@@ -401,7 +379,7 @@
             }
 
             node.owner = this;
-            m_Nodes.Add(node);
+                m_Nodes.Add(node);
             m_GroupItems[node.group ?? m_NullGroup].Add(node);
         }
 
@@ -551,9 +529,9 @@
         public bool ContainsNode(AbstractMaterialNode node)
         {
             if (node == null)
-            {
+        {
                 return false;
-            }
+        }
 
             return m_Nodes.Contains(node);
         }
@@ -575,8 +553,8 @@
                 if ((slot.isInputSlot ? edge.inputSlot : edge.outputSlot) == slot)
                 {
                     foundEdges.Add(edge);
-                }
-            }
+            }
+        }
         }
 
         public IEnumerable<Edge> GetEdges(MaterialSlot s)
@@ -1091,9 +1069,9 @@
                 var nodeV0 = JsonUtility.FromJson<LegacyNode>(nodeJsonList[i]);
                 var node = m_Nodes[i];
                 if (!string.IsNullOrEmpty(nodeV0.groupGuid) && legacyGroupMap.TryGetValue(nodeV0.groupGuid, out var groupData))
-                {
+            {
                     node.group = groupData;
-                }
+            }
 
                 if (!string.IsNullOrEmpty(graphDataV0.activeOutputNodeGuid) &&
                     nodeV0.guid == graphDataV0.activeOutputNodeGuid)
@@ -1123,7 +1101,7 @@
 
                 if (node is KeywordNode keywordNode && !string.IsNullOrEmpty(nodeV0.keywordGuid) &&
                     legacyKeywordMap.TryGetValue(nodeV0.keywordGuid, out var keyword))
-                {
+            {
                     keywordNode.InternalSetKeyword(keyword);
                 }
             }
@@ -1162,27 +1140,27 @@
         }
 
         internal override void OnStoreDeserialized(string json)
-        {
+            {
             foreach (var group in groups)
-            {
+                {
                 m_GroupItems.Add(group, new List<IGroupItem>());
             }
 
             foreach (var node in nodes)
-            {
+                    {
                 node.owner = this;
                 m_NodeEdges[node] = new List<Edge>();
                 m_GroupItems[node.group ?? m_NullGroup].Add(node);
                 foreach (var slot in node.InternalGetSlots())
                 {
                     slot.owner = node;
-                }
-            }
+                    }
+                }
 
             foreach (var stickyNote in stickyNotes)
-            {
+                {
                 m_GroupItems[stickyNote.group ?? m_NullGroup].Add(stickyNote);
-            }
+                }
 
             if (outputNode == null)
             {
@@ -1214,105 +1192,6 @@
         {
             ShaderGraphPreferences.onVariantLimitChanged -= OnKeywordChanged;
         }
-
-<<<<<<< HEAD
-        public void OnBeforeSerialize() { }
-
-        public void OnAfterDeserialize() { }
-=======
-        public void UpdateTargets()
-        {
-            // First get all valid TargetImplementations that are valid with the current graph
-            List<ITargetImplementation> foundImplementations = new List<ITargetImplementation>();
-            foreach (var assembly in AppDomain.CurrentDomain.GetAssemblies())//
-            {
-                foreach (var type in assembly.GetTypesOrNothing())
-                {
-                    var isImplementation = !type.IsAbstract && !type.IsGenericType && type.IsClass && typeof(ITargetImplementation).IsAssignableFrom(type);
-                    //for subgraph output nodes, preview target is the only valid target
-                    if (outputNode is SubGraphOutputNode && isImplementation && typeof(DefaultPreviewTarget).IsAssignableFrom(type))
-                    {
-                        var implementation = (DefaultPreviewTarget)Activator.CreateInstance(type);
-                        foundImplementations.Add(implementation);
-                    }
-                    else if (isImplementation && !foundImplementations.Any(s => s.GetType() == type))
-                    {
-                        var masterNode = GetNodeFromGuid(m_ActiveOutputNodeGuid) as IMasterNode;
-                        var implementation = (ITargetImplementation)Activator.CreateInstance(type);
-                        if(implementation.IsValid(masterNode))
-                        {
-                            foundImplementations.Add(implementation);
-                        }
-                    }
-                }
-            }
-
-            // Next we get all Targets that have valid TargetImplementations
-            List<ITarget> foundTargets = new List<ITarget>();
-            foreach (var assembly in AppDomain.CurrentDomain.GetAssemblies())
-            {
-                foreach (var type in assembly.GetTypesOrNothing())
-                {
-                    var isTarget = !type.IsAbstract && !type.IsGenericType && type.IsClass && typeof(ITarget).IsAssignableFrom(type);
-                    if (isTarget && !foundTargets.Any(s => s.GetType() == type))
-                    {
-                        var target = (ITarget)Activator.CreateInstance(type);
-                        if(foundImplementations.Where(s => s.targetType == type).Any())
-                            foundTargets.Add(target);
-                    }
-                }
-            }
-
-            // Assembly reload, just rebuild the non-serialized lists
-            if(m_ValidTargets.Count == 0)
-            {
-                m_ValidTargets = foundTargets;
-                m_ValidImplementations = foundImplementations.Where(s => s.targetType == foundTargets[0].GetType()).ToList();
-            }
-
-            // Active Target is no longer valid
-            // Reset all Target selections and return
-            if(!foundTargets.Select(s => s.GetType()).Contains(m_ValidTargets[m_ActiveTargetIndex].GetType()))
-            {
-                m_ActiveTargetIndex = 0; // Default
-                m_ActiveTargetImplementationBitmask = -1; // Everything
-                m_ValidTargets = foundTargets;
-                m_ValidImplementations = foundImplementations.Where(s => s.targetType == foundTargets[0].GetType()).ToList();
-                return;
-            }
-
-            // Active Target index has changed
-            // Still need to validate TargetImplementation bitmask
-            if(foundTargets[m_ActiveTargetIndex].GetType() != activeTarget.GetType())
-            {
-                var activeTargetInFoundList = foundTargets.Where(s => s.GetType() == activeTarget.GetType()).FirstOrDefault();
-                m_ActiveTargetIndex = foundTargets.IndexOf(activeTargetInFoundList);
-            }
-
-            // Update valid Targets and TargetImplementations
-            m_ValidTargets = foundTargets;
-            m_ValidImplementations = foundImplementations.Where(s => s.targetType == activeTarget.GetType()).ToList();
-            
-            // Nothing or Everything. No need to update bitmask.
-            if(m_ActiveTargetImplementationBitmask == 0 || m_ActiveTargetImplementationBitmask == -1)
-                return;
-
-            // Current ITargetImplementation bitmask is set to Mixed...
-            // We need to build a new bitmask from the indicies in the new Implementation list
-            int newBitmask = 0;
-            foreach(ITargetImplementation implementation in activeTargetImplementations)
-            {
-                var implementationInFound = foundImplementations.Where(s => s.GetType() == implementation.GetType()).FirstOrDefault();
-                if(implementationInFound != null)
-                {
-                    // If the new Implementation list contains this Implementation
-                    // add its new index to the bitmask
-                    newBitmask = newBitmask | (1 << foundImplementations.IndexOf(implementationInFound));
-                }
-            }
-            m_ActiveTargetImplementationBitmask = newBitmask;
-        }
->>>>>>> 251eba3b
     }
 
     [Serializable]
