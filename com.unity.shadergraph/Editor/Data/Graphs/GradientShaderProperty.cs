--- conflicted
+++ resolved
@@ -1,10 +1,7 @@
 using System;
 using UnityEngine;
-<<<<<<< HEAD
-=======
 using UnityEditor.Graphing;
 using UnityEditor.ShaderGraph.Internal;
->>>>>>> d09293b4
 
 namespace UnityEditor.ShaderGraph
 {
@@ -18,20 +15,11 @@
         }
 
         public override PropertyType propertyType => PropertyType.Gradient;
-<<<<<<< HEAD
-        
-        public override bool isExposable => false;
-        public override bool isRenamable => true;
-        
-        public string GetGraidentPropertyDeclarationString()
-=======
 
-        internal override bool isBatchable => false;
         internal override bool isExposable => false;
         internal override bool isRenamable => true;
 
-        internal override string GetPropertyDeclarationString(string delimiter = ";")
->>>>>>> d09293b4
+        internal string GetGraidentPropertyDeclarationString()
         {
             ShaderStringBuilder s = new ShaderStringBuilder();
             s.AppendLine("Gradient {0}_Definition()", referenceName);
