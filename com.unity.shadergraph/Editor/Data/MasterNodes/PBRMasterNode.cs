--- conflicted
+++ resolved
@@ -12,11 +12,7 @@
 {
     [Serializable]
     [Title("Master", "PBR")]
-<<<<<<< HEAD
-    class PBRMasterNode : MasterNode<PBRSubShader>, IMayRequirePosition, IMayRequireNormal, IMayRequireTangent
-=======
     class PBRMasterNode : AbstractMaterialNode, IMasterNode, IHasSettings, IMayRequirePosition, IMayRequireNormal, IMayRequireTangent
->>>>>>> 251eba3b
     {
         public const string AlbedoSlotName = "Albedo";
         public const string NormalSlotName = "Normal";
