--- conflicted
+++ resolved
@@ -11,11 +11,7 @@
 {
     [Serializable]
     [Title("Master", "PBR")]
-<<<<<<< HEAD
-    public class PBRMasterNode : MasterNode<IPBRSubShader>, IHasSettings
-=======
-    public class PBRMasterNode : MasterNode<IPBRSubShader>, IMayRequireNormal
->>>>>>> ebb4c9c2
+    public class PBRMasterNode : MasterNode<IPBRSubShader>, IMayRequireNormal, IHasSettings
     {
         public const string AlbedoSlotName = "Albedo";
         public const string NormalSlotName = "Normal";
@@ -47,11 +43,7 @@
         [SerializeField]
         private Model m_Model = Model.Metallic;
 
-<<<<<<< HEAD
-        //[EnumControl("")]
-=======
         [EnumControl("Workflow")]
->>>>>>> ebb4c9c2
         public Model model
         {
             get { return m_Model; }
@@ -86,11 +78,7 @@
         [SerializeField]
         private AlphaMode m_AlphaMode;
 
-<<<<<<< HEAD
-        //[EnumControl("")]
-=======
         [EnumControl("Blend")]
->>>>>>> ebb4c9c2
         public AlphaMode alphaMode
         {
             get { return m_AlphaMode; }
