using UnityEngine;
using System;
using System.Collections.Generic;
using System.Diagnostics.CodeAnalysis;
using System.IO;
using System.Linq;
using System.Text;
using UnityEditor.Experimental.AssetImporters;
using UnityEditor.Graphing;
using UnityEditor.Graphing.Util;
using UnityEditor.ShaderGraph.Internal;
using Object = System.Object;

namespace UnityEditor.ShaderGraph
{
<<<<<<< HEAD
    [ScriptedImporter(31, Extension, 3)]
    [ExcludeFromPreset]
=======
    [ScriptedImporter(32, Extension, 3)]
>>>>>>> ba636e34
    class ShaderGraphImporter : ScriptedImporter
    {
        public const string Extension = "shadergraph";

        public const string k_ErrorShader = @"
Shader ""Hidden/GraphErrorShader2""
{
    SubShader
    {
        Pass
        {
            CGPROGRAM
            #pragma vertex vert
            #pragma fragment frag
            #pragma target 2.0
            #pragma multi_compile _ UNITY_SINGLE_PASS_STEREO STEREO_INSTANCING_ON STEREO_MULTIVIEW_ON
            #include ""UnityCG.cginc""

            struct appdata_t {
                float4 vertex : POSITION;
                UNITY_VERTEX_INPUT_INSTANCE_ID
            };

            struct v2f {
                float4 vertex : SV_POSITION;
                UNITY_VERTEX_OUTPUT_STEREO
            };

            v2f vert (appdata_t v)
            {
                v2f o;
                UNITY_SETUP_INSTANCE_ID(v);
                UNITY_INITIALIZE_VERTEX_OUTPUT_STEREO(o);
                o.vertex = UnityObjectToClipPos(v.vertex);
                return o;
            }
            fixed4 frag (v2f i) : SV_Target
            {
                return fixed4(1,0,1,1);
            }
            ENDCG
        }
    }
    Fallback Off
}";

        [SuppressMessage("ReSharper", "UnusedMember.Local")]
        static string[] GatherDependenciesFromSourceFile(string assetPath)
        {
            try
            {
                return MinimalGraphData.GetDependencyPaths(assetPath);
            }
            catch (Exception e)
            {
                Debug.LogException(e);
                return new string[0];
            }
        }

        public override void OnImportAsset(AssetImportContext ctx)
        {
            var oldShader = AssetDatabase.LoadAssetAtPath<Shader>(ctx.assetPath);
            if (oldShader != null)
                ShaderUtil.ClearShaderMessages(oldShader);

            List<PropertyCollector.TextureInfo> configuredTextures;
            string path = ctx.assetPath;
            var sourceAssetDependencyPaths = new List<string>();

            UnityEngine.Object mainObject;

            var textGraph = File.ReadAllText(path, Encoding.UTF8);
            GraphData graph = JsonUtility.FromJson<GraphData>(textGraph);
            graph.messageManager = new MessageManager();
            graph.assetGuid = AssetDatabase.AssetPathToGUID(path);
            graph.OnEnable();
            graph.ValidateGraph();

            if (graph.outputNode is VfxMasterNode vfxMasterNode)
            {
                var vfxAsset = GenerateVfxShaderGraphAsset(vfxMasterNode);

                mainObject = vfxAsset;
            }
            else
            {
            var text = GetShaderText(path, out configuredTextures, sourceAssetDependencyPaths,graph);
            var shader = ShaderUtil.CreateShaderAsset(text, false);

            if (graph != null && graph.messageManager.nodeMessagesChanged)
            {
                foreach (var pair in graph.messageManager.GetNodeMessages())
                {
                    var node = graph.GetNodeFromTempId(pair.Key);
                    MessageManager.Log(node, path, pair.Value.First(), shader);
                }
            }

            EditorMaterialUtility.SetShaderDefaults(
                shader,
                configuredTextures.Where(x => x.modifiable).Select(x => x.name).ToArray(),
                configuredTextures.Where(x => x.modifiable).Select(x => EditorUtility.InstanceIDToObject(x.textureId) as Texture).ToArray());
            EditorMaterialUtility.SetShaderNonModifiableDefaults(
                shader,
                configuredTextures.Where(x => !x.modifiable).Select(x => x.name).ToArray(),
                configuredTextures.Where(x => !x.modifiable).Select(x => EditorUtility.InstanceIDToObject(x.textureId) as Texture).ToArray());

            mainObject = shader;
            }
            Texture2D texture = Resources.Load<Texture2D>("Icons/sg_graph_icon@64");
            ctx.AddObjectToAsset("MainAsset", mainObject, texture);
            ctx.SetMainObject(mainObject);

            var metadata = ScriptableObject.CreateInstance<ShaderGraphMetadata>();
            metadata.hideFlags = HideFlags.HideInHierarchy;
            if (graph != null)
            {
                metadata.outputNodeTypeName = graph.outputNode.GetType().FullName;
            }
            ctx.AddObjectToAsset("Metadata", metadata);

            foreach (var sourceAssetDependencyPath in sourceAssetDependencyPaths.Distinct())
            {
                // Ensure that dependency path is relative to project
                if (!sourceAssetDependencyPath.StartsWith("Packages/") && !sourceAssetDependencyPath.StartsWith("Assets/"))
                {
                    Debug.LogWarning($"Invalid dependency path: {sourceAssetDependencyPath}", mainObject);
                    continue;
                }

                ctx.DependsOnSourceAsset(sourceAssetDependencyPath);
            }
        }

        internal static string GetShaderText(string path, out List<PropertyCollector.TextureInfo> configuredTextures, List<string> sourceAssetDependencyPaths, GraphData graph)
        {
            string shaderString = null;
            var shaderName = Path.GetFileNameWithoutExtension(path);
            try
            {
                if (!string.IsNullOrEmpty(graph.path))
                    shaderName = graph.path + "/" + shaderName;
                var generator = new Generator(graph, graph.outputNode, GenerationMode.ForReals, shaderName);
                shaderString = generator.generatedShader;
                configuredTextures = generator.configuredTextures;
                sourceAssetDependencyPaths = generator.assetDependencyPaths;

                if (graph.messageManager.nodeMessagesChanged)
                {
                    shaderString = null;
                }
            }
            catch (Exception e)
            {
                Debug.LogException(e);
                configuredTextures = new List<PropertyCollector.TextureInfo>();

                // ignored
            }

            return shaderString ?? k_ErrorShader.Replace("Hidden/GraphErrorShader2", shaderName);
        }
        internal static string GetShaderText(string path, out List<PropertyCollector.TextureInfo> configuredTextures, List<string> sourceAssetDependencyPaths, out GraphData graph)
        {
            var textGraph = File.ReadAllText(path, Encoding.UTF8);
            graph = JsonUtility.FromJson<GraphData>(textGraph);
            graph.messageManager = new MessageManager();
            graph.assetGuid = AssetDatabase.AssetPathToGUID(path);
            graph.OnEnable();
            graph.ValidateGraph();

            return GetShaderText(path, out configuredTextures, sourceAssetDependencyPaths, graph);
        }

        internal static string GetShaderText(string path, out List<PropertyCollector.TextureInfo> configuredTextures)
        {
            var textGraph = File.ReadAllText(path, Encoding.UTF8);
            GraphData graph = JsonUtility.FromJson<GraphData>(textGraph);
            graph.messageManager = new MessageManager();
            graph.assetGuid = AssetDatabase.AssetPathToGUID(path);
            graph.OnEnable();
            graph.ValidateGraph();

            return GetShaderText(path, out configuredTextures, null,graph );
        }

        static ShaderGraphVfxAsset GenerateVfxShaderGraphAsset(VfxMasterNode masterNode)
        {
            var nl = Environment.NewLine;
            var indent = new string(' ', 4);
            var asset = ScriptableObject.CreateInstance<ShaderGraphVfxAsset>();
            var result = asset.compilationResult = new GraphCompilationResult();
            var mode = GenerationMode.ForReals;
            var graph = masterNode.owner;

            asset.lit = masterNode.lit.isOn;

            var assetGuid = masterNode.owner.assetGuid;
            var assetPath = AssetDatabase.GUIDToAssetPath(assetGuid);
            var hlslName = NodeUtils.GetHLSLSafeName(Path.GetFileNameWithoutExtension(assetPath));

            var ports = new List<MaterialSlot>();
            masterNode.GetInputSlots(ports);

            var nodes = new List<AbstractMaterialNode>();
            NodeUtils.DepthFirstCollectNodesFromNode(nodes, masterNode);

            var bodySb = new ShaderStringBuilder(1);
            var registry = new FunctionRegistry(new ShaderStringBuilder(), true);

            foreach (var properties in graph.properties)
            {
                properties.ValidateConcretePrecision(graph.concretePrecision);
            }

            foreach (var node in nodes)
            {
                if (node is IGeneratesBodyCode bodyGenerator)
                {
                    bodySb.currentNode = node;
                    bodyGenerator.GenerateNodeCode(bodySb, mode);
                    bodySb.ReplaceInCurrentMapping(PrecisionUtil.Token, node.concretePrecision.ToShaderString());
                }

                if (node is IGeneratesFunction generatesFunction)
                {
                    registry.builder.currentNode = node;
                    generatesFunction.GenerateNodeFunction(registry, mode);
                }
            }
            bodySb.currentNode = null;

            var portNodeSets = new HashSet<AbstractMaterialNode>[ports.Count];
            for (var portIndex = 0; portIndex < ports.Count; portIndex++)
            {
                var port = ports[portIndex];
                var nodeSet = new HashSet<AbstractMaterialNode>();
                NodeUtils.CollectNodeSet(nodeSet, port);
                portNodeSets[portIndex] = nodeSet;
            }

            var portPropertySets = new HashSet<Guid>[ports.Count];
            for (var portIndex = 0; portIndex < ports.Count; portIndex++)
            {
                portPropertySets[portIndex] = new HashSet<Guid>();
            }

            foreach (var node in nodes)
            {
                if (!(node is PropertyNode propertyNode))
                {
                    continue;
                }

                for (var portIndex = 0; portIndex < ports.Count; portIndex++)
                {
                    var portNodeSet = portNodeSets[portIndex];
                    if (portNodeSet.Contains(node))
                    {
                        portPropertySets[portIndex].Add(propertyNode.propertyGuid);
                    }
                }
            }

            var shaderProperties = new PropertyCollector();
            foreach (var node in nodes)
            {
                node.CollectShaderProperties(shaderProperties, GenerationMode.ForReals);
            }

            asset.SetTextureInfos(shaderProperties.GetConfiguredTexutres());

            var codeSnippets = new List<string>();
            var portCodeIndices = new List<int>[ports.Count];
            var sharedCodeIndices = new List<int>();
            for (var i = 0; i < portCodeIndices.Length; i++)
            {
                portCodeIndices[i] = new List<int>();
            }

            sharedCodeIndices.Add(codeSnippets.Count);
            codeSnippets.Add($"#include \"Packages/com.unity.shadergraph/ShaderGraphLibrary/Functions.hlsl\"{nl}");

            for (var registryIndex = 0; registryIndex < registry.names.Count; registryIndex++)
            {
                var name = registry.names[registryIndex];
                var source = registry.sources[name];
                var precision = source.nodes.First().concretePrecision;

                var hasPrecisionMismatch = false;
                var nodeNames = new HashSet<string>();
                foreach (var node in source.nodes)
                {
                    nodeNames.Add(node.name);
                    if (node.concretePrecision != precision)
                    {
                        hasPrecisionMismatch = true;
                        break;
                    }
                }

                if (hasPrecisionMismatch)
                {
                    var message = new StringBuilder($"Precision mismatch for function {name}:");
                    foreach (var node in source.nodes)
                    {
                        message.AppendLine($"{node.name} ({node.guid}): {node.concretePrecision}");
                    }
                    throw new InvalidOperationException(message.ToString());
                }

                var code = source.code.Replace(PrecisionUtil.Token, precision.ToShaderString());
                code = $"// Node: {string.Join(", ", nodeNames)}{nl}{code}";
                var codeIndex = codeSnippets.Count;
                codeSnippets.Add(code + nl);
                for (var portIndex = 0; portIndex < ports.Count; portIndex++)
                {
                    var portNodeSet = portNodeSets[portIndex];
                    foreach (var node in source.nodes)
                    {
                        if (portNodeSet.Contains(node))
                        {
                            portCodeIndices[portIndex].Add(codeIndex);
                            break;
                        }
                    }
                }
            }

            foreach (var property in graph.properties)
            {
                if (property.isExposable && property.generatePropertyBlock)
                {
                    continue;
                }

                for (var portIndex = 0; portIndex < ports.Count; portIndex++)
                {
                    var portPropertySet = portPropertySets[portIndex];
                    if (portPropertySet.Contains(property.guid))
                    {
                        portCodeIndices[portIndex].Add(codeSnippets.Count);
                    }
                }

                codeSnippets.Add($"// Property: {property.displayName}{nl}{property.GetPropertyDeclarationString()}{nl}{nl}");
            }



            var inputStructName = $"SG_Input_{assetGuid}";
            var outputStructName = $"SG_Output_{assetGuid}";
            var evaluationFunctionName = $"SG_Evaluate_{assetGuid}";

            #region Input Struct

            sharedCodeIndices.Add(codeSnippets.Count);
            codeSnippets.Add($"struct {inputStructName}{nl}{{{nl}");

            #region Requirements

            var portRequirements = new ShaderGraphRequirements[ports.Count];
            for (var portIndex = 0; portIndex < ports.Count; portIndex++)
            {
                portRequirements[portIndex] = ShaderGraphRequirements.FromNodes(portNodeSets[portIndex].ToList(), ports[portIndex].stageCapability);
            }

            var portIndices = new List<int>();
            portIndices.Capacity = ports.Count;

            void AddRequirementsSnippet(Func<ShaderGraphRequirements, bool> predicate, string snippet)
            {
                portIndices.Clear();
                for (var portIndex = 0; portIndex < ports.Count; portIndex++)
                {
                    if (predicate(portRequirements[portIndex]))
                    {
                        portIndices.Add(portIndex);
                    }
                }

                if (portIndices.Count > 0)
                {
                    foreach (var portIndex in portIndices)
                    {
                        portCodeIndices[portIndex].Add(codeSnippets.Count);
                    }

                    codeSnippets.Add($"{indent}{snippet};{nl}");
                }
            }

            void AddCoordinateSpaceSnippets(InterpolatorType interpolatorType, Func<ShaderGraphRequirements, NeededCoordinateSpace> selector)
            {
                foreach (var space in EnumInfo<CoordinateSpace>.values)
                {
                    var neededSpace = space.ToNeededCoordinateSpace();
                    AddRequirementsSnippet(r => (selector(r) & neededSpace) > 0, $"float3 {space.ToVariableName(interpolatorType)}");
                }
            }

            // TODO: Rework requirements system to make this better
            AddCoordinateSpaceSnippets(InterpolatorType.Normal, r => r.requiresNormal);
            AddCoordinateSpaceSnippets(InterpolatorType.Tangent, r => r.requiresTangent);
            AddCoordinateSpaceSnippets(InterpolatorType.BiTangent, r => r.requiresBitangent);
            AddCoordinateSpaceSnippets(InterpolatorType.ViewDirection, r => r.requiresViewDir);
            AddCoordinateSpaceSnippets(InterpolatorType.Position, r => r.requiresPosition);

            AddRequirementsSnippet(r => r.requiresVertexColor, $"float4 {ShaderGeneratorNames.VertexColor}");
            AddRequirementsSnippet(r => r.requiresScreenPosition, $"float4 {ShaderGeneratorNames.ScreenPosition}");
            AddRequirementsSnippet(r => r.requiresFaceSign, $"float4 {ShaderGeneratorNames.FaceSign}");

            foreach (var uvChannel in EnumInfo<UVChannel>.values)
            {
                AddRequirementsSnippet(r => r.requiresMeshUVs.Contains(uvChannel), $"half4 {uvChannel.GetUVName()}");
            }

            AddRequirementsSnippet(r => r.requiresTime, $"float3 {ShaderGeneratorNames.TimeParameters}");

            #endregion

            sharedCodeIndices.Add(codeSnippets.Count);
            codeSnippets.Add($"}};{nl}{nl}");

            #endregion

            #region Output Struct

            sharedCodeIndices.Add(codeSnippets.Count);
            codeSnippets.Add($"struct {outputStructName}{nl}{{");

            for (var portIndex = 0; portIndex < ports.Count; portIndex++)
            {
                var port = ports[portIndex];
                portCodeIndices[portIndex].Add(codeSnippets.Count);
                codeSnippets.Add($"{nl}{indent}{port.concreteValueType.ToShaderString(graph.concretePrecision)} {port.shaderOutputName}_{port.id};");
            }

            sharedCodeIndices.Add(codeSnippets.Count);
            codeSnippets.Add($"{nl}}};{nl}{nl}");

            #endregion

            #region Graph Function

            sharedCodeIndices.Add(codeSnippets.Count);
            codeSnippets.Add($"{outputStructName} {evaluationFunctionName}({nl}{indent}{inputStructName} IN");

            var inputProperties = new List<AbstractShaderProperty>();
            var portPropertyIndices = new List<int>[ports.Count];
            for (var portIndex = 0; portIndex < ports.Count; portIndex++)
            {
                portPropertyIndices[portIndex] = new List<int>();
            }

            foreach (var property in graph.properties)
            {
                if (!property.isExposable || !property.generatePropertyBlock)
            {
                    continue;
                }

                var propertyIndex = inputProperties.Count;
                var codeIndex = codeSnippets.Count;

                for (var portIndex = 0; portIndex < ports.Count; portIndex++)
                {
                    var portPropertySet = portPropertySets[portIndex];
                    if (portPropertySet.Contains(property.guid))
                {
                        portCodeIndices[portIndex].Add(codeIndex);
                        portPropertyIndices[portIndex].Add(propertyIndex);
                    }
                }

                inputProperties.Add(property);
                codeSnippets.Add($",{nl}{indent}/* Property: {property.displayName} */ {property.GetPropertyAsArgumentString()}");
                }

            sharedCodeIndices.Add(codeSnippets.Count);
            codeSnippets.Add($"){nl}{{");

            #region Node Code

            for (var mappingIndex = 0; mappingIndex < bodySb.mappings.Count; mappingIndex++)
            {
                var mapping = bodySb.mappings[mappingIndex];
                var code = bodySb.ToString(mapping.startIndex, mapping.count);
                if (string.IsNullOrWhiteSpace(code))
                {
                    continue;
            }

                code = $"{nl}{indent}// Node: {mapping.node.name}{nl}{code}";
                var codeIndex = codeSnippets.Count;
                codeSnippets.Add(code);
                for (var portIndex = 0; portIndex < ports.Count; portIndex++)
                {
                    var portNodeSet = portNodeSets[portIndex];
                    if (portNodeSet.Contains(mapping.node))
            {
                        portCodeIndices[portIndex].Add(codeIndex);
                    }
                }
            }

            #endregion

            #region Output Mapping

            sharedCodeIndices.Add(codeSnippets.Count);
            codeSnippets.Add($"{nl}{indent}// {masterNode.name}{nl}{indent}{outputStructName} OUT;{nl}");

            // Output mapping
            for (var portIndex = 0; portIndex < ports.Count; portIndex++)
            {
                var port = ports[portIndex];
                portCodeIndices[portIndex].Add(codeSnippets.Count);
                codeSnippets.Add($"{indent}OUT.{port.shaderOutputName}_{port.id} = {masterNode.GetSlotValue(port.id, GenerationMode.ForReals, graph.concretePrecision)};{nl}");
            }

            #endregion

            // Function end
            sharedCodeIndices.Add(codeSnippets.Count);
            codeSnippets.Add($"{indent}return OUT;{nl}}}{nl}");

            #endregion

            result.codeSnippets = codeSnippets.ToArray();
            result.sharedCodeIndices = sharedCodeIndices.ToArray();
            result.outputCodeIndices = new IntArray[ports.Count];
            for (var i = 0; i < ports.Count; i++)
            {
                result.outputCodeIndices[i] = portCodeIndices[i].ToArray();
        }

            asset.SetOutputs(ports.Select((t, i) => new OutputMetadata(i, t.shaderOutputName,t.id)).ToArray());

            asset.evaluationFunctionName = evaluationFunctionName;
            asset.inputStructName = inputStructName;
            asset.outputStructName = outputStructName;
            asset.portRequirements = portRequirements;
            asset.concretePrecision = graph.concretePrecision;
            asset.SetProperties(inputProperties);
            asset.outputPropertyIndices = new IntArray[ports.Count];
            for (var portIndex = 0; portIndex < ports.Count; portIndex++)
        {
                asset.outputPropertyIndices[portIndex] = portPropertyIndices[portIndex].ToArray();
            }

            return asset;
        }
    }
}<|MERGE_RESOLUTION|>--- conflicted
+++ resolved
@@ -13,12 +13,8 @@
 
 namespace UnityEditor.ShaderGraph
 {
-<<<<<<< HEAD
-    [ScriptedImporter(31, Extension, 3)]
     [ExcludeFromPreset]
-=======
     [ScriptedImporter(32, Extension, 3)]
->>>>>>> ba636e34
     class ShaderGraphImporter : ScriptedImporter
     {
         public const string Extension = "shadergraph";
