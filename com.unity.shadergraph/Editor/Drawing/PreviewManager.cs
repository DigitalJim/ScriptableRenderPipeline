using System;
using System.Collections.Generic;
using System.IO;
using System.Linq;
using System.Text;
using UnityEngine;
using UnityEditor.Graphing;
using UnityEditor.Graphing.Util;
using UnityEngine.Assertions;
using UnityEngine.Rendering;
using Debug = UnityEngine.Debug;
using Object = UnityEngine.Object;

namespace UnityEditor.ShaderGraph.Drawing
{
    delegate void OnPrimaryMasterChanged();

    class PreviewManager : IDisposable
    {
        GraphData m_Graph;
        MessageManager m_Messenger;
        List<PreviewRenderData> m_RenderDatas = new List<PreviewRenderData>();
        PreviewRenderData m_MasterRenderData;
        List<Identifier> m_Identifiers = new List<Identifier>();
        HashSet<AbstractMaterialNode> m_NodesToUpdate = new HashSet<AbstractMaterialNode>();
        HashSet<AbstractMaterialNode> m_NodesToDraw = new HashSet<AbstractMaterialNode>();
        HashSet<AbstractMaterialNode> m_TimedNodes = new HashSet<AbstractMaterialNode>();
        bool m_RefreshTimedNodes;

        PreviewSceneResources m_SceneResources;
        Texture2D m_ErrorTexture;
        Vector2? m_NewMasterPreviewSize;

        public PreviewRenderData masterRenderData
        {
            get { return m_MasterRenderData; }
        }

        public PreviewManager(GraphData graph, MessageManager messenger)
        {
            m_Graph = graph;
            m_Messenger = messenger;
            m_ErrorTexture = GenerateFourSquare(Color.magenta, Color.black);
            m_SceneResources = new PreviewSceneResources();

            foreach (var node in m_Graph.GetNodes<AbstractMaterialNode>())
                AddPreview(node);
        }

        public OnPrimaryMasterChanged onPrimaryMasterChanged;

        static Texture2D GenerateFourSquare(Color c1, Color c2)
        {
            var tex = new Texture2D(2, 2);
            tex.SetPixel(0, 0, c1);
            tex.SetPixel(0, 1, c2);
            tex.SetPixel(1, 0, c2);
            tex.SetPixel(1, 1, c1);
            tex.filterMode = FilterMode.Point;
            tex.Apply();
            return tex;
        }

        public void ResizeMasterPreview(Vector2 newSize)
        {
            m_NewMasterPreviewSize = newSize;
        }

        public PreviewRenderData GetPreview(AbstractMaterialNode node)
        {
            return m_RenderDatas[node.tempId.index];
        }

        void AddPreview(AbstractMaterialNode node)
        {
            var isMaster = false;

            if (node is IMasterNode || node is SubGraphOutputNode)
            {
                if (masterRenderData != null || (node is IMasterNode && node.guid != node.owner.activeOutputNodeGuid))
                {
                    return;
                }

                isMaster = true;
            }

            var renderData = new PreviewRenderData
            {
                renderTexture =
                    new RenderTexture(200, 200, 16, RenderTextureFormat.ARGB32, RenderTextureReadWrite.Default)
                    {
                        hideFlags = HideFlags.HideAndDontSave
                    }
            };

            if (isMaster)
            {
                m_MasterRenderData = renderData;
                renderData.renderTexture.width = renderData.renderTexture.height = 400;
            }

            renderData.renderTexture.Create();

            var shaderData = new PreviewShaderData
            {
                node = node,
                isCompiling = false,
                hasError = false,
                shader = ShaderUtil.CreateShaderAsset(k_EmptyShader, false)
            };
            shaderData.shader.hideFlags = HideFlags.HideAndDontSave;
            shaderData.mat = new Material(shaderData.shader) {hideFlags = HideFlags.HideAndDontSave};
            renderData.shaderData = shaderData;

            Set(m_Identifiers, node.tempId, node.tempId);
            Set(m_RenderDatas, node.tempId, renderData);
            node.RegisterCallback(OnNodeModified);

            if (node.RequiresTime())
            {
                m_RefreshTimedNodes = true;
            }

            if (m_MasterRenderData == renderData && onPrimaryMasterChanged != null)
            {
                onPrimaryMasterChanged();
            }

            m_NodesToUpdate.Add(node);
        }

        void OnNodeModified(AbstractMaterialNode node, ModificationScope scope)
        {
            if (scope == ModificationScope.Topological ||
                scope == ModificationScope.Graph)
            {
                m_NodesToUpdate.Add(node);

                m_RefreshTimedNodes = true;
            }
            else if (scope == ModificationScope.Node)
            {
                m_NodesToDraw.Add(node);
            }
        }

        Stack<AbstractMaterialNode> m_NodeWave = new Stack<AbstractMaterialNode>();
        List<IEdge> m_Edges = new List<IEdge>();
        List<MaterialSlot> m_Slots = new List<MaterialSlot>();
        List<AbstractMaterialNode> m_NextLevelNodes = new List<AbstractMaterialNode>();

        enum PropagationDirection
        {
            Upstream,
            Downstream
        }

        void PropagateNodeList<T>(T nodes, PropagationDirection dir) where T : ICollection<AbstractMaterialNode>
        {
            m_NodeWave.Clear();
            foreach (var node in nodes)
                m_NodeWave.Push(node);

            while (m_NodeWave.Count > 0)
            {
                var node = m_NodeWave.Pop();
                if (node == null)
                    continue;

                m_NextLevelNodes.Clear();
                GetConnectedNodes(node, dir, m_NextLevelNodes);
                foreach (var nextNode in m_NextLevelNodes)
                {
                    nodes.Add(nextNode);
                    m_NodeWave.Push(nextNode);
                }
            }
        }

        void GetConnectedNodes<T>(AbstractMaterialNode node, PropagationDirection dir, T connections) where T : ICollection<AbstractMaterialNode>
        {
            // Loop through all nodes that the node feeds into.
            m_Slots.Clear();
            if (dir == PropagationDirection.Downstream)
                node.GetOutputSlots(m_Slots);
            else
                node.GetInputSlots(m_Slots);
            foreach (var slot in m_Slots)
            {
                m_Edges.Clear();
                m_Graph.GetEdges(slot.slotReference, m_Edges);
                foreach (var edge in m_Edges)
                {
                    // We look at each node we feed into.
                    var connectedSlot = (dir == PropagationDirection.Downstream) ? edge.inputSlot : edge.outputSlot;
                    var connectedNodeGuid = connectedSlot.nodeGuid;
                    var connectedNode = m_Graph.GetNodeFromGuid(connectedNodeGuid);

                    // If the input node is already in the set, we don't need to process it.
                    if (connections.Contains(connectedNode))
                        continue;

                    // Add the node to the set, and to the wavefront such that we can process the nodes that it feeds into.
                    connections.Add(connectedNode);
                }
            }
        }

        public bool HandleGraphChanges()
        {
            if (m_Graph.didActiveOutputNodeChange)
            {
                DestroyPreview(masterRenderData.shaderData.node.tempId);
            }

            foreach (var node in m_Graph.removedNodes)
            {
                DestroyPreview(node.tempId);
                m_NodesToUpdate.Remove(node);
                m_NodesToDraw.Remove(node);
                m_RefreshTimedNodes = true;
            }

            m_Messenger.ClearNodesFromProvider(this, m_Graph.removedNodes);

            foreach (var node in m_Graph.addedNodes)
            {
                AddPreview(node);
                m_RefreshTimedNodes = true;
            }

            foreach (var edge in m_Graph.removedEdges)
            {
                var node = m_Graph.GetNodeFromGuid(edge.inputSlot.nodeGuid);
                if (node != null)
                {
                    m_NodesToUpdate.Add(node);
                    m_RefreshTimedNodes = true;
                }
            }
            foreach (var edge in m_Graph.addedEdges)
            {
                var node = m_Graph.GetNodeFromGuid(edge.inputSlot.nodeGuid);
                if(node != null)
                {
                    m_NodesToUpdate.Add(node);
                    m_RefreshTimedNodes = true;
                }
            }

            return m_NodesToUpdate.Count > 0;
        }

        List<PreviewProperty> m_PreviewProperties = new List<PreviewProperty>();
        List<AbstractMaterialNode> m_PropertyNodes = new List<AbstractMaterialNode>();

        void CollectShaderProperties(AbstractMaterialNode node, PreviewRenderData renderData)
        {
            m_PreviewProperties.Clear();
            m_PropertyNodes.Clear();

            m_PropertyNodes.Add(node);
            PropagateNodeList(m_PropertyNodes, PropagationDirection.Upstream);

            foreach (var propNode in m_PropertyNodes)
            {
                propNode.CollectPreviewMaterialProperties(m_PreviewProperties);
            }

            foreach (var prop in m_Graph.properties)
                m_PreviewProperties.Add(prop.GetPreviewMaterialProperty());

            foreach (var previewProperty in m_PreviewProperties)
                renderData.shaderData.mat.SetPreviewProperty(previewProperty);
        }

        List<PreviewRenderData> m_RenderList2D = new List<PreviewRenderData>();
        List<PreviewRenderData> m_RenderList3D = new List<PreviewRenderData>();

        public void RenderPreviews()
        {
            UpdateShaders();
            UpdateTimedNodeList();

            PropagateNodeList(m_NodesToDraw, PropagationDirection.Downstream);
            m_NodesToDraw.UnionWith(m_TimedNodes);

            foreach (var node in m_NodesToDraw)
            {
                if(node == null || !node.hasPreview || !node.previewExpanded)
                    continue;

                var renderData = GetRenderData(node.tempId);
                renderData.previewMode = PreviewMode.Preview3D;
                if (node.previewMode == PreviewMode.Preview2D)
                {
                    renderData.previewMode = PreviewMode.Preview2D;
                }

                CollectShaderProperties(node, renderData);

                if (renderData.shaderData.shader == null)
                {
                    renderData.texture = null;
                    renderData.NotifyPreviewChanged();
                    continue;
                }
                if (renderData.shaderData.hasError)
                {
                    renderData.texture = m_ErrorTexture;
                    renderData.NotifyPreviewChanged();
                    continue;
                }

                if (renderData.previewMode == PreviewMode.Preview2D)
                    m_RenderList2D.Add(renderData);
                else
                    m_RenderList3D.Add(renderData);
            }

            var time = Time.realtimeSinceStartup;
            EditorUtility.SetCameraAnimateMaterialsTime(m_SceneResources.camera, time);

            m_SceneResources.light0.enabled = true;
            m_SceneResources.light0.intensity = 1.0f;
            m_SceneResources.light0.transform.rotation = Quaternion.Euler(50f, 50f, 0);
            m_SceneResources.light1.enabled = true;
            m_SceneResources.light1.intensity = 1.0f;
            m_SceneResources.camera.clearFlags = CameraClearFlags.Color;

            // Render 2D previews
            m_SceneResources.camera.transform.position = -Vector3.forward * 2;
            m_SceneResources.camera.transform.rotation = Quaternion.identity;
            m_SceneResources.camera.orthographicSize = 0.5f;
            m_SceneResources.camera.orthographic = true;

            foreach (var renderData in m_RenderList2D)
                RenderPreview(renderData, m_SceneResources.quad, Matrix4x4.identity);

            // Render 3D previews
            m_SceneResources.camera.transform.position = -Vector3.forward * 5;
            m_SceneResources.camera.transform.rotation = Quaternion.identity;
            m_SceneResources.camera.orthographic = false;

            foreach (var renderData in m_RenderList3D)
                RenderPreview(renderData, m_SceneResources.sphere, Matrix4x4.identity);

            var renderMasterPreview = masterRenderData != null && m_NodesToDraw.Contains(masterRenderData.shaderData.node);
            if (renderMasterPreview)
            {
                CollectShaderProperties(masterRenderData.shaderData.node, masterRenderData);

                if (m_NewMasterPreviewSize.HasValue)
                {
                    if (masterRenderData.renderTexture != null)
                        Object.DestroyImmediate(masterRenderData.renderTexture, true);
                    masterRenderData.renderTexture = new RenderTexture((int)m_NewMasterPreviewSize.Value.x, (int)m_NewMasterPreviewSize.Value.y, 16, RenderTextureFormat.ARGB32, RenderTextureReadWrite.Default) { hideFlags = HideFlags.HideAndDontSave };
                    masterRenderData.renderTexture.Create();
                    masterRenderData.texture = masterRenderData.renderTexture;
                    m_NewMasterPreviewSize = null;
                }
                var mesh = m_Graph.previewData.serializedMesh.mesh ? m_Graph.previewData.serializedMesh.mesh :  m_SceneResources.sphere;
                var previewTransform = Matrix4x4.Rotate(m_Graph.previewData.rotation);
                var scale = m_Graph.previewData.scale;
                previewTransform *= Matrix4x4.Scale(scale * Vector3.one * (Vector3.one).magnitude / mesh.bounds.size.magnitude);
                previewTransform *= Matrix4x4.Translate(-mesh.bounds.center);

                RenderPreview(masterRenderData, mesh, previewTransform);
            }

            m_SceneResources.light0.enabled = false;
            m_SceneResources.light1.enabled = false;

            foreach (var renderData in m_RenderList2D)
                renderData.NotifyPreviewChanged();
            foreach (var renderData in m_RenderList3D)
                renderData.NotifyPreviewChanged();
            if (renderMasterPreview)
                masterRenderData.NotifyPreviewChanged();

            m_RenderList2D.Clear();
            m_RenderList3D.Clear();
            m_NodesToDraw.Clear();
        }

        public void ForceShaderUpdate()
        {
            foreach (var data in m_RenderDatas)
            {
                if (data != null)
                {
                    m_NodesToUpdate.Add(data.shaderData.node);
                }
            }
        }

        void UpdateShaders()
        {
            // Check for shaders that finished compiling and set them to redraw
            foreach (var renderData in m_RenderDatas)
            {
                if (renderData != null && renderData.shaderData.isCompiling)
                {
                    var isCompiled = true;
                    for (var i = 0; i < renderData.shaderData.mat.passCount; i++)
                    {
                        if (!ShaderUtil.IsPassCompiled(renderData.shaderData.mat, i))
                        {
                            isCompiled = false;
                            break;
                        }
                    }

                    if (!isCompiled)
                    {
                        continue;
                    }

                    renderData.shaderData.isCompiling = false;
                    CheckForErrors(renderData.shaderData);
                    m_NodesToDraw.Add(renderData.shaderData.node);

                    var masterNode = renderData.shaderData.node as IMasterNode;
                    masterNode?.ProcessPreviewMaterial(renderData.shaderData.mat);
                }
            }

            if (m_NodesToUpdate.Count == 0)
                return;

            PropagateNodeList(m_NodesToUpdate, PropagationDirection.Downstream);
            // Reset error states for the UI, the shader, and all render data for nodes we're updating
            m_Messenger.ClearNodesFromProvider(this, m_NodesToUpdate);
            var wasAsyncAllowed = ShaderUtil.allowAsyncCompilation;
            ShaderUtil.allowAsyncCompilation = true;

            foreach (var node in m_NodesToUpdate)
            {
                if (node is IMasterNode && node == masterRenderData.shaderData.node && !(node is VfxMasterNode))
                {
                    UpdateMasterNodeShader();
                    continue;
                }

                if (!node.hasPreview && !(node is SubGraphOutputNode || node is VfxMasterNode))
                    continue;

                var results = m_Graph.GetPreviewShader(node);

                var renderData = GetRenderData(node.tempId);
                if (renderData == null)
                {
                    continue;
                }
                ShaderUtil.ClearCachedData(renderData.shaderData.shader);
                BeginCompile(renderData, results.shader);
            }

            ShaderUtil.allowAsyncCompilation = wasAsyncAllowed;
            m_NodesToUpdate.Clear();
        }

        void BeginCompile(PreviewRenderData renderData, string shaderStr)
        {
            var shaderData = renderData.shaderData;
            ShaderUtil.ClearCachedData(shaderData.shader);
            ShaderUtil.UpdateShaderAsset(shaderData.shader, shaderStr, false);
            for (var i = 0; i < shaderData.mat.passCount; i++)
            {
                ShaderUtil.CompilePass(shaderData.mat, i);
            }
            shaderData.isCompiling = true;
            renderData.NotifyPreviewChanged();
        }

        void UpdateTimedNodeList()
        {
            if (!m_RefreshTimedNodes)
                return;

            m_TimedNodes.Clear();

            foreach (var timeNode in m_Graph.GetNodes<AbstractMaterialNode>().Where(node => node.RequiresTime()))
            {
                m_TimedNodes.Add(timeNode);
            }

            PropagateNodeList(m_TimedNodes, PropagationDirection.Downstream);
            m_RefreshTimedNodes = false;
        }

        void RenderPreview(PreviewRenderData renderData, Mesh mesh, Matrix4x4 transform)
        {
            var node = renderData.shaderData.node;
            Assert.IsTrue((node != null && node.hasPreview && node.previewExpanded) || node == masterRenderData?.shaderData?.node);

            if (renderData.shaderData.hasError)
            {
                renderData.texture = m_ErrorTexture;
                return;
            }

            var previousRenderTexture = RenderTexture.active;

            //Temp workaround for alpha previews...
            var temp = RenderTexture.GetTemporary(renderData.renderTexture.descriptor);
            RenderTexture.active = temp;
            Graphics.Blit(Texture2D.whiteTexture, temp, m_SceneResources.checkerboardMaterial);

            m_SceneResources.camera.targetTexture = temp;
            Graphics.DrawMesh(mesh, transform, renderData.shaderData.mat, 1, m_SceneResources.camera, 0, null, ShadowCastingMode.Off, false, null, false);

            var previousUseSRP = Unsupported.useScriptableRenderPipeline;
            Unsupported.useScriptableRenderPipeline = renderData.shaderData.node is IMasterNode;
            m_SceneResources.camera.Render();
            Unsupported.useScriptableRenderPipeline = previousUseSRP;

            Graphics.Blit(temp, renderData.renderTexture, m_SceneResources.blitNoAlphaMaterial);
            RenderTexture.ReleaseTemporary(temp);

            RenderTexture.active = previousRenderTexture;
            renderData.texture = renderData.renderTexture;
        }

        void CheckForErrors(PreviewShaderData shaderData)
        {
            shaderData.hasError = ShaderUtil.ShaderHasError(shaderData.shader);
            if (shaderData.hasError)
            {
                var messages = ShaderUtil.GetShaderMessages(shaderData.shader);
                if (messages.Length > 0)
                {
                    m_Messenger.AddOrAppendError(this, shaderData.node.tempId, messages[0]);
                }
            }
        }

        void UpdateMasterNodeShader()
        {
            var shaderData = masterRenderData?.shaderData;
            var masterNode = shaderData?.node as IMasterNode;

            if (masterNode == null)
                return;

            List<PropertyCollector.TextureInfo> configuredTextures;
            shaderData.shaderString = masterNode.GetShader(GenerationMode.Preview, shaderData.node.name, out configuredTextures);

            if (string.IsNullOrEmpty(shaderData.shaderString))
            {
                if (shaderData.shader != null)
                {
                    ShaderUtil.ClearShaderMessages(shaderData.shader);
                    Object.DestroyImmediate(shaderData.shader, true);
                    shaderData.shader = null;
                }
                return;
            }

            if (shaderData.shader == null)
            {
                shaderData.shader = ShaderUtil.CreateShaderAsset(shaderData.shaderString, false);
                shaderData.shader.hideFlags = HideFlags.HideAndDontSave;
            }
            else
            {
                ShaderUtil.ClearCachedData(shaderData.shader);
            }

<<<<<<< HEAD
            BeginCompile(masterRenderData, shaderData.shaderString, masterNode.GetPreviewPassIndex());
=======
            BeginCompile(masterRenderData, shaderData.shaderString);
>>>>>>> 9b7a4bfb
        }

        void DestroyRenderData(PreviewRenderData renderData)
        {
            if (renderData.shaderData != null
                && renderData.shaderData.shader != null)
                Object.DestroyImmediate(renderData.shaderData.shader, true);
            if (renderData.renderTexture != null)
                Object.DestroyImmediate(renderData.renderTexture, true);

            if (renderData.shaderData != null && renderData.shaderData.node != null)
                renderData.shaderData.node.UnregisterCallback(OnNodeModified);
        }

        void DestroyPreview(Identifier nodeId)
        {
            var renderData = Get(m_RenderDatas, nodeId);
            if (renderData == null)
            {
                return;
            }

            DestroyRenderData(renderData);

            Set(m_RenderDatas, nodeId, null);
            Set(m_Identifiers, nodeId, default(Identifier));

            // Check if we're destroying the shader data used by the master preview
            if (masterRenderData == renderData)
            {
                m_MasterRenderData = null;
                if (!m_Graph.isSubGraph && renderData.shaderData.node.guid != m_Graph.activeOutputNodeGuid)
                {
                    AddPreview(m_Graph.outputNode);
                }

                if (onPrimaryMasterChanged != null)
                    onPrimaryMasterChanged();
            }
        }

        void ReleaseUnmanagedResources()
        {
            if (m_ErrorTexture != null)
            {
                Object.DestroyImmediate(m_ErrorTexture);
                m_ErrorTexture = null;
            }
            if (m_SceneResources != null)
            {
                m_SceneResources.Dispose();
                m_SceneResources = null;
            }
            foreach (var renderData in m_RenderDatas.Where(x => x != null))
                DestroyRenderData(renderData);
            m_RenderDatas.Clear();
        }

        public void Dispose()
        {
            ReleaseUnmanagedResources();
            GC.SuppressFinalize(this);
        }

        ~PreviewManager()
        {
            throw new Exception("PreviewManager was not disposed of properly.");
        }

        const string k_EmptyShader = @"
Shader ""hidden/preview""
{
    SubShader
    {
        Tags { ""RenderType""=""Opaque"" }
        LOD 100

        Pass
        {
            CGPROGRAM
            #pragma    vertex    vert
            #pragma    fragment    frag

            #include    ""UnityCG.cginc""

            struct    appdata
            {
                float4 vertex : POSITION;
            };

            struct v2f
            {
                float4 vertex : SV_POSITION;
            };

            v2f vert (appdata v)
            {
                v2f o;
                o.vertex = UnityObjectToClipPos(v.vertex);
                return o;
            }

            fixed4 frag (v2f i) : SV_Target
            {
                return 0;
            }
            ENDCG
        }
    }
}";

        T Get<T>(List<T> list, Identifier id)
        {
            var existingId = Get(m_Identifiers, id.index);
            if (existingId.valid && existingId.version != id.version)
                throw new InvalidOperationException($"Identifier version mismatch at index {id.index}: {id.version} != {existingId.version}");
            return Get(list, id.index);
        }

        static T Get<T>(List<T> list, int index)
        {
            return index < list.Count ? list[index] : default(T);
        }

        void Set<T>(List<T> list, Identifier id, T value)
        {
            var existingId = Get(m_Identifiers, id.index);
            if (existingId.valid && existingId.version != id.version)
                throw new InvalidOperationException($"Identifier version mismatch at index {id.index}: {id.version} != {existingId.version}");
            Set(list, id.index, value);
        }

        static void Set<T>(List<T> list, int index, T value)
        {
            // Make sure the list is large enough for the index
            for (var i = list.Count; i <= index; i++)
                list.Add(default(T));
            list[index] = value;
        }

        PreviewRenderData GetRenderData(Identifier id)
        {
            var value = Get(m_RenderDatas, id);
            if (value != null && value.shaderData.node.tempId.version != id.version)
                throw new InvalidOperationException("Trying to access render data of a previous version of a node");
            return value;
        }
    }

    delegate void OnPreviewChanged();

    class PreviewShaderData
    {
        public AbstractMaterialNode node { get; set; }
        public Shader shader { get; set; }
        public Material mat { get; set; }
        public string shaderString { get; set; }
        public bool isCompiling { get; set; }
        public bool hasError { get; set; }
    }

    class PreviewRenderData
    {
        public PreviewShaderData shaderData { get; set; }
        public RenderTexture renderTexture { get; set; }
        public Texture texture { get; set; }
        public PreviewMode previewMode { get; set; }
        public OnPreviewChanged onPreviewChanged;

        public void NotifyPreviewChanged()
        {
            if (onPreviewChanged != null)
                onPreviewChanged();
        }
    }
}<|MERGE_RESOLUTION|>--- conflicted
+++ resolved
@@ -568,11 +568,7 @@
                 ShaderUtil.ClearCachedData(shaderData.shader);
             }
 
-<<<<<<< HEAD
-            BeginCompile(masterRenderData, shaderData.shaderString, masterNode.GetPreviewPassIndex());
-=======
             BeginCompile(masterRenderData, shaderData.shaderString);
->>>>>>> 9b7a4bfb
         }
 
         void DestroyRenderData(PreviewRenderData renderData)
