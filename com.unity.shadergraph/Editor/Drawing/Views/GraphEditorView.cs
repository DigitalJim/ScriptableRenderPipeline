using System;
using System.Collections.Generic;
using System.Linq;
using UnityEngine;
using UnityEditor.Graphing;
using UnityEditor.Graphing.Util;
using UnityEditor.ShaderGraph.Drawing.Inspector;
using Object = UnityEngine.Object;

using UnityEditor.Experimental.GraphView;
using UnityEditor.ShaderGraph.Drawing.Colors;
using UnityEditor.ShaderGraph.Serialization;
using UnityEditor.ShaderGraph.Internal;
using UnityEngine.UIElements;
using EdgeView = UnityEditor.Experimental.GraphView.Edge;
using UnityEditor.VersionControl;

namespace UnityEditor.ShaderGraph.Drawing
{
    [Serializable]
    class FloatingWindowsLayout
    {
        public WindowDockingLayout previewLayout = new WindowDockingLayout();
        public WindowDockingLayout blackboardLayout = new WindowDockingLayout();
        public Vector2 masterPreviewSize = new Vector2(400, 400);
    }

    [Serializable]
    class UserViewSettings
    {
        public bool isBlackboardVisible = true;
        public bool isPreviewVisible = true;
        public string colorProvider = NoColors.Title;
    }

    class GraphEditorView : VisualElement, IChangeDispatcherProvider, IDisposable
    {
        MaterialGraphView m_GraphView;
        MasterPreviewView m_MasterPreviewView;

        public JsonStore jsonStore { get; }
        GraphData m_Graph;
        int m_Version;
        PreviewManager m_PreviewManager;
        MessageManager m_MessageManager;
        SearchWindowProvider m_SearchWindowProvider;
        EdgeConnectorListener m_EdgeConnectorListener;
        BlackboardProvider m_BlackboardProvider;
        ColorManager m_ColorManager;

        public ChangeDispatcher changeDispatcher { get; }

        public BlackboardProvider blackboardProvider
        {
            get { return m_BlackboardProvider; }
        }

        const string k_UserViewSettings = "UnityEditor.ShaderGraph.ToggleSettings";
        UserViewSettings m_UserViewSettings;

        const string k_FloatingWindowsLayoutKey = "UnityEditor.ShaderGraph.FloatingWindowsLayout2";
        FloatingWindowsLayout m_FloatingWindowsLayout;

        public Action saveRequested { get; set; }

        public Action saveAsRequested { get; set; }

        public Func<bool> isCheckedOut { get; set; }

        public Action checkOut { get; set; }

        public Action convertToSubgraphRequested
        {
            get { return m_GraphView.onConvertToSubgraphClick; }
            set { m_GraphView.onConvertToSubgraphClick = value; }
        }

        public Action showInProjectRequested { get; set; }

        public MaterialGraphView graphView
        {
            get { return m_GraphView; }
        }

        PreviewManager previewManager
        {
            get { return m_PreviewManager; }
            set { m_PreviewManager = value; }
        }

        public string assetName
        {
            get { return m_BlackboardProvider.assetName; }
            set
            {
                m_BlackboardProvider.assetName = value;
            }
        }

        public ColorManager colorManager
        {
            get => m_ColorManager;
        }

        public GraphEditorView(EditorWindow editorWindow, JsonStore jsonStore, MessageManager messageManager)
        {
            changeDispatcher = new ChangeDispatcher(jsonStore);
            m_GraphViewGroupTitleChanged = OnGroupTitleChanged;
            m_GraphViewElementsAddedToGroup = OnElementsAddedToGroup;
            m_GraphViewElementsRemovedFromGroup = OnElementsRemovedFromGroup;

            this.jsonStore = jsonStore;

            m_Graph = jsonStore.First<GraphData>();
            m_Version = m_Graph.changeVersion;
            m_MessageManager = messageManager;
            styleSheets.Add(Resources.Load<StyleSheet>("Styles/GraphEditorView"));
            previewManager = new PreviewManager(jsonStore, messageManager);
            previewManager.onPrimaryMasterChanged = OnPrimaryMasterChanged;

            var serializedSettings = EditorUserSettings.GetConfigValue(k_UserViewSettings);
            m_UserViewSettings = JsonUtility.FromJson<UserViewSettings>(serializedSettings) ?? new UserViewSettings();
            m_ColorManager = new ColorManager(m_UserViewSettings.colorProvider);

            string serializedWindowLayout = EditorUserSettings.GetConfigValue(k_FloatingWindowsLayoutKey);
            if (!string.IsNullOrEmpty(serializedWindowLayout))
            {
                m_FloatingWindowsLayout = JsonUtility.FromJson<FloatingWindowsLayout>(serializedWindowLayout);
            }
            else
            {
                m_FloatingWindowsLayout = new FloatingWindowsLayout
                {
                    blackboardLayout =
                    {
                        dockingTop = true,
                        dockingLeft = true,
                        verticalOffset = 16,
                        horizontalOffset = 16,
                        size = new Vector2(200, 400)
                    }
                };
            }

            if (m_FloatingWindowsLayout.masterPreviewSize.x > 0f && m_FloatingWindowsLayout.masterPreviewSize.y > 0f)
            {
                previewManager.ResizeMasterPreview(m_FloatingWindowsLayout.masterPreviewSize);
            }

            previewManager.RenderPreviews();
            var colorProviders = m_ColorManager.providerNames.ToArray();
            var toolbar = new IMGUIContainer(() =>
                {
                    GUILayout.BeginHorizontal(EditorStyles.toolbar);
                    if (GUILayout.Button("Save Asset", EditorStyles.toolbarButton))
                    {
                        if (saveRequested != null)
                            saveRequested();
                    }
                    GUILayout.Space(6);
                    if (GUILayout.Button("Save As...", EditorStyles.toolbarButton))
                    {
                        saveAsRequested();
                    }
                    GUILayout.Space(6);
                    if (GUILayout.Button("Show In Project", EditorStyles.toolbarButton))
                    {
                        if (showInProjectRequested != null)
                            showInProjectRequested();
                    }

                    EditorGUI.BeginChangeCheck();
                    GUILayout.Label("Precision");
<<<<<<< HEAD
                    m_Graph.concretePrecision = (ConcretePrecision)EditorGUILayout.EnumPopup(m_Graph.concretePrecision, GUILayout.Width(100f));
                    GUILayout.Space(4);
=======
                    graph.concretePrecision = (ConcretePrecision)EditorGUILayout.EnumPopup(graph.concretePrecision, GUILayout.Width(100f));
>>>>>>> 251eba3b
                    if (EditorGUI.EndChangeCheck())
                    {
                        var nodeList = m_GraphView.Query<MaterialNodeView>().ToList();
                        m_ColorManager.SetNodesDirty(nodeList);
                        m_Graph.ValidateGraph();
                        m_ColorManager.UpdateNodeViews(nodeList);
                        foreach (var node in m_Graph.GetNodes<AbstractMaterialNode>())
                        {
                            node.Dirty(ModificationScope.Graph);
                        }
                    }

                    EditorGUI.BeginChangeCheck();
                    GUILayout.Label("Target");
                    graph.activeTargetIndex = EditorGUILayout.Popup(graph.activeTargetIndex, 
                        graph.validTargets.Select(x => x.displayName).ToArray(), GUILayout.Width(100f));
                    GUILayout.Label("Implementations");
                    graph.activeTargetImplementationBitmask = EditorGUILayout.MaskField(graph.activeTargetImplementationBitmask, 
                        graph.validImplementations.Select(x => x.displayName).ToArray(), GUILayout.Width(100f));
                    if (EditorGUI.EndChangeCheck())
                    {
                        graph.UpdateTargets();
                        foreach (var node in graph.GetNodes<AbstractMaterialNode>())
                        {
                            node.Dirty(ModificationScope.Graph);
                        }
                    }

                    if (isCheckedOut != null)
                    {
                        if (!isCheckedOut() && Provider.enabled && Provider.isActive)
                        {
                            if (GUILayout.Button("Check Out", EditorStyles.toolbarButton))
                            {
                                if (checkOut != null)
                                    checkOut();
                            }
                        }
                        else
                        {
                            EditorGUI.BeginDisabledGroup(true);
                            GUILayout.Button("Check Out", EditorStyles.toolbarButton);
                            EditorGUI.EndDisabledGroup();
                        }
                    }

                    GUILayout.FlexibleSpace();

                    EditorGUI.BeginChangeCheck();
                    GUILayout.Label("Color Mode");
                    var newColorIdx = EditorGUILayout.Popup(m_ColorManager.activeIndex, colorProviders, GUILayout.Width(100f));
                    GUILayout.Space(4);
                    m_UserViewSettings.isBlackboardVisible = GUILayout.Toggle(m_UserViewSettings.isBlackboardVisible, "Blackboard", EditorStyles.toolbarButton);

                    GUILayout.Space(6);

                    m_UserViewSettings.isPreviewVisible = GUILayout.Toggle(m_UserViewSettings.isPreviewVisible, "Main Preview", EditorStyles.toolbarButton);
                    if (EditorGUI.EndChangeCheck())
                    {
                        if(newColorIdx != m_ColorManager.activeIndex)
                        {
                            m_ColorManager.SetActiveProvider(newColorIdx, m_GraphView.Query<MaterialNodeView>().ToList());
                            m_UserViewSettings.colorProvider = m_ColorManager.activeProviderName;
                        }

                        m_MasterPreviewView.visible = m_UserViewSettings.isPreviewVisible;
                        m_BlackboardProvider.blackboard.visible = m_UserViewSettings.isBlackboardVisible;
                        var serializedViewSettings = JsonUtility.ToJson(m_UserViewSettings);
                        EditorUserSettings.SetConfigValue(k_UserViewSettings, serializedViewSettings);
                    }
                    GUILayout.EndHorizontal();
                });
            Add(toolbar);

            var content = new VisualElement { name = "content" };
            {
                m_GraphView = new MaterialGraphView(m_Graph) { name = "GraphView", viewDataKey = "MaterialGraphView" };
                m_GraphView.SetupZoom(0.05f, 4f);
                m_GraphView.AddManipulator(new ContentDragger());
                m_GraphView.AddManipulator(new SelectionDragger());
                m_GraphView.AddManipulator(new RectangleSelector());
                m_GraphView.AddManipulator(new ClickSelector());
                m_GraphView.RegisterCallback<KeyDownEvent>(OnKeyDown);
                RegisterGraphViewCallbacks();
                content.Add(m_GraphView);

                m_BlackboardProvider = new BlackboardProvider(jsonStore);
                m_GraphView.Add(m_BlackboardProvider.blackboard);

                m_BlackboardProvider.blackboard.visible = m_UserViewSettings.isBlackboardVisible;

                CreateMasterPreview();

                m_GraphView.graphViewChanged = GraphViewChanged;

                RegisterCallback<GeometryChangedEvent>(ApplySerializewindowLayouts);
                if (m_Graph.isSubGraph)
                {
                    m_GraphView.AddToClassList("subgraph");
                }
            }

            m_SearchWindowProvider = ScriptableObject.CreateInstance<SearchWindowProvider>();
            m_SearchWindowProvider.Initialize(editorWindow, m_Graph, m_GraphView);
            m_GraphView.nodeCreationRequest = (c) =>
                {
                    m_SearchWindowProvider.connectedPort = null;
                    SearchWindow.Open(new SearchWindowContext(c.screenMousePosition), m_SearchWindowProvider);
                };

            m_EdgeConnectorListener = new EdgeConnectorListener(m_Graph, m_SearchWindowProvider);

            foreach (var graphGroup in m_Graph.groups)
            {
                AddGroup(graphGroup);
            }

            foreach (var stickyNote in m_Graph.stickyNotes)
            {
                AddStickyNote(stickyNote);
            }

            foreach (var node in m_Graph.GetNodes<AbstractMaterialNode>())
                AddNode(node);

            foreach (var edge in m_Graph.edges)
                AddEdge(edge);

            Add(content);
        }

        Action<Group, string> m_GraphViewGroupTitleChanged;
        Action<Group, IEnumerable<GraphElement>> m_GraphViewElementsAddedToGroup;
        Action<Group, IEnumerable<GraphElement>> m_GraphViewElementsRemovedFromGroup;

        void RegisterGraphViewCallbacks()
        {
            m_GraphView.groupTitleChanged = m_GraphViewGroupTitleChanged;
            m_GraphView.elementsAddedToGroup = m_GraphViewElementsAddedToGroup;
            m_GraphView.elementsRemovedFromGroup = m_GraphViewElementsRemovedFromGroup;
        }

        void UnregisterGraphViewCallbacks()
        {
            m_GraphView.groupTitleChanged = null;
            m_GraphView.elementsAddedToGroup = null;
            m_GraphView.elementsRemovedFromGroup = null;
        }

        void CreateMasterPreview()
        {
            m_MasterPreviewView = new MasterPreviewView(previewManager, m_Graph) {name = "masterPreview"};

            var masterPreviewViewDraggable = new WindowDraggable(null, this);
            m_MasterPreviewView.AddManipulator(masterPreviewViewDraggable);
            m_GraphView.Add(m_MasterPreviewView);

            masterPreviewViewDraggable.OnDragFinished += UpdateSerializedWindowLayout;
            m_MasterPreviewView.previewResizeBorderFrame.OnResizeFinished += UpdateSerializedWindowLayout;
            m_MasterPreviewView.visible = m_UserViewSettings.isPreviewVisible;
        }

        void OnKeyDown(KeyDownEvent evt)
        {
            if (evt.keyCode == KeyCode.F1)
            {
                var selection = m_GraphView.selection.OfType<IShaderNodeView>();
                if (selection.Count() == 1)
                {
                    var nodeView = selection.First();
                    if (nodeView.node.documentationURL != null)
                    {
                        System.Diagnostics.Process.Start(nodeView.node.documentationURL);
                    }
                }
            }

            if (evt.actionKey && evt.keyCode == KeyCode.G)
            {
                if (m_GraphView.selection.OfType<GraphElement>().Any())
                {
                    m_GraphView.GroupSelection();
                }
            }

            if (evt.actionKey && evt.keyCode == KeyCode.U)
            {
                if (m_GraphView.selection.OfType<GraphElement>().Any())
                {
                    m_GraphView.RemoveFromGroupNode();
                }
            }
        }

        GraphViewChange GraphViewChanged(GraphViewChange graphViewChange)
        {
            if (graphViewChange.edgesToCreate != null)
            {
                foreach (var edge in graphViewChange.edgesToCreate)
                {
                    var leftSlot = edge.output.GetSlot();
                    var rightSlot = edge.input.GetSlot();
                    if (leftSlot != null && rightSlot != null)
                    {
                        m_Graph.owner.RegisterCompleteObjectUndo("Connect Edge");
                        m_Graph.Connect(leftSlot, rightSlot);
                    }
                }
                graphViewChange.edgesToCreate.Clear();
            }

            if (graphViewChange.movedElements != null)
            {
                m_Graph.owner.RegisterCompleteObjectUndo("Move Elements");

                List<GraphElement> nodesInsideGroup = new List<GraphElement>();
                foreach (var element in graphViewChange.movedElements)
                {
                    var groupNode = element as ShaderGroup;
                    if (groupNode == null)
                        continue;

                    foreach (GraphElement graphElement in groupNode.containedElements)
                    {
                        nodesInsideGroup.Add(graphElement);
                    }

                    SetGroupPosition(groupNode);
                }

                if(nodesInsideGroup.Any())
                    graphViewChange.movedElements.AddRange(nodesInsideGroup);

                foreach (var element in graphViewChange.movedElements)
                {
                    if (element.userData is AbstractMaterialNode node)
                    {
                        var drawState = node.drawState;
                        drawState.position = element.parent.ChangeCoordinatesTo(m_GraphView.contentViewContainer, element.GetPosition());
                        node.drawState = drawState;
                    }

                    if (element is StickyNote stickyNote)
                    {
                        SetStickyNotePosition(stickyNote);
                    }
                }
            }

            var nodesToUpdate = m_NodeViewHashSet;
            nodesToUpdate.Clear();

            if (graphViewChange.elementsToRemove != null)
            {
                m_Graph.owner.RegisterCompleteObjectUndo("Remove Elements");
                m_Graph.RemoveElements(graphViewChange.elementsToRemove.OfType<IShaderNodeView>().Select(v => v.node).ToArray(),
                    graphViewChange.elementsToRemove.OfType<EdgeView>().Select(e => (Edge)e.userData).ToArray(),
                    graphViewChange.elementsToRemove.OfType<ShaderGroup>().Select(g => g.userData).ToArray(),
                    graphViewChange.elementsToRemove.OfType<StickyNote>().Select(n => n.userData).ToArray());
                foreach (var edge in graphViewChange.elementsToRemove.OfType<EdgeView>())
                {
                    if (edge.input != null)
                    {
                        if (edge.input.node is IShaderNodeView materialNodeView)
                            nodesToUpdate.Add(materialNodeView);
                    }
                    if (edge.output != null)
                    {
                        if (edge.output.node is IShaderNodeView materialNodeView)
                            nodesToUpdate.Add(materialNodeView);
                    }
                }
            }

            foreach (var node in nodesToUpdate)
            {
                if (node is MaterialNodeView materialNodeView)
                {
                    materialNodeView.OnModified(ModificationScope.Topological);
                }
            }

            UpdateEdgeColors(nodesToUpdate);
            return graphViewChange;
        }

        void SetGroupPosition(ShaderGroup groupNode)
        {
            var pos = groupNode.GetPosition();
            groupNode.userData.position = new Vector2(pos.x, pos.y);
        }

        void SetStickyNotePosition(StickyNote stickyNote)
        {
            var pos = stickyNote.GetPosition();
            stickyNote.userData.position = new Rect(pos);
        }

        void OnGroupTitleChanged(Group graphGroup, string title)
        {
            var groupData = graphGroup.userData as GroupData;
            if (groupData != null)
            {
                groupData.title = graphGroup.title;
            }
        }

        void OnElementsAddedToGroup(Group graphGroup, IEnumerable<GraphElement> elements)
        {
            if (graphGroup.userData is GroupData groupData)
            {
                var anyChanged = false;
                foreach (var element in elements)
                {
                    if (element.userData is IGroupItem groupItem && groupItem.group != groupData)
                    {
                        anyChanged = true;
                        break;
                    }
                }

                if (!anyChanged)
                    return;

                m_Graph.owner.RegisterCompleteObjectUndo(groupData.title);

                foreach (var element in elements)
                {
                    if (element.userData is IGroupItem groupItem)
                    {
                        m_Graph.SetGroup(groupItem, groupData);
                    }
                }
            }
        }

        void OnElementsRemovedFromGroup(Group graphGroup, IEnumerable<GraphElement> elements)
        {
            if (graphGroup.userData is GroupData groupData)
            {
                var anyChanged = false;
                foreach (var element in elements)
                {
                    if (element.userData is IGroupItem groupItem && groupItem.group == groupData)
                    {
                        anyChanged = true;
                        break;
                    }
                }

                if (!anyChanged)
                    return;

                m_Graph.owner.RegisterCompleteObjectUndo("Ungroup Node(s)");

                foreach (var element in elements)
                {
                    if (element.userData is IGroupItem groupItem)
                    {
                        m_Graph.SetGroup(groupItem, null);
                        SetGroupPosition((ShaderGroup)graphGroup); //, (GraphElement)nodeView);
                    }
                }
            }
        }

        void OnNodeChanged(AbstractMaterialNode inNode, ModificationScope scope)
        {
            if (m_GraphView == null)
                return;

            var dependentNodes = new List<AbstractMaterialNode>();
            NodeUtils.CollectNodesNodeFeedsInto(dependentNodes, inNode);
            foreach (var node in dependentNodes)
            {
                var theViews = m_GraphView.nodes.ToList().OfType<IShaderNodeView>();
                var viewsFound = theViews.Where(x => x.node == node).ToList();
                foreach (var drawableNodeData in viewsFound)
                    drawableNodeData.OnModified(scope);
            }
        }

        HashSet<IShaderNodeView> m_NodeViewHashSet = new HashSet<IShaderNodeView>();
        HashSet<ShaderGroup> m_GroupHashSet = new HashSet<ShaderGroup>();

        public void HandleGraphChanges()
        {
            UnregisterGraphViewCallbacks();

            if(previewManager.HandleGraphChanges())
            {
                var nodeList = m_GraphView.Query<MaterialNodeView>().ToList();

                m_ColorManager.SetNodesDirty(nodeList);
                m_ColorManager.UpdateNodeViews(nodeList);
            }

            previewManager.RenderPreviews();
            m_BlackboardProvider.HandleGraphChanges();
            m_GroupHashSet.Clear();

            if (m_Version != m_Graph.changeVersion)
            {
                {
                    var graphElements = ListPool<GraphElement>.Get();
                    m_GraphView.graphElements.ToList(graphElements);
                    foreach (var graphElement in graphElements)
                    {
                        if (graphElement is IShaderNodeView nodeView)
            {
                            var node = nodeView.node;
                            if (m_Graph.ContainsNode(node))
                            {
                                continue;
                            }

                node.UnregisterCallback(OnNodeChanged);
                    nodeView.Dispose();
                    m_GraphView.RemoveElement((Node)nodeView);

                            if (node.group != null)
                    {
                                var shaderGroup = m_GraphView.graphElements.ToList().OfType<ShaderGroup>().First(g => g.userData == node.group);
                        m_GroupHashSet.Add(shaderGroup);
                    }
                }
                        else if (graphElement is StickyNote stickyNote && !m_Graph.stickyNotes.Contains(stickyNote.userData))
                        {
                            m_GraphView.RemoveElement(stickyNote);
                        }
                        else if (graphElement is ShaderGroup group && !m_Graph.groups.Contains(group.userData))
                        {
                            m_GraphView.RemoveElement(group);
                        }
            }

                    graphElements.Release();
            }

            {
                    var graphElements = ListPool<GraphElement>.Get();
                    m_GraphView.graphElements.ToList(graphElements);

                    foreach (var groupData in m_Graph.groups)
                    {
                        if (!graphElements.Any(graphElement => graphElement is ShaderGroup group && group.userData == groupData))
            {
                AddGroup(groupData);
            }
                    }

                    foreach (var stickyNoteData in m_Graph.stickyNotes)
                    {
                        if (!graphElements.Any(graphElement => graphElement is StickyNote stickyNote && stickyNote.userData == stickyNoteData))
            {
                            AddStickyNote(stickyNoteData);
                        }
            }

                    foreach (var node in m_Graph.nodes)
                    {
                        if (!graphElements.Any(graphElement => graphElement is IShaderNodeView nodeView && nodeView.node == node))
            {
                AddNode(node);
            }
                    }

                    graphElements.Release();
                }

                var nodesToUpdate = m_NodeViewHashSet;
                nodesToUpdate.Clear();

                {
                    var graphElements = ListPool<GraphElement>.Get();
                    m_GraphView.graphElements.ToList(graphElements);

                    foreach (var graphElement in graphElements)
            {
                        GroupData newGroup;
                        if (graphElement is IShaderNodeView nodeView)
                {
                            newGroup = nodeView.node.group;
                }
                        else if (graphElement is StickyNote stickyNote)
                {
                            newGroup = stickyNote.userData.group;
                }
                else
                {
                            continue;
                }

                    var groupView = graphElement.GetContainingScope() as ShaderGroup;
                        if (groupView?.userData != newGroup)
                    {
                        groupView?.RemoveElement(graphElement);
                            if (newGroup != null)
                        {
                            var newGroupView = m_GraphView.graphElements.ToList()
                                .OfType<ShaderGroup>()
                                    .First(x => x.userData == newGroup);
                            newGroupView.AddElement(graphElement);
                        }
                    }
                }

                    // Handle removed edges
                    foreach (var graphElement in graphElements)
                    {
                        if (graphElement is EdgeView edgeView &&
                            !m_Graph.edges.Any(x => x.Equals(edgeView.userData)))
                        {
                            var nodeView = (IShaderNodeView)edgeView.input.node;
                            if (nodeView?.node != null)
                            {
                                nodesToUpdate.Add(nodeView);
                            }

                            edgeView.output.Disconnect(edgeView);
                            edgeView.input.Disconnect(edgeView);

                            edgeView.output = null;
                            edgeView.input = null;

                            m_GraphView.RemoveElement(edgeView);
                        }
                    }

                    foreach (var edge in m_Graph.edges)
                    {
                        if (!graphElements.Any(x => x is EdgeView ev && edge.Equals(ev.userData)))
                        {
                            var edgeView = AddEdge(edge);
                            if (edgeView != null)
                                nodesToUpdate.Add((IShaderNodeView)edgeView.input.node);
                        }
                    }

                    graphElements.Release();
            }

            foreach (var groupData in m_Graph.pastedGroups)
            {
                var group = m_GraphView.graphElements.ToList().OfType<ShaderGroup>().ToList().First(g => g.userData == groupData);
                m_GraphView.AddToSelection(group);
            }

            foreach (var stickyNoteData in m_Graph.pastedStickyNotes)
            {
                var stickyNote = m_GraphView.graphElements.ToList().OfType<StickyNote>().First(s => s.userData == stickyNoteData);
                m_GraphView.AddToSelection(stickyNote);
            }

            foreach (var node in m_Graph.pastedNodes)
            {
                var nodeView = m_GraphView.nodes.ToList().OfType<IShaderNodeView>()
                        .FirstOrDefault(p => p.node != null && p.node == node);
                m_GraphView.AddToSelection((Node)nodeView);
            }

            foreach (var shaderGroup in m_GroupHashSet)
            {
                SetGroupPosition(shaderGroup);
            }

            foreach (var node in nodesToUpdate)
            {
                if (node is MaterialNodeView materialNodeView)
                {
                    materialNodeView.OnModified(ModificationScope.Topological);
                }
            }

            UpdateEdgeColors(nodesToUpdate);

            // Checking if any new Group Nodes just got added
            if (m_Graph.mostRecentlyCreatedGroup != null)
            {
                var groups = m_GraphView.graphElements.ToList().OfType<ShaderGroup>();
                foreach (ShaderGroup shaderGroup in groups)
                {
                    if (shaderGroup.userData == m_Graph.mostRecentlyCreatedGroup)
                    {
                        shaderGroup.FocusTitleTextField();
                        break;
                    }
                }
            }

                m_Version = m_Graph.changeVersion;
            }

            UpdateBadges();

            RegisterGraphViewCallbacks();
        }

        void UpdateBadges()
        {
            if (!m_MessageManager.nodeMessagesChanged)
                return;

            foreach (var messageData in m_MessageManager.GetNodeMessages())
            {
                var node = messageData.Key;

                if (!(m_GraphView.GetNodeByGuid(node.jsonId) is MaterialNodeView nodeView))
                    continue;

                if (messageData.Value.Count == 0)
                {
                    var badge = nodeView.Q<IconBadge>();
                    badge?.Detach();
                    badge?.RemoveFromHierarchy();
                }
                else
                {
                    var foundMessage = messageData.Value.First();
                    nodeView.AttachMessage(foundMessage.message, foundMessage.severity);
                }
            }
        }

        List<GraphElement> m_GraphElementsTemp = new List<GraphElement>();

        void AddNode(AbstractMaterialNode node)
        {
            var materialNode = (AbstractMaterialNode)node;
            Node nodeView;
            if (node is PropertyNode propertyNode)
            {
                var tokenNode = new PropertyNodeView(propertyNode, m_EdgeConnectorListener);
                m_GraphView.AddElement(tokenNode);
                nodeView = tokenNode;
            }
            else
            {
                var materialNodeView = new MaterialNodeView {userData = materialNode};
                m_GraphView.AddElement(materialNodeView);
                materialNodeView.Initialize(materialNode, m_PreviewManager, m_EdgeConnectorListener, m_GraphView);
                m_ColorManager.UpdateNodeView(materialNodeView);
                nodeView = materialNodeView;
            }

            node.RegisterCallback(OnNodeChanged);
            nodeView.MarkDirtyRepaint();

            if (m_SearchWindowProvider.nodeNeedsRepositioning && m_SearchWindowProvider.targetSlot.owner == node)
            {
                m_SearchWindowProvider.nodeNeedsRepositioning = false;
                foreach (var element in nodeView.inputContainer.Children().Union(nodeView.outputContainer.Children()))
                {
                    var port = (ShaderPort)element;
                    if (port.slot == m_SearchWindowProvider.targetSlot)
                    {
                        port.RegisterCallback<GeometryChangedEvent>(RepositionNode);
                        return;
                    }
                }
            }

            // This should also work for sticky notes
            m_GraphElementsTemp.Clear();
            m_GraphView.graphElements.ToList(m_GraphElementsTemp);

            if (materialNode.group != null)
            {
                foreach (var element in m_GraphElementsTemp)
                {
                    if (element is ShaderGroup groupView && groupView.userData == materialNode.group)
                    {
                        groupView.AddElement(nodeView);
                    }
                }
            }
        }

        void AddGroup(GroupData groupData)
        {
            ShaderGroup graphGroup = new ShaderGroup();

            graphGroup.userData = groupData;
            graphGroup.title = groupData.title;
            graphGroup.SetPosition(new Rect(graphGroup.userData.position, Vector2.zero));

            m_GraphView.AddElement(graphGroup);
        }

        void AddStickyNote(StickyNoteData stickyNoteData)
        {
            var stickyNote = new StickyNote(stickyNoteData.position, m_Graph);

            stickyNote.userData = stickyNoteData;
            stickyNote.viewDataKey = stickyNoteData.jsonId;
            stickyNote.title = stickyNoteData.title;
            stickyNote.contents = stickyNoteData.content;
            stickyNote.textSize = (StickyNote.TextSize)stickyNoteData.textSize;
            stickyNote.theme = (StickyNote.Theme)stickyNoteData.theme;
            stickyNote.userData.group = stickyNoteData.group;
            stickyNote.SetPosition(new Rect(stickyNote.userData.position));

            m_GraphView.AddElement(stickyNote);

            // Add Sticky Note to group
            m_GraphElementsTemp.Clear();
            m_GraphView.graphElements.ToList(m_GraphElementsTemp);

            if (stickyNoteData.group != null)
            {
                foreach (var element in m_GraphElementsTemp)
                {
                    if (element is ShaderGroup groupView && groupView.userData == stickyNoteData.group)
                    {
                        groupView.AddElement(stickyNote);
                    }
                }
            }
        }

        static void RepositionNode(GeometryChangedEvent evt)
        {
            var port = evt.target as ShaderPort;
            if (port == null)
                return;
            port.UnregisterCallback<GeometryChangedEvent>(RepositionNode);
            var nodeView = port.node as IShaderNodeView;
            if (nodeView == null)
                return;
            var offset = nodeView.gvNode.mainContainer.WorldToLocal(port.GetGlobalCenter() + new Vector3(3f, 3f, 0f));
            var position = nodeView.gvNode.GetPosition();
            position.position -= offset;
            nodeView.gvNode.SetPosition(position);
            var drawState = nodeView.node.drawState;
            drawState.position = position;
            nodeView.node.drawState = drawState;
            nodeView.gvNode.MarkDirtyRepaint();
            port.MarkDirtyRepaint();
        }

        EdgeView AddEdge(Edge edge)
        {
            var sourceNode = edge.outputSlot.owner;
            if (sourceNode == null)
            {
                Debug.LogWarning("Source node is null");
                return null;
            }
            var sourceSlot = edge.outputSlot;

            var targetNode = edge.inputSlot.owner;
            if (targetNode == null)
            {
                Debug.LogWarning("Target node is null");
                return null;
            }
            var targetSlot = edge.inputSlot;

            var sourceNodeView = m_GraphView.nodes.ToList().OfType<IShaderNodeView>().FirstOrDefault(x => x.node == sourceNode);
            if (sourceNodeView != null)
            {
                var sourceAnchor = sourceNodeView.gvNode.outputContainer.Children().OfType<ShaderPort>().First(x => x.slot.Equals(sourceSlot));

                var targetNodeView = m_GraphView.nodes.ToList().OfType<IShaderNodeView>().First(x => x.node == targetNode);
                var targetAnchor = targetNodeView.gvNode.inputContainer.Children().OfType<ShaderPort>().First(x => x.slot.Equals(targetSlot));

                var edgeView = new EdgeView
                {
                    userData = edge,
                    output = sourceAnchor,
                    input = targetAnchor
                };
                edgeView.output.Connect(edgeView);
                edgeView.input.Connect(edgeView);
                m_GraphView.AddElement(edgeView);
                sourceNodeView.gvNode.RefreshPorts();
                targetNodeView.gvNode.RefreshPorts();
                sourceNodeView.UpdatePortInputTypes();
                targetNodeView.UpdatePortInputTypes();

                return edgeView;
            }

            return null;
        }

        Stack<Node> m_NodeStack = new Stack<Node>();

        void UpdateEdgeColors(HashSet<IShaderNodeView> nodeViews)
        {
            var nodeStack = m_NodeStack;
            nodeStack.Clear();
            foreach (var nodeView in nodeViews)
                nodeStack.Push((Node)nodeView);
            while (nodeStack.Any())
            {
                var nodeView = nodeStack.Pop();
                if (nodeView is MaterialNodeView materialNodeView)
                {
                    materialNodeView.UpdatePortInputTypes();
                }
                foreach (var anchorView in nodeView.outputContainer.Children().OfType<Port>())
                {
                    foreach (var edgeView in anchorView.connections)
                    {
                        var targetSlot = edgeView.input.GetSlot();
                        if (targetSlot.valueType == SlotValueType.DynamicVector || targetSlot.valueType == SlotValueType.DynamicMatrix || targetSlot.valueType == SlotValueType.Dynamic)
                        {
                            var connectedNodeView = edgeView.input.node;
                            if (connectedNodeView != null && !nodeViews.Contains((IShaderNodeView)connectedNodeView))
                            {
                                nodeStack.Push(connectedNodeView);
                                nodeViews.Add((IShaderNodeView)connectedNodeView);
                            }
                        }
                    }
                }
                foreach (var anchorView in nodeView.inputContainer.Children().OfType<Port>())
                {
                    var targetSlot = anchorView.GetSlot();
                    if (targetSlot.valueType != SlotValueType.DynamicVector)
                        continue;
                    foreach (var edgeView in anchorView.connections)
                    {
                        var connectedNodeView = edgeView.output.node;
                        if (connectedNodeView != null && !nodeViews.Contains((IShaderNodeView)connectedNodeView))
                        {
                            nodeStack.Push(connectedNodeView);
                            nodeViews.Add((IShaderNodeView)connectedNodeView);
                        }
                    }
                }
            }
        }

        void OnPrimaryMasterChanged()
        {
            m_MasterPreviewView?.RemoveFromHierarchy();
            CreateMasterPreview();
            ApplyMasterPreviewLayout();
        }

        void HandleEditorViewChanged(GeometryChangedEvent evt)
        {
            m_BlackboardProvider.blackboard.SetPosition(m_FloatingWindowsLayout.blackboardLayout.GetLayout(m_GraphView.layout));
        }

        void StoreBlackboardLayoutOnGeometryChanged(GeometryChangedEvent evt)
        {
            UpdateSerializedWindowLayout();
        }

        void ApplySerializewindowLayouts(GeometryChangedEvent evt)
        {
            UnregisterCallback<GeometryChangedEvent>(ApplySerializewindowLayouts);

            ApplyMasterPreviewLayout();

            // Restore blackboard layout, and make sure that it remains in the view.
            Rect blackboardRect = m_FloatingWindowsLayout.blackboardLayout.GetLayout(this.layout);

            // Make sure the dimensions are sufficiently large.
            blackboardRect.width = Mathf.Clamp(blackboardRect.width, 160f, m_GraphView.contentContainer.layout.width);
            blackboardRect.height = Mathf.Clamp(blackboardRect.height, 160f, m_GraphView.contentContainer.layout.height);

            // Make sure that the positionining is on screen.
            blackboardRect.x = Mathf.Clamp(blackboardRect.x, 0f, Mathf.Max(1f, m_GraphView.contentContainer.layout.width - blackboardRect.width - blackboardRect.width));
            blackboardRect.y = Mathf.Clamp(blackboardRect.y, 0f, Mathf.Max(1f, m_GraphView.contentContainer.layout.height - blackboardRect.height - blackboardRect.height));

            // Set the processed blackboard layout.
            m_BlackboardProvider.blackboard.SetPosition(blackboardRect);

            previewManager.ResizeMasterPreview(m_FloatingWindowsLayout.masterPreviewSize);

            // After the layout is restored from the previous session, start tracking layout changes in the blackboard.
            m_BlackboardProvider.blackboard.RegisterCallback<GeometryChangedEvent>(StoreBlackboardLayoutOnGeometryChanged);

            // After the layout is restored, track changes in layout and make the blackboard have the same behavior as the preview w.r.t. docking.
            RegisterCallback<GeometryChangedEvent>(HandleEditorViewChanged);
        }

        void ApplyMasterPreviewLayout()
        {
            m_FloatingWindowsLayout.previewLayout.ApplyPosition(m_MasterPreviewView);
            m_MasterPreviewView.previewTextureView.style.width = m_FloatingWindowsLayout.masterPreviewSize.x;
            m_MasterPreviewView.previewTextureView.style.height = m_FloatingWindowsLayout.masterPreviewSize.y;
        }

        void UpdateSerializedWindowLayout()
        {
            m_FloatingWindowsLayout.previewLayout.CalculateDockingCornerAndOffset(m_MasterPreviewView.layout, m_GraphView.layout);
            m_FloatingWindowsLayout.previewLayout.ClampToParentWindow();

            m_FloatingWindowsLayout.blackboardLayout.CalculateDockingCornerAndOffset(m_BlackboardProvider.blackboard.layout, m_GraphView.layout);
            m_FloatingWindowsLayout.blackboardLayout.ClampToParentWindow();

            if (m_MasterPreviewView.expanded)
            {
                m_FloatingWindowsLayout.masterPreviewSize = m_MasterPreviewView.previewTextureView.layout.size;
            }

            string serializedWindowLayout = JsonUtility.ToJson(m_FloatingWindowsLayout);
            EditorUserSettings.SetConfigValue(k_FloatingWindowsLayoutKey, serializedWindowLayout);
        }

        public void Dispose()
        {
            if (m_GraphView != null)
            {
                saveRequested = null;
                saveAsRequested = null;
                convertToSubgraphRequested = null;
                showInProjectRequested = null;
                foreach (var node in m_GraphView.Children().OfType<IShaderNodeView>())
                    node.Dispose();
                m_GraphView = null;
            }
            if (previewManager != null)
            {
                previewManager.Dispose();
                previewManager = null;
            }
            if (m_SearchWindowProvider != null)
            {
                Object.DestroyImmediate(m_SearchWindowProvider);
                m_SearchWindowProvider = null;
            }
        }
    }
}<|MERGE_RESOLUTION|>--- conflicted
+++ resolved
@@ -171,12 +171,7 @@
 
                     EditorGUI.BeginChangeCheck();
                     GUILayout.Label("Precision");
-<<<<<<< HEAD
                     m_Graph.concretePrecision = (ConcretePrecision)EditorGUILayout.EnumPopup(m_Graph.concretePrecision, GUILayout.Width(100f));
-                    GUILayout.Space(4);
-=======
-                    graph.concretePrecision = (ConcretePrecision)EditorGUILayout.EnumPopup(graph.concretePrecision, GUILayout.Width(100f));
->>>>>>> 251eba3b
                     if (EditorGUI.EndChangeCheck())
                     {
                         var nodeList = m_GraphView.Query<MaterialNodeView>().ToList();
