--- conflicted
+++ resolved
@@ -149,13 +149,9 @@
                 displayName = GetDuplicateSafeDisplayName(entry.id, displayName);
                 referenceName = GetDuplicateSafeReferenceName(entry.id, referenceName.ToUpper());
 
-                if(EditorGUI.EndChangeCheck())
-                {
-<<<<<<< HEAD
-                    m_Keyword.entries[index] = new KeywordEntry(index + 1, displayName, referenceName);
-=======
+                if (EditorGUI.EndChangeCheck())
+                {
                     m_Keyword.entries[index] = new KeywordEntry(entry.id, displayName, referenceName);
->>>>>>> 76b744e3
 
                     DirtyNodes();
                     Rebuild();
@@ -171,21 +167,13 @@
             // Can add
             m_ReorderableList.onCanAddCallback = (ReorderableList list) =>
             {
-<<<<<<< HEAD
-                return list.count < 8;
-=======
                 return list.count < KeywordNode.k_MaxEnumEntries;
->>>>>>> 76b744e3
             };
 
             // Can remove
             m_ReorderableList.onCanRemoveCallback = (ReorderableList list) =>
             {
-<<<<<<< HEAD
-                return list.count > 2;
-=======
                 return list.count > KeywordNode.k_MinEnumEntries;
->>>>>>> 76b744e3
             };
 
             // Add callback delegates
