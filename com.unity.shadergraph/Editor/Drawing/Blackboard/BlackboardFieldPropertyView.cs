using System;
using System.Linq;
using System.Globalization;
using UnityEditor.Graphing;
using UnityEditor.Graphing.Util;
using UnityEngine;
using UnityEditor.UIElements;
using UnityEngine.UIElements;
using Toggle = UnityEngine.UIElements.Toggle;
using UnityEditor.Experimental.GraphView;
using UnityEditor.ShaderGraph.Internal;

namespace UnityEditor.ShaderGraph.Drawing
{
    class BlackboardFieldPropertyView : BlackboardFieldView
    {
        public BlackboardFieldPropertyView(BlackboardField blackboardField, GraphData graph, ShaderInput input)
            : base (blackboardField, graph, input)
        {
        }

        public override void BuildCustomFields(ShaderInput input)
        {
            AbstractShaderProperty property = input as AbstractShaderProperty;
            if(property == null)
                return;

            switch(input)
            {
                case Vector1ShaderProperty vector1Property:
                    BuildVector1PropertyField(vector1Property);
                    break;
                case Vector2ShaderProperty vector2Property:
                    BuildVector2PropertyField(vector2Property);
                    break;
                case Vector3ShaderProperty vector3Property:
                    BuildVector3PropertyField(vector3Property);
                    break;
                case Vector4ShaderProperty vector4Property:
                    BuildVector4PropertyField(vector4Property);
                    break;
                case ColorShaderProperty colorProperty:
                    BuildColorPropertyField(colorProperty);
                    break;
                case Texture2DShaderProperty texture2DProperty:
                    BuildTexture2DPropertyField(texture2DProperty);
                    break;
                case Texture2DArrayShaderProperty texture2DArrayProperty:
                    BuildTexture2DArrayPropertyField(texture2DArrayProperty);
                    break;
                case Texture3DShaderProperty texture3DProperty:
                    BuildTexture3DPropertyField(texture3DProperty);
                    break;
                case CubemapShaderProperty cubemapProperty:
                    BuildCubemapPropertyField(cubemapProperty);
                    break;
                case BooleanShaderProperty booleanProperty:
                    BuildBooleanPropertyField(booleanProperty);
                    break;
                case Matrix2ShaderProperty matrix2Property:
                    BuildMatrix2PropertyField(matrix2Property);
                    break;
                case Matrix3ShaderProperty matrix3Property:
                    BuildMatrix3PropertyField(matrix3Property);
                    break;
                case Matrix4ShaderProperty matrix4Property:
                    BuildMatrix4PropertyField(matrix4Property);
                    break;
                case SamplerStateShaderProperty samplerStateProperty:
                    BuildSamplerStatePropertyField(samplerStateProperty);
                    break;
                case GradientShaderProperty gradientProperty:
                    BuildGradientPropertyField(gradientProperty);
                    break;
                default:
                    throw new ArgumentOutOfRangeException();
            }

            // Precision
            var precisionField = new EnumField((Enum)property.precision);
            precisionField.RegisterValueChangedCallback(evt =>
            {
                graph.owner.RegisterCompleteObjectUndo("Change Precision");
                if (property.precision == (Precision)evt.newValue)
                    return;

                property.precision = (Precision)evt.newValue;
                graph.ValidateGraph();
                precisionField.MarkDirtyRepaint();
                DirtyNodes();
            });
            AddRow("Precision", precisionField);
        }

        void BuildVector1PropertyField(Vector1ShaderProperty property)
        {
            switch (property.floatType)
            {
                case FloatType.Slider:
                    {
                        float min = Mathf.Min(property.value, property.rangeValues.x);
                        float max = Mathf.Max(property.value, property.rangeValues.y);
                        property.rangeValues = new Vector2(min, max);

                        var defaultField = new FloatField { value = property.value };
                        var minField = new FloatField { value = property.rangeValues.x };
                        var maxField = new FloatField { value = property.rangeValues.y };

                        defaultField.RegisterValueChangedCallback(evt =>
                        {
                            property.value = (float)evt.newValue;
                            this.MarkDirtyRepaint();
                        });
                        defaultField.Q("unity-text-input").RegisterCallback<FocusOutEvent>(evt =>
                        {
                            graph.owner.RegisterCompleteObjectUndo("Change Property Value");
                            float minValue = Mathf.Min(property.value, property.rangeValues.x);
                            float maxValue = Mathf.Max(property.value, property.rangeValues.y);
                            property.rangeValues = new Vector2(minValue, maxValue);
                            minField.value = minValue;
                            maxField.value = maxValue;
                            DirtyNodes();
                        });
                        minField.RegisterValueChangedCallback(evt =>
                        {
                            graph.owner.RegisterCompleteObjectUndo("Change Range Property Minimum");
                            property.rangeValues = new Vector2((float)evt.newValue, property.rangeValues.y);
                            DirtyNodes();
                        });
                        minField.Q("unity-text-input").RegisterCallback<FocusOutEvent>(evt =>
                        {
                            property.value = Mathf.Max(Mathf.Min(property.value, property.rangeValues.y), property.rangeValues.x);
                            defaultField.value = property.value;
                            DirtyNodes();
                        });
                        maxField.RegisterValueChangedCallback(evt =>
                        {
                            graph.owner.RegisterCompleteObjectUndo("Change Range Property Maximum");
                            property.rangeValues = new Vector2(property.rangeValues.x, (float)evt.newValue);
                            DirtyNodes();
                        });
                        maxField.Q("unity-text-input").RegisterCallback<FocusOutEvent>(evt =>
                        {
                            property.value = Mathf.Max(Mathf.Min(property.value, property.rangeValues.y), property.rangeValues.x);
                            defaultField.value = property.value;
                            DirtyNodes();
                        });

                        AddRow("Default", defaultField);
                        AddRow("Min", minField);
                        AddRow("Max", maxField);
                    }
                    break;
                case FloatType.Integer:
                    {
                        property.value = (int)property.value;
                        var defaultField = new IntegerField { value = (int)property.value };
                        defaultField.RegisterValueChangedCallback(evt =>
                        {
                            graph.owner.RegisterCompleteObjectUndo("Change Property Value");
                            property.value = (int)evt.newValue;
                            DirtyNodes();
                        });
                        AddRow("Default", defaultField);
                    }
                    break;
                default:
                    {
                        var defaultField = new FloatField { value = property.value };
                        defaultField.RegisterValueChangedCallback(evt =>
                        {
                            graph.owner.RegisterCompleteObjectUndo("Change Property Value");
                            property.value = (float)evt.newValue;
                            DirtyNodes();
                        });
                        AddRow("Default", defaultField);
                    }
                    break;
            }

            if(!graph.isSubGraph)
            {
                var modeField = new EnumField(property.floatType);
                modeField.RegisterValueChangedCallback(evt =>
                {
                    graph.owner.RegisterCompleteObjectUndo("Change Vector1 Mode");
                    property.floatType = (FloatType)evt.newValue;
                    Rebuild();
                });
                AddRow("Mode", modeField);
            }
        }

        void BuildVector2PropertyField(Vector2ShaderProperty property)
        {
            var field = new Vector2Field { value = property.value };

            field.Q("unity-x-input").Q("unity-text-input").RegisterCallback<KeyDownEvent>(keyDownCallback);
            field.Q("unity-x-input").Q("unity-text-input").RegisterCallback<FocusOutEvent>(focusOutCallback);
            field.Q("unity-y-input").Q("unity-text-input").RegisterCallback<KeyDownEvent>(keyDownCallback);
            field.Q("unity-y-input").Q("unity-text-input").RegisterCallback<FocusOutEvent>(focusOutCallback);

            // Called after KeyDownEvent
            field.RegisterValueChangedCallback(evt =>
                {
                    // Only true when setting value via FieldMouseDragger
                    // Undo recorded once per dragger release
                    if (undoGroup == -1)
                        graph.owner.RegisterCompleteObjectUndo("Change property value");

                    property.value = evt.newValue;
                    DirtyNodes();
                });
            AddRow("Default", field);
        }

        void BuildVector3PropertyField(Vector3ShaderProperty property)
        {
            var field = new Vector3Field { value = property.value };

            field.Q("unity-x-input").Q("unity-text-input").RegisterCallback<KeyDownEvent>(keyDownCallback);
            field.Q("unity-x-input").Q("unity-text-input").RegisterCallback<FocusOutEvent>(focusOutCallback);
            field.Q("unity-y-input").Q("unity-text-input").RegisterCallback<KeyDownEvent>(keyDownCallback);
            field.Q("unity-y-input").Q("unity-text-input").RegisterCallback<FocusOutEvent>(focusOutCallback);
            field.Q("unity-z-input").Q("unity-text-input").RegisterCallback<KeyDownEvent>(keyDownCallback);
            field.Q("unity-z-input").Q("unity-text-input").RegisterCallback<FocusOutEvent>(focusOutCallback);

            // Called after KeyDownEvent
            field.RegisterValueChangedCallback(evt =>
                {
                    // Only true when setting value via FieldMouseDragger
                    // Undo recorded once per dragger release
                    if (undoGroup == -1)
                        graph.owner.RegisterCompleteObjectUndo("Change property value");

                    property.value = evt.newValue;
                    DirtyNodes();
                });
            AddRow("Default", field);
        }

        void BuildVector4PropertyField(Vector4ShaderProperty property)
        {
            var field = new Vector4Field { value = property.value };

            field.Q("unity-x-input").Q("unity-text-input").RegisterCallback<KeyDownEvent>(keyDownCallback);
            field.Q("unity-x-input").Q("unity-text-input").RegisterCallback<FocusOutEvent>(focusOutCallback);
            field.Q("unity-y-input").Q("unity-text-input").RegisterCallback<KeyDownEvent>(keyDownCallback);
            field.Q("unity-y-input").Q("unity-text-input").RegisterCallback<FocusOutEvent>(focusOutCallback);
            field.Q("unity-z-input").Q("unity-text-input").RegisterCallback<KeyDownEvent>(keyDownCallback);
            field.Q("unity-z-input").Q("unity-text-input").RegisterCallback<FocusOutEvent>(focusOutCallback);
            field.Q("unity-w-input").Q("unity-text-input").RegisterCallback<KeyDownEvent>(keyDownCallback);
            field.Q("unity-w-input").Q("unity-text-input").RegisterCallback<FocusOutEvent>(focusOutCallback);

            // Called after KeyDownEvent
            field.RegisterValueChangedCallback(evt =>
                {
                    // Only true when setting value via FieldMouseDragger
                    // Undo recorded once per dragger release
                    if (undoGroup == -1)
                        graph.owner.RegisterCompleteObjectUndo("Change property value");

                    property.value = evt.newValue;
                    DirtyNodes();
                });
            AddRow("Default", field);
        }

        void BuildColorPropertyField(ColorShaderProperty property)
        {
            var colorField = new ColorField { value = property.value, showEyeDropper = false, hdr = property.colorMode == ColorMode.HDR };
            colorField.RegisterValueChangedCallback(evt =>
                {
                    graph.owner.RegisterCompleteObjectUndo("Change property value");
                    property.value = evt.newValue;
                    DirtyNodes();
                });
            AddRow("Default", colorField);

            if(!graph.isSubGraph)
            {
                var colorModeField = new EnumField((Enum)property.colorMode);
                colorModeField.RegisterValueChangedCallback(evt =>
                    {
                        graph.owner.RegisterCompleteObjectUndo("Change Color Mode");
                        if (property.colorMode == (ColorMode)evt.newValue)
                            return;
                        property.colorMode = (ColorMode)evt.newValue;
                        colorField.hdr = property.colorMode == ColorMode.HDR;
                        colorField.MarkDirtyRepaint();
                        DirtyNodes();
                    });
                AddRow("Mode", colorModeField);
            }
        }

        void BuildTexture2DPropertyField(Texture2DShaderProperty property)
        {
            var field = new ObjectField { value = property.value.texture, objectType = typeof(Texture) };
            field.RegisterValueChangedCallback(evt =>
                {
                    graph.owner.RegisterCompleteObjectUndo("Change property value");
                    property.value.texture = (Texture)evt.newValue;
                    DirtyNodes();
                });
            AddRow("Default", field);

<<<<<<< HEAD
            if(!graph.isSubGraph)
            {
                var defaultModeField = new EnumField((Enum)property.defaultType);
                defaultModeField.RegisterValueChangedCallback(evt =>
                    {
                        graph.owner.RegisterCompleteObjectUndo("Change Texture Mode");
                        if (property.defaultType == (Texture2DShaderProperty.DefaultType)evt.newValue)
                            return;
                        property.defaultType = (Texture2DShaderProperty.DefaultType)evt.newValue;
                        DirtyNodes(ModificationScope.Graph);
                    });

                void ToggleDefaultModeFieldEnabled()
=======
            var defaultMode = (Enum)TextureShaderProperty.DefaultType.Grey;
            var textureMode = property.generatePropertyBlock ? (Enum)property.defaultType : defaultMode;
            var defaultModeField = new EnumField(textureMode);
            defaultModeField.RegisterValueChangedCallback(evt =>
>>>>>>> 6947b635
                {
                    graph.owner.RegisterCompleteObjectUndo("Change Texture Mode");
                    if (property.defaultType == (TextureShaderProperty.DefaultType)evt.newValue)
                        return;
                    property.defaultType = (TextureShaderProperty.DefaultType)evt.newValue;
                    DirtyNodes(ModificationScope.Graph);
                });
            AddRow("Mode", defaultModeField, !graph.isSubGraph && property.generatePropertyBlock);
        }

        void BuildTexture2DArrayPropertyField(Texture2DArrayShaderProperty property)
        {
            var field = new ObjectField { value = property.value.textureArray, objectType = typeof(Texture2DArray) };
            field.RegisterValueChangedCallback(evt =>
                {
                    graph.owner.RegisterCompleteObjectUndo("Change property value");
                    property.value.textureArray = (Texture2DArray)evt.newValue;
                    DirtyNodes();
                });
            AddRow("Default", field);
        }

        void BuildTexture3DPropertyField(Texture3DShaderProperty property)
        {
            var field = new ObjectField { value = property.value.texture, objectType = typeof(Texture3D) };
            field.RegisterValueChangedCallback(evt =>
                {
                    graph.owner.RegisterCompleteObjectUndo("Change property value");
                    property.value.texture = (Texture3D)evt.newValue;
                    DirtyNodes();
                });
            AddRow("Default", field);
        }

        void BuildCubemapPropertyField(CubemapShaderProperty property)
        {
            var field = new ObjectField { value = property.value.cubemap, objectType = typeof(Cubemap) };
            field.RegisterValueChangedCallback(evt =>
                {
                    graph.owner.RegisterCompleteObjectUndo("Change property value");
                    property.value.cubemap = (Cubemap)evt.newValue;
                    DirtyNodes();
                });
            AddRow("Default", field);
        }

        void BuildBooleanPropertyField(BooleanShaderProperty property)
        {
            var field = new Toggle() { value = property.value };
            field.OnToggleChanged(evt =>
                {
                    graph.owner.RegisterCompleteObjectUndo("Change property value");
                    property.value = evt.newValue;
                    DirtyNodes();
                });
            AddRow("Default", field);
        }

        void BuildMatrix2PropertyField(Matrix2ShaderProperty property)
        {
            var row0Field = new Vector2Field { value = property.value.GetRow(0) };
            row0Field.RegisterValueChangedCallback(evt =>
                {
                    graph.owner.RegisterCompleteObjectUndo("Change Property Value");
                    Vector2 row1 = property.value.GetRow(1);
                    property.value = new Matrix4x4()
                    {
                        m00 = evt.newValue.x,
                        m01 = evt.newValue.y,
                        m02 = 0,
                        m03 = 0,
                        m10 = row1.x,
                        m11 = row1.y,
                        m12 = 0,
                        m13 = 0,
                        m20 = 0,
                        m21 = 0,
                        m22 = 0,
                        m23 = 0,
                        m30 = 0,
                        m31 = 0,
                        m32 = 0,
                        m33 = 0,
                    };
                    DirtyNodes();
                });
            AddRow("Default", row0Field);

            var row1Field = new Vector2Field { value = property.value.GetRow(1) };
            row1Field.RegisterValueChangedCallback(evt =>
                {
                    graph.owner.RegisterCompleteObjectUndo("Change Property Value");
                    Vector2 row0 = property.value.GetRow(0);
                    property.value = new Matrix4x4()
                    {
                        m00 = row0.x,
                        m01 = row0.y,
                        m02 = 0,
                        m03 = 0,
                        m10 = evt.newValue.x,
                        m11 = evt.newValue.y,
                        m12 = 0,
                        m13 = 0,
                        m20 = 0,
                        m21 = 0,
                        m22 = 0,
                        m23 = 0,
                        m30 = 0,
                        m31 = 0,
                        m32 = 0,
                        m33 = 0,
                    };
                    DirtyNodes();
                });
            AddRow("", row1Field);
        }

        void BuildMatrix3PropertyField(Matrix3ShaderProperty property)
        {
            var row0Field = new Vector3Field { value = property.value.GetRow(0) };
                row0Field.RegisterValueChangedCallback(evt =>
                    {
                        graph.owner.RegisterCompleteObjectUndo("Change Property Value");
                        Vector3 row1 = property.value.GetRow(1);
                        Vector3 row2 = property.value.GetRow(2);
                        property.value = new Matrix4x4()
                        {
                            m00 = evt.newValue.x,
                            m01 = evt.newValue.y,
                            m02 = evt.newValue.z,
                            m03 = 0,
                            m10 = row1.x,
                            m11 = row1.y,
                            m12 = row1.z,
                            m13 = 0,
                            m20 = row2.x,
                            m21 = row2.y,
                            m22 = row2.z,
                            m23 = 0,
                            m30 = 0,
                            m31 = 0,
                            m32 = 0,
                            m33 = 0,
                        };
                        DirtyNodes();
                    });
                AddRow("Default", row0Field);

                var row1Field = new Vector3Field { value = property.value.GetRow(1) };
                row1Field.RegisterValueChangedCallback(evt =>
                    {
                        graph.owner.RegisterCompleteObjectUndo("Change Property Value");
                        Vector3 row0 = property.value.GetRow(0);
                        Vector3 row2 = property.value.GetRow(2);
                        property.value = new Matrix4x4()
                        {
                            m00 = row0.x,
                            m01 = row0.y,
                            m02 = row0.z,
                            m03 = 0,
                            m10 = evt.newValue.x,
                            m11 = evt.newValue.y,
                            m12 = evt.newValue.z,
                            m13 = 0,
                            m20 = row2.x,
                            m21 = row2.y,
                            m22 = row2.z,
                            m23 = 0,
                            m30 = 0,
                            m31 = 0,
                            m32 = 0,
                            m33 = 0,
                        };
                        DirtyNodes();
                    });

                AddRow("", row1Field);
                var row2Field = new Vector3Field { value = property.value.GetRow(2) };
                row2Field.RegisterValueChangedCallback(evt =>
                    {
                        graph.owner.RegisterCompleteObjectUndo("Change Property Value");
                        Vector3 row0 = property.value.GetRow(0);
                        Vector3 row1 = property.value.GetRow(1);
                        property.value = new Matrix4x4()
                        {
                            m00 = row0.x,
                            m01 = row0.y,
                            m02 = row0.z,
                            m03 = 0,
                            m10 = row1.x,
                            m11 = row1.y,
                            m12 = row1.z,
                            m13 = 0,
                            m20 = evt.newValue.x,
                            m21 = evt.newValue.y,
                            m22 = evt.newValue.z,
                            m23 = 0,
                            m30 = 0,
                            m31 = 0,
                            m32 = 0,
                            m33 = 0,
                        };
                        DirtyNodes();
                    });
                AddRow("", row2Field);
        }

        void BuildMatrix4PropertyField(Matrix4ShaderProperty property)
        {
            var row0Field = new Vector4Field { value = property.value.GetRow(0) };
            row0Field.RegisterValueChangedCallback(evt =>
                {
                    graph.owner.RegisterCompleteObjectUndo("Change Property Value");
                    Vector4 row1 = property.value.GetRow(1);
                    Vector4 row2 = property.value.GetRow(2);
                    Vector4 row3 = property.value.GetRow(3);
                    property.value = new Matrix4x4()
                    {
                        m00 = evt.newValue.x,
                        m01 = evt.newValue.y,
                        m02 = evt.newValue.z,
                        m03 = evt.newValue.w,
                        m10 = row1.x,
                        m11 = row1.y,
                        m12 = row1.z,
                        m13 = row1.w,
                        m20 = row2.x,
                        m21 = row2.y,
                        m22 = row2.z,
                        m23 = row2.w,
                        m30 = row3.x,
                        m31 = row3.y,
                        m32 = row3.z,
                        m33 = row3.w,
                    };
                    DirtyNodes();
                });
            AddRow("Default", row0Field);

            var row1Field = new Vector4Field { value = property.value.GetRow(1) };
            row1Field.RegisterValueChangedCallback(evt =>
                {
                    graph.owner.RegisterCompleteObjectUndo("Change Property Value");
                    Vector4 row0 = property.value.GetRow(0);
                    Vector4 row2 = property.value.GetRow(2);
                    Vector4 row3 = property.value.GetRow(3);
                    property.value = new Matrix4x4()
                    {
                        m00 = row0.x,
                        m01 = row0.y,
                        m02 = row0.z,
                        m03 = row0.w,
                        m10 = evt.newValue.x,
                        m11 = evt.newValue.y,
                        m12 = evt.newValue.z,
                        m13 = evt.newValue.w,
                        m20 = row2.x,
                        m21 = row2.y,
                        m22 = row2.z,
                        m23 = row2.w,
                        m30 = row3.x,
                        m31 = row3.y,
                        m32 = row3.z,
                        m33 = row3.w,
                    };
                    DirtyNodes();
                });
            AddRow("", row1Field);

            var row2Field = new Vector4Field { value = property.value.GetRow(2) };
            row2Field.RegisterValueChangedCallback(evt =>
                {
                    graph.owner.RegisterCompleteObjectUndo("Change Property Value");
                    Vector4 row0 = property.value.GetRow(0);
                    Vector4 row1 = property.value.GetRow(1);
                    Vector4 row3 = property.value.GetRow(3);
                    property.value = new Matrix4x4()
                    {
                        m00 = row0.x,
                        m01 = row0.y,
                        m02 = row0.z,
                        m03 = row0.w,
                        m10 = row1.x,
                        m11 = row1.y,
                        m12 = row1.z,
                        m13 = row1.w,
                        m20 = evt.newValue.x,
                        m21 = evt.newValue.y,
                        m22 = evt.newValue.z,
                        m23 = evt.newValue.w,
                        m30 = row3.x,
                        m31 = row3.y,
                        m32 = row3.z,
                        m33 = row3.w,
                    };
                    DirtyNodes();
                });
            AddRow("", row2Field);

            var row3Field = new Vector4Field { value = property.value.GetRow(3) };
            row3Field.RegisterValueChangedCallback(evt =>
                {
                    graph.owner.RegisterCompleteObjectUndo("Change Property Value");
                    Vector4 row0 = property.value.GetRow(0);
                    Vector4 row1 = property.value.GetRow(1);
                    Vector4 row2 = property.value.GetRow(2);
                    property.value = new Matrix4x4()
                    {
                        m00 = row0.x,
                        m01 = row0.y,
                        m02 = row0.z,
                        m03 = row0.w,
                        m10 = row1.x,
                        m11 = row1.y,
                        m12 = row1.z,
                        m13 = row1.w,
                        m20 = row2.x,
                        m21 = row2.y,
                        m22 = row2.z,
                        m23 = row2.w,
                        m30 = evt.newValue.x,
                        m31 = evt.newValue.y,
                        m32 = evt.newValue.z,
                        m33 = evt.newValue.w,
                    };
                    DirtyNodes();
                });
            AddRow("", row3Field);
        }

        void BuildSamplerStatePropertyField(SamplerStateShaderProperty property)
        {
            var filterField = new EnumField(property.value.filter);
            filterField.RegisterValueChangedCallback(evt =>
                {
                    graph.owner.RegisterCompleteObjectUndo("Change Property Value");
                    TextureSamplerState state = property.value;
                    state.filter = (TextureSamplerState.FilterMode)evt.newValue;
                    property.value = state;
                    Rebuild();
                    DirtyNodes(ModificationScope.Graph);
                });
            AddRow("Filter", filterField);

            var wrapField = new EnumField(property.value.wrap);
            wrapField.RegisterValueChangedCallback(evt =>
                {
                    graph.owner.RegisterCompleteObjectUndo("Change Property Value");
                    TextureSamplerState state = property.value;
                    state.wrap = (TextureSamplerState.WrapMode)evt.newValue;
                    property.value = state;
                    Rebuild();
                    DirtyNodes(ModificationScope.Graph);
                });
            AddRow("Wrap", wrapField);
        }

        void BuildGradientPropertyField(GradientShaderProperty property)
        {
            var field = new GradientField { value = property.value };
            field.RegisterValueChangedCallback(evt =>
                {
                    graph.owner.RegisterCompleteObjectUndo("Change Property Value");
                    property.value = evt.newValue;
                    DirtyNodes();
                });
            AddRow("Default", field);
        }

        public override void DirtyNodes(ModificationScope modificationScope = ModificationScope.Node)
        {
            foreach (var node in graph.GetNodes<PropertyNode>())
                node.Dirty(modificationScope);
        }
    }
}<|MERGE_RESOLUTION|>--- conflicted
+++ resolved
@@ -305,10 +305,9 @@
                 });
             AddRow("Default", field);
 
-<<<<<<< HEAD
-            if(!graph.isSubGraph)
-            {
-                var defaultModeField = new EnumField((Enum)property.defaultType);
+            var defaultMode = (Enum)Texture2DShaderProperty.DefaultType.Grey;
+            var textureMode = property.generatePropertyBlock ? (Enum)property.defaultType : defaultMode;
+            var defaultModeField = new EnumField(textureMode);
                 defaultModeField.RegisterValueChangedCallback(evt =>
                     {
                         graph.owner.RegisterCompleteObjectUndo("Change Texture Mode");
@@ -317,21 +316,6 @@
                         property.defaultType = (Texture2DShaderProperty.DefaultType)evt.newValue;
                         DirtyNodes(ModificationScope.Graph);
                     });
-
-                void ToggleDefaultModeFieldEnabled()
-=======
-            var defaultMode = (Enum)TextureShaderProperty.DefaultType.Grey;
-            var textureMode = property.generatePropertyBlock ? (Enum)property.defaultType : defaultMode;
-            var defaultModeField = new EnumField(textureMode);
-            defaultModeField.RegisterValueChangedCallback(evt =>
->>>>>>> 6947b635
-                {
-                    graph.owner.RegisterCompleteObjectUndo("Change Texture Mode");
-                    if (property.defaultType == (TextureShaderProperty.DefaultType)evt.newValue)
-                        return;
-                    property.defaultType = (TextureShaderProperty.DefaultType)evt.newValue;
-                    DirtyNodes(ModificationScope.Graph);
-                });
             AddRow("Mode", defaultModeField, !graph.isSubGraph && property.generatePropertyBlock);
         }
 
