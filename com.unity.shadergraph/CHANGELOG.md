# Unreleased

# 2.0.4

# 2.0.3

# 2.0.2

# 2.0.1

### HD Render Pipeline support

![](.data/hd_render_pipeline.png)

Shader Graph now supports the High Definition Render Pipeline with both PBR and Unlit Master nodes. Shaders built with Shader Graph work with both the Lightweight and HD render pipelines.

### Vertex position

![](.data/vertex_position.png)

You can now modify vertex position via the Position slot on the PBR and Unlit Master nodes. By default, the input to this node is object space position. Custom inputs to this slot should specify the absolute local position of a given vertex. Certain nodes (such as Procedural Shapes) are not viable in the vertex shader. Such nodes are incompatible with this slot.

### Master node settings

![](.data/menu_settings.png)

The settings for master nodes now live in a small window that you can toggle on and off. Here, you can change various rendering settings for your shader.

### Property reference names and exposed state

![](.data/editable_property_references.gif)

You can now edit the Reference name for a property. To do so, select the property and type a new name next to Reference. If you want to reset to the default name, right-click Reference, and select Reset reference. 

In the expanded property window, you can now also toggle if the property is exposed.

### Editable paths for graphs

![](.data/change_path.gif)
![](.data/use_path.gif)

You can now change the path of Shader Graphs and Sub Graphs. When you change the path of a Shader Graph, this modifies the location it has in the shader selection list. When you change the path of Sub Graph, it will have a different location in the node creation menu.

### Is Front Face node

![](.data/face_sign.png)

With this node, you can change graph output depending on the face sign of a given fragment. If the current fragment is part of a front face, the node returns True. For a back face, the node returns False.
Note: This functionality requires that you have enabled **two sided** on the Master node.

### Gradient nodes

![](.data/gradient_node.png)

This adds gradient functionality via two new nodes. The Sample Gradient node samples a gradient given a Time parameter. You can define this gradient on the Gradient slot control view. The Gradient Asset node defines a gradient that can be sampled by multiple Sample Gradient nodes using different Time parameters.

### Texture3D and Texture2D Array

![](.data/texture_nodes.png)

This change expands Unity's support for Texture types via two new property types and four new nodes. These allow you to define and sample Texture 3D and Texture 2D Array type assets in Shader Graph.

### Texture 2D LOD node

![](.data/texture_2d_lod_node.png)

This adds a new node for LOD functionality on a Texture 2D Sample. Sample Texture 2D LOD uses the exact same input and output slots as Sample Texture 2D, but also includes an input for level of detail adjustments via a Vector1 slot. 

### Show generated code

![](.data/show_generated_code.gif)

You can now see the generated code for any specific node. To do so, right-click the node, and select Show Generated Code. The code snippet will now open in the code editor that you have linked to Unity.


### Bug fixes and minor changes

- Vector 1 nodes now evaluate correctly. ([#334](https://github.com/Unity-Technologies/ShaderGraph/issues/334) and [#337](https://github.com/Unity-Technologies/ShaderGraph/issues/337))
- Properties can now be copied and pasted.
- Pasting a property node into another graph will now convert it to a concrete node. ([#300](https://github.com/Unity-Technologies/ShaderGraph/issues/300) and [#307](https://github.com/Unity-Technologies/ShaderGraph/pull/307))
- Nodes that are copied from one graph to another now spawn in the center of the current view. ([#333](https://github.com/Unity-Technologies/ShaderGraph/issues/333))
- When you edit sub graph paths, the search window no longer yields a null reference exception.
- The blackboard is now within view when deserialized.
- Your system locale can no longer cause incorrect commands due to full stops being converted to commas.
- Deserialization of subgraphs now works correctly.
- Sub graphs are now suffixed with (sub), so you can tell them apart from other nodes.
<<<<<<< HEAD
- The preview of a node does not obstruct the selection outliner anymore.
- HD PBR subshader no longer duplicates surface description code into vertex shader.
=======
- Boolean and Texture type properties now function correctly in sub-graphs.
- The preview of a node does not obstruct the selection outliner anymore.
- You can now copy, paste, and duplicate sub-graph nodes with vector type input ports.
>>>>>>> 8eabe766
<|MERGE_RESOLUTION|>--- conflicted
+++ resolved
@@ -84,11 +84,7 @@
 - Your system locale can no longer cause incorrect commands due to full stops being converted to commas.
 - Deserialization of subgraphs now works correctly.
 - Sub graphs are now suffixed with (sub), so you can tell them apart from other nodes.
-<<<<<<< HEAD
+- Boolean and Texture type properties now function correctly in sub-graphs.
 - The preview of a node does not obstruct the selection outliner anymore.
 - HD PBR subshader no longer duplicates surface description code into vertex shader.
-=======
-- Boolean and Texture type properties now function correctly in sub-graphs.
-- The preview of a node does not obstruct the selection outliner anymore.
-- You can now copy, paste, and duplicate sub-graph nodes with vector type input ports.
->>>>>>> 8eabe766
+- You can now copy, paste, and duplicate sub-graph nodes with vector type input ports.