# Changelog
All notable changes to this package are documented in this file.

The format is based on [Keep a Changelog](http://keepachangelog.com/en/1.0.0/)
and this project adheres to [Semantic Versioning](http://semver.org/spec/v2.0.0.html).

## [8.0.0] - 2019-11-18
### Added
- Added samples for Procedural Patterns to the package.
- You can now use the right-click context menu to delete Sticky Notes.
- You can now save your graph as a new Asset.
- Added support for vertex skinning when you use the DOTS animation package.
- You can now use the right-click context menu to set the precision on multiple selected nodes.
- Updated the zoom level to let you zoom in further.

### Fixed
- Edges no longer produce errors when you save a Shader Graph.
- Shader Graph no longer references the `NUnit` package.
- Fixed a shader compatibility issue in the SRP Batcher when you use a hybrid instancing custom variable.
- Fixed an issue where Unity would crash when you imported a Shader Graph Asset with invalid formatting.
- Fixed an issue with the animated preview when there is no Camera with animated Materials in the Editor.
- Triplanar nodes no longer use Camera-relative world space by default in HDRP.
- Errors no longer occur when you activate `Enable GPU Instancing` on Shader Graph Materials. [1184870](https://issuetracker.unity3d.com/issues/universalrp-shader-compilation-error-when-using-gpu-instancing)
- Errors no longer occur when there are multiple tangent transform nodes on a graph. [1185752](https://issuetracker.unity3d.com/issues/shadergraph-fails-to-compile-with-redefinition-of-transposetangent-when-multiple-tangent-transform-nodes-are-plugged-in)
- The Main Preview for Sprite Lit and Sprite Unlit master nodes now displays the correct color. [1184656](https://issuetracker.unity3d.com/issues/shadergraph-preview-for-lit-and-unlit-master-node-wrong-color-when-color-is-set-directly-on-master-node)
- Shader Graph shaders in `Always Include Shaders` no longer crash builds. [1191757](https://issuetracker.unity3d.com/issues/lwrp-build-crashes-when-built-with-shadergraph-file-added-to-always-include-shaders-list)
- The `Transform` node now correctly transforms Absolute World to Object.
<<<<<<< HEAD
- Sticky Notes can now be grouped properly.
- Fixed an issue where nodes couldn't be copied from a group.
- Fixed multiple inconsistencies between previews and generated shaders.
=======
- Errors no longer occur when you change the precision of Sub Graphs. [1158413](https://issuetracker.unity3d.com/issues/shadergraph-changing-precision-of-sg-with-subgraphs-that-still-use-the-other-precision-breaks-the-generated-shader)
- Fixed an error where the UV channel drop-down menu on nodes had clipped text. [1188710](https://issuetracker.unity3d.com/issues/shader-graph-all-uv-dropdown-value-is-clipped-under-shader-graph)
- Added StencilOverride support.
- Sticky Notes can now be grouped properly.
- Fixed an issue where nodes couldn't be copied from a group.
- Fixed an issue where adding the first output to a Sub Graph without any outputs prior caused Shader Graphs containing the Sub Graph to break.
>>>>>>> 9994a528

## [7.1.1] - 2019-09-05
### Added
- You can now define shader keywords on the Blackboard. Use these keywords on the graph to create static branches in the generated shader.
- The tab now shows whether you are working in a Sub Graph or a Shader Graph file.
- The Shader Graph importer now bakes the output node type name into a meta-data object.

### Fixed
- The Shader Graph preview no longer breaks when you create new PBR Graphs.
- Fixed an issue where deleting a group and a property at the same time would cause an error.
- Fixed the epsilon that the Hue Node uses to avoid NaN on platforms that support half precision.
- Emission nodes no longer produce errors when you use them in Sub Graphs.
- Exposure nodes no longer produce errors when you use them in Sub Graphs.
- Unlit master nodes no longer define unnecessary properties in the Universal Render Pipeline.
- Errors no longer occur when you convert a selection to a Sub Graph.
- Color nodes now handle Gamma and Linear conversions correctly.
- Sub Graph Output nodes now link to the correct documentation page.
- When you use Keywords, PBR and Unlit master nodes no longer produce errors.
- PBR master nodes now calculate Global Illumination (GI) correctly.
- PBR master nodes now apply surface normals.
- PBR master nodes now apply fog.
- The Editor now displays correct errors for missing or deleted Sub Graph Assets.
- You can no longer drag and drop recursive nodes onto Sub Graph Assets.

## [7.0.1] - 2019-07-25
### Changed
- New Shader Graph windows are now docked to either existing Shader Graph windows, or to the Scene View.

### Fixed
- Fixed various dependency tracking issues with Sub Graphs and HLSL files from Custom Function Nodes.
- Fixed an error that previously occurred when you used `Sampler State` input ports on Sub Graphs.
- `Normal Reconstruct Z` node is now compatible with both fragment and vertex stages. 
- `Position` node now draws the correct label for **Absolute World**. 
- Node previews now inherit preview type correctly.
- Normal maps now unpack correctly for mobile platforms.
- Fixed an error that previously occurred when you used the Gradient Sample node and your system locale uses commas instead of periods.
- Fixed an issue where you couldn't group several nodes.

## [7.0.0] - 2019-07-10
### Added
- You can now use the `SHADERGRAPH_PREVIEW` keyword in `Custom Function Node` to generate different code for preview Shaders.
- Color Mode improves node visibility by coloring the title bar by Category, Precision, or custom colors.
- You can now set the precision of a Shader Graph and individual nodes.
- Added the `_TimeParameters` variable which contains `Time`, `Sin(Time)`, and `Cosine(Time)`
- _Absolute World_ space on `Position Node` now provides absolute world space coordinates regardless of the active render pipeline.
- You can now add sticky notes to graphs.

### Changed
- The `Custom Function Node` now uses an object field to reference its source when using `File` mode.
- To enable master nodes to generate correct motion vectors for time-based vertex modification, time is now implemented as an input to the graph rather than as a global uniform.
- **World** space on `Position Node` now uses the default world space coordinates of the active render pipeline. 

### Fixed
- Fixed an error in `Custom Function Node` port naming.
- `Sampler State` properties and nodes now serialize correctly.
- Labels in the Custom Port menu now use the correct coloring when using the Personal skin.
- Fixed an error that occured when creating a Sub Graph from a selection containing a Group Node.
- When you change a Sub Graph, Shader Graph windows now correctly reload.
- When you save a Shader Graph, all other Shader Graph windows no longer re-compile their preview Shaders.
- Shader Graph UI now draws with correct styling for 2019.3.
- When deleting edge connections to nodes with a preview error, input ports no longer draw in the wrong position.
- Fixed an error involving deprecated components from VisualElements.
- When you convert nodes to a Sub Graph, the nodes are now placed correctly in the Sub Graph.
- The `Bitangent Vector Node` now generates all necessary shader requirements.

## [6.7.0-preview] - 2019-05-16
### Added
- Added a hidden path namespace for Sub Graphs to prevent certain Sub Graphs from populating the Create Node menu.

### Changed
- Anti-aliasing (4x) is now enabled on Shader Graph windows.

### Fixed
- When you click on the gear icon, Shader Graph now focuses on the selected node, and brings the settings menu to front view.
- Sub Graph Output and Custom Function Node now validate slot names, and display an appropriate error badge when needed.
- Remaining outdated documentation has been removed. 
- When you perform an undo or redo to an inactive Shader Graph window, the window no longer breaks.
- When you rapidly perform an undo or redo, Shader Graph windows no longer break.
- Sub Graphs that contain references to non-existing Sub Graphs no longer break the Sub Graph Importer.
- You can now reference sub-assets such as Textures.
- You can now reference Scene Color and Scene Depth correctly from within a Sub Graph.
- When you create a new empty Sub Graph, it no longer shows a warning about a missing output.
- When you create outputs that start with a digit, Shader generation no longer fails.
- You can no longer add nodes that are not allowed into Sub Graphs.
- A graph must now always contain at least one Master Node.
- Duplicate output names are now allowed.
- Fixed an issue where the main preview was always redrawing.
- When you set a Master Node as active, the Main Preview now shows the correct result.
- When you save a graph that contains a Sub Graph node, the Shader Graph window no longer freezes.
- Fixed an error that occured when using multiple Sampler State nodes with different parameters.
- Fixed an issue causing default inputs to be misaligned in certain cases.
- You can no longer directly connect slots with invalid types. When the graph detects that situation, it now doesn't break and gives an error instead.

## [6.6.0] - 2019-04-01
### Added
- You can now add Matrix, Sampler State and Gradient properties to the Blackboard.
- Added Custom Function node. Use this node to define a custom HLSL function either via string directly in the graph, or via a path to an HLSL file.
- You can now group nodes by pressing Ctrl + G.
- Added "Delete Group and Contents" and removed "Ungroup All Nodes" from the context menu for groups.
- You can now use Sub Graphs in other Sub Graphs.
- Preview shaders now compile in the background, and only redraw when necessary.

### Changed
- Removed Blackboard fields, which had no effect on Sub Graph input ports, from the Sub Graph Blackboard.
- Subgraph Output node is now called Outputs.
- Subgraph Output node now supports renaming of ports.
- Subgraph Output node now supports all port types.
- Subgraph Output node now supports reordering ports.
- When you convert nodes to a Sub Graph, Shader Graph generates properties and output ports in the Sub Graph, and now by default, names those resulting properties and output ports based on their types.
- When you delete a group, Shader Graph now deletes the Group UI, but doesn't delete the nodes inside.

### Fixed
- You can now undo edits to Vector port default input fields.
- You can now undo edits to Gradient port default input fields.
- Boolean port input fields now display correct values when you undo changes.
- Vector type properties now behave as expected when you undo changes.
- Fixed an error that previously occurred when you opened saved Shader Graphs containing one or more Voronoi nodes.
- You can now drag normal map type textures on to a Shader Graph to create Sample Texture 2D nodes with the correct type set.
- Fixed the Multiply node so default input values are applied correctly.
- Added padding on input values for Blend node to prevent NaN outputs.
- Fixed an issue where `IsFaceSign` would not compile within Sub Graph Nodes.
- Null reference errors no longer occur when you remove ports with connected edges.
- Default input fields now correctly hide and show when connections change.

## [6.5.0] - 2019-03-07

### Fixed
- Fixed master preview for HDRP master nodes when alpha clip is enabled.

## [6.4.0] - 2019-02-21
### Fixed
- Fixed the Transform node, so going from Tangent Space to any other space now works as expected.

## [6.3.0] - 2019-02-18
### Fixed
- Fixed an issue where the Normal Reconstruct Z Node sometimes caused Not a Number (NaN) errors when using negative values.

## [6.2.0] - 2019-02-15
### Fixed
- Fixed the property blackboard so it no longer goes missing or turns very small.

### Changed
- Code refactor: all macros with ARGS have been swapped with macros with PARAM. This is because the ARGS macros were incorrectly named.

## [6.1.0] - 2019-02-13

## [6.0.0] - 2019-02-23
### Added
- When you hover your cursor over a property in the blackboard, this now highlights the corresponding property elements in your Shader Graph. Similarly, if you hover over a property in the Shader Graph itself, this highlights the corresponding property in the blackboard.
- Property nodes in your Shader Graph now have a similar look and styling as the properties in the blackboard.

### Changed
- Errors in the compiled shader are now displayed as badges on the appropriate node.
- In the `Scene Depth` node you can now choose the depth sampling mode: `Linear01`, `Raw` or `Eye`.

### Fixed
- When you convert an inline node to a `Property` node, this no longer allows duplicate property names.
- When you move a node, you'll now be asked to save the Graph file.
- You can now Undo edits to Property parameters on the Blackboard.
- You can now Undo conversions between `Property` nodes and inline nodes.
- You can now Undo moving a node.
- You can no longer select the `Texture2D` Property type `Mode`, if the Property is not exposed.
- The `Vector1` Property type now handles default values more intuitively when switching `Mode` dropdown.
- The `Color` node control is now a consistent width.
- Function declarations no longer contain double delimiters.
- The `Slider` node control now functions correctly.
- Fixed an issue where the Editor automatically re-imported Shader Graphs when there were changes to the asset database.
- Reverted the visual styling of various graph elements to their previous correct states.
- Previews now repaint correctly when Unity does not have focus.
- Code generation now works correctly for exposed Vector1 shader properties where the decimal separator is not a dot.
- The `Rotate About Axis` node's Modes now use the correct function versions.
- Shader Graph now preserves grouping when you convert nodes between property and inline.
- The `Flip` node now greys out labels for inactive controls.
- The `Boolean` property type now uses the `ToggleUI` property attribute, so as to not generate keywords.
- The `Normal Unpack` node no longer generates errors in Object space.
- The `Split` node now uses values from its default Port input fields.
- The `Channel Mask` node now allows multiple node instances, and no longer generates any errors.
- Serialized the Alpha control value on the `Flip` node.
- The `Is Infinite` and `Is NaN` nodes now use `Vector 1` input ports, but the output remains the same.
- You can no longer convert a node inside a `Sub Graph` into a `Sub Graph`, which previously caused errors.
- The `Transformation Matrix` node's Inverse Projection and Inverse View Projection modes no longer produce errors.
- The term `Shader Graph` is now captilized correctly in the Save Graph prompt. 

## [5.2.0] - 2018-11-27
### Added
- Shader Graph now has __Group Node__, where you can group together several nodes. You can use this to keep your Graphs organized and nice.

### Fixed
- The expanded state of blackboard properties are now remembered during a Unity session.

## [5.1.0] - 2018-11-19
### Added
- You can now show and hide the Main Preview and the Blackboard from the toolbar.

### Changed
- The Shader Graph package is no longer in preview.
- Moved `NormalBlendRNM` node to a dropdown option on `Normal Blend` node.
- `Sample Cubemap` node now has a `SamplerState` slot.
- New Sub Graph assets now default to the "Sub Graphs" path in the Create Node menu.
- New Shader Graph assets now default to the "Shader Graphs" path in the Shader menu.
- The `Light Probe` node is now a `Baked GI` node. When you use LWRP with lightmaps, this node now returns the correct lightmap data. This node is supported in HDRP.
- `Reflection Probe` nodes now only work with LWRP. This solves compilation errors in HDRP.
- `Ambient` nodes now only work with LWRP. This solves compilation errors in HDRP.
- `Fog` nodes now only work with LWRP. This solves compilation errors in HDRP.
- In HDRP, the `Position` port for the `Object` node now returns the absolute world position.
- The `Baked GI`, `Reflection Probe`, and `Ambient` nodes are now in the `Input/Lighting` category.
- The master node no longer has its own preview, because it was redundant. You can see the results for the master node in the Main Preview.

### Fixed
- Shadow projection is now correct when using the `Unlit` master node with HD Render Pipeline.
- Removed all direct references to matrices
- `Matrix Construction` nodes with different `Mode` values now evaluate correctly.
- `Is Front Face` node now works correctly when connected to `Alpha` and `AlphaThreshold` slots on the `PBR` master node.
- Corrected some instances of incorrect port dimensions on several nodes.
- `Scene Depth` and `Scene Color` nodes now work in single pass stereo in Lightweight Render Pipeline.
- `Channel Mask` node controls are now aligned correctly.
- In Lightweight Render Pipeline, Pre-multiply surface type now matches the Lit shader. 
- Non-exposed properties in the blackboard no longer have a green dot next to them.
- Default reference name for shader properties are now serialized. You cannot change them after initial creation.
- When you save Shader Graph and Sub Graph files, they're now automatically checked out on version control.
- Shader Graph no longer throws an exception when you double-click a folder in the Project window.
- Gradient Node no longer throws an error when you undo a deletion.

## [5.0.0-preview] - 2018-09-28

## [4.0.0-preview] - 2018-09-28
### Added
- Shader Graph now supports the High Definition Render Pipeline with both PBR and Unlit Master nodes. Shaders built with Shader Graph work with both the Lightweight and HD render pipelines.
- You can now modify vertex position via the Position slot on the PBR and Unlit Master nodes. By default, the input to this node is object space position. Custom inputs to this slot should specify the absolute local position of a given vertex. Certain nodes (such as Procedural Shapes) are not viable in the vertex shader. Such nodes are incompatible with this slot.
- You can now edit the Reference name for a property. To do so, select the property and type a new name next to Reference. If you want to reset to the default name, right-click Reference, and select Reset reference.
- In the expanded property window, you can now toggle whether the property is exposed.
- You can now change the path of Shader Graphs and Sub Graphs. When you change the path of a Shader Graph, this modifies the location it has in the shader selection list. When you change the path of Sub Graph, it will have a different location in the node creation menu.
- Added `Is Front Face` node. With this node, you can change graph output depending on the face sign of a given fragment. If the current fragment is part of a front face, the node returns true. For a back face, the node returns false. Note: This functionality requires that you have enabled **two sided** on the Master node.
- Gradient functionality is now available via two new nodes: Sample Gradient and Gradient Asset. The Sample Gradient node samples a gradient given a Time parameter. You can define this gradient on the Gradient slot control view. The Gradient Asset node defines a gradient that can be sampled by multiple Sample Gradient nodes using different Time parameters.
- Math nodes now have a Waves category. The category has four different nodes: Triangle wave, Sawtooth wave, Square wave, and Noise Sine wave. The Triangle, Sawtooth, and Square wave nodes output a waveform with a range of -1 to 1 over a period of 1. The Noise Sine wave outputs a standard Sine wave with a range of -1 to 1 over a period of 2 * pi. For variance, random noise is added to the amplitude of the Sine wave, within a determined range.
- Added `Sphere Mask` node for which you can indicate the starting coordinate and center point. The sphere mask uses these with the **Radius** and **Hardness** parameters. Sphere mask functionality works in both 2D and 3D spaces, and is based on the vector coordinates in the **Coords and Center** input.
- Added support for Texture 3D and Texture 2D Array via two new property types and four new nodes.
- A new node `Texture 2D LOD` has been added for LOD functionality on a Texture 2D Sample. Sample Texture 2D LOD uses the exact same input and output slots as Sample Texture 2D, but also includes an input for level of detail adjustments via a Vector1 slot.
- Added `Texel Size` node, which allows you to get the special texture properties of a Texture 2D Asset via the `{texturename}_TexelSize` variable. Based on input from the Texture 2D Asset, the node outputs the width and height of the texel size in Vector1 format.
- Added `Rotate About Axis` node. This allows you to rotate a 3D vector space around an axis. For the rotation, you can specify an amount of degrees or a radian value.
- Unpacking normal maps in object space.
- Unpacking derivative maps option on sample texture nodes.
- Added Uint type for instancing support.
- Added HDR option for color material slots.
- Added definitions used by new HD Lit Master node.
- Added a popup control for a string list.
- Added conversion type (position/direction) to TransformNode.
- In your preview for nodes that are not master nodes, pixels now display as pink if they are not finite.

### Changed
- The settings for master nodes now live in a small window that you can toggle on and off. Here, you can change various rendering settings for your shader.
- There are two Normal Derive Nodes: `Normal From Height` and `Normal Reconstruct Z`.
  `Normal From Height` uses Vector1 input to derive a normal map.
  `Normal Reconstruct Z` uses the X and Y components in Vector2 input to derive the proper Z value for a normal map.
- The Texture type default input now accepts render textures.
- HD PBR subshader no longer duplicates surface description code into vertex shader.
- If the current render pipeline is not compatible, master nodes now display an error badge.
- The preview shader now only considers the current render pipeline. Because of this there is less code to compile, so the preview shader compiles faster.
- When you rename a shader graph or sub shader graph locally on your disk, the title of the Shader Graph window, black board, and preview also updates.
- Removed legacy matrices from Transfomation Matrix node.
- Texture 2D Array and Texture 3D nodes can no longer be used in the vertex shader.
- `Normal Create` node has been renamed to `Normal From Texture`.
- When you close the Shader Graph after you have modified a file, the prompt about saving your changes now shows the file name as well.
- `Blend` node now supports Overwrite mode.
- `Simple Noise` node no longer has a loop.
- The `Polygon` node now calculates radius based on apothem.
- `Normal Strength` node now calculates Z value more accurately.
- You can now connect Sub Graphs to vertex shader slots. If a node in the Sub Graph specifies a shader stage, that specific Sub Graph node is locked to that stage. When an instance of a Sub Graph node is connected to a slot that specifies a shader stage, all slots on that instance are locked to the stage.
- Separated material options and tags.
- Master node settings are now recreated when a topological modification occurs.

### Fixed
- Vector 1 nodes now evaluate correctly. ([#334](https://github.com/Unity-Technologies/ShaderGraph/issues/334) and [#337](https://github.com/Unity-Technologies/ShaderGraph/issues/337))
- Properties can now be copied and pasted.
- Pasting a property node into another graph will now convert it to a concrete node. ([#300](https://github.com/Unity-Technologies/ShaderGraph/issues/300) and [#307](https://github.com/Unity-Technologies/ShaderGraph/pull/307))
- Nodes that are copied from one graph to another now spawn in the center of the current view. ([#333](https://github.com/Unity-Technologies/ShaderGraph/issues/333))
- When you edit sub graph paths, the search window no longer yields a null reference exception.
- The blackboard is now within view when deserialized.
- Your system locale can no longer cause incorrect commands due to full stops being converted to commas.
- Deserialization of subgraphs now works correctly.
- Sub graphs are now suffixed with (sub), so you can tell them apart from other nodes.
- Boolean and Texture type properties now function correctly in sub-graphs.
- The preview of a node does not obstruct the selection outliner anymore.
- The Dielectric Specular node no longer resets its control values.
- You can now copy, paste, and duplicate sub-graph nodes with vector type input ports.
- The Lightweight PBR subshader now normalizes normal, tangent, and view direction correctly.
- Shader graphs using alpha clip now generate correct depth and shadow passes.
- `Normal Create` node has been renamed to `Normal From Texture`.
- The preview of nodes now updates correctly.
- Your system locale can no longer cause incorrect commands due to full stops being converted to commas.
- `Show Generated Code` no longer throws an "Argument cannot be null" error.
- Sub Graphs now use the correct generation mode when they generate preview shaders.
- The `CodeFunctionNode` API now generates correct function headers when you use `DynamicMatrix` type slots.
- Texture type input slots now set correct default values for 'Normal' texture type.
- SpaceMaterialSlot now reads correct slot.
- Slider node control now functions correctly.
- Shader Graphs no longer display an error message intended for Sub Graphs when you delete properties.
- The Shader Graph and Sub Shader Graph file extensions are no longer case-sensitive.
- The dynamic value slot type now uses the correct decimal separator during HLSL generation.
- Fixed an issue where Show Generated Code could fail when external editor was not set.
- In the High Definition Render Pipeline, Shader Graph now supports 4-channel UVs.
- The Lightweight PBR subshader now generates the correct meta pass.
- Both PBR subshaders can now generate indirect light from emission.
- Shader graphs now support the SRP batcher.
- Fixed an issue where floatfield would be parsed according to OS locale settings with .NET 4.6<|MERGE_RESOLUTION|>--- conflicted
+++ resolved
@@ -25,18 +25,13 @@
 - The Main Preview for Sprite Lit and Sprite Unlit master nodes now displays the correct color. [1184656](https://issuetracker.unity3d.com/issues/shadergraph-preview-for-lit-and-unlit-master-node-wrong-color-when-color-is-set-directly-on-master-node)
 - Shader Graph shaders in `Always Include Shaders` no longer crash builds. [1191757](https://issuetracker.unity3d.com/issues/lwrp-build-crashes-when-built-with-shadergraph-file-added-to-always-include-shaders-list)
 - The `Transform` node now correctly transforms Absolute World to Object.
-<<<<<<< HEAD
-- Sticky Notes can now be grouped properly.
-- Fixed an issue where nodes couldn't be copied from a group.
-- Fixed multiple inconsistencies between previews and generated shaders.
-=======
 - Errors no longer occur when you change the precision of Sub Graphs. [1158413](https://issuetracker.unity3d.com/issues/shadergraph-changing-precision-of-sg-with-subgraphs-that-still-use-the-other-precision-breaks-the-generated-shader)
 - Fixed an error where the UV channel drop-down menu on nodes had clipped text. [1188710](https://issuetracker.unity3d.com/issues/shader-graph-all-uv-dropdown-value-is-clipped-under-shader-graph)
 - Added StencilOverride support.
 - Sticky Notes can now be grouped properly.
 - Fixed an issue where nodes couldn't be copied from a group.
 - Fixed an issue where adding the first output to a Sub Graph without any outputs prior caused Shader Graphs containing the Sub Graph to break.
->>>>>>> 9994a528
+- Fixed multiple inconsistencies between previews and generated shaders.
 
 ## [7.1.1] - 2019-09-05
 ### Added
