--- conflicted
+++ resolved
@@ -68,16 +68,13 @@
 - Fixed a bug where the error `Output value 'vert' is not initialized` displayed on all PBR graphs in Universal. [1210710](https://issuetracker.unity3d.com/issues/output-value-vert-is-not-completely-initialized-error-is-thrown-when-pbr-graph-is-created-using-urp)
 - Fixed a bug where PBR and Unlit master nodes in Universal had Alpha Clipping enabled by default.
 - Fixed an issue in where analytics wasn't always working.
-<<<<<<< HEAD
 - Avoid unintended behavior by removing the ability to create presets from Shader Graph (and Sub Graph) assets. [1220914](https://issuetracker.unity3d.com/issues/shadergraph-preset-unable-to-open-editor-when-clicking-on-open-shader-editor-in-the-shadersubgraphimporter)
-=======
 - Fixed a bug where undo would make the Master Preview visible regardless of its toggle status.
 - Fixed a bug where any change to the PBR master node settings would lose connection to the normal slot. 
 - Fixed a bug where the user couldn't open up HDRP Master Node Shader Graphs without the Render Pipeline set to HDRP.
 - Fixed a bug where adding a HDRP Master Node to a Shader Graph would softlock the Shader Graph.
 - Fixed a bug where shaders fail to compile due to `#pragma target` generation when your system locale uses commas instead of periods.
 - Fixed a compilation error when using Hybrid Renderer due to incorrect positioning of macros.
->>>>>>> ba636e34
 
 ## [7.1.1] - 2019-09-05
 ### Added
