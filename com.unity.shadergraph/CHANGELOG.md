# Changelog
All notable changes to this package are documented in this file.

The format is based on [Keep a Changelog](http://keepachangelog.com/en/1.0.0/)
and this project adheres to [Semantic Versioning](http://semver.org/spec/v2.0.0.html).

## [8.0.0] - 2019-11-18
### Added
- Added samples for Procedural Patterns to the package.
- You can now use the right-click context menu to delete Sticky Notes.
- You can now save your graph as a new Asset.
- Added support for vertex skinning when you use the DOTS animation package.
- You can now use the right-click context menu to set the precision on multiple selected nodes.
<<<<<<< HEAD
- Blackboard Properties now have a duplication menu option, order is now properly maintained during duplication, and they are now inserted below the current selection.
- Sub Graphs remember the position the location of the last created Sub Graph to minimize folder navigation.
=======
- Updated the zoom level to let you zoom in further.
>>>>>>> c1026cb5

### Fixed
- Edges no longer produce errors when you save a Shader Graph.
- Shader Graph no longer references the `NUnit` package.
- Fixed a shader compatibility issue in the SRP Batcher when you use a hybrid instancing custom variable.
- Fixed an issue where Unity would crash when you imported a Shader Graph Asset with invalid formatting.
- Fixed an issue with the animated preview when there is no Camera with animated Materials in the Editor.
- Triplanar nodes no longer use Camera-relative world space by default in HDRP.
<<<<<<< HEAD
- Fixed a bug where duplicating multiple Blackboard Properties and/or Keywords at once often crashed the graph.
- Fixed a bug where blackboard properties could not be reordered.
- Exposed status for Shader Properties & Keywords is now properly duplicated.
=======
- Errors no longer occur when you activate `Enable GPU Instancing` on Shader Graph Materials. [1184870](https://issuetracker.unity3d.com/issues/universalrp-shader-compilation-error-when-using-gpu-instancing)
- Errors no longer occur when there are multiple tangent transform nodes on a graph. [1185752](https://issuetracker.unity3d.com/issues/shadergraph-fails-to-compile-with-redefinition-of-transposetangent-when-multiple-tangent-transform-nodes-are-plugged-in)
- The Main Preview for Sprite Lit and Sprite Unlit master nodes now displays the correct color. [1184656](https://issuetracker.unity3d.com/issues/shadergraph-preview-for-lit-and-unlit-master-node-wrong-color-when-color-is-set-directly-on-master-node)
- Shader Graph shaders in `Always Include Shaders` no longer crash builds. [1191757](https://issuetracker.unity3d.com/issues/lwrp-build-crashes-when-built-with-shadergraph-file-added-to-always-include-shaders-list)
- The `Transform` node now correctly transforms Absolute World to Object.
- Errors no longer occur when you change the precision of Sub Graphs. [1158413](https://issuetracker.unity3d.com/issues/shadergraph-changing-precision-of-sg-with-subgraphs-that-still-use-the-other-precision-breaks-the-generated-shader)
- Fixed an error where the UV channel drop-down menu on nodes had clipped text. [1188710](https://issuetracker.unity3d.com/issues/shader-graph-all-uv-dropdown-value-is-clipped-under-shader-graph)
- Sticky Notes can now be grouped properly.
- Fixed an issue where nodes couldn't be copied from a group.
>>>>>>> c1026cb5

## [7.1.1] - 2019-09-05
### Added
- You can now define shader keywords on the Blackboard. Use these keywords on the graph to create static branches in the generated shader.
- The tab now shows whether you are working in a Sub Graph or a Shader Graph file.
- The Shader Graph importer now bakes the output node type name into a meta-data object.

### Fixed
- The Shader Graph preview no longer breaks when you create new PBR Graphs.
- Fixed an issue where deleting a group and a property at the same time would cause an error.
- Fixed the epsilon that the Hue Node uses to avoid NaN on platforms that support half precision.
- Emission nodes no longer produce errors when you use them in Sub Graphs.
- Exposure nodes no longer produce errors when you use them in Sub Graphs.
- Unlit master nodes no longer define unnecessary properties in the Universal Render Pipeline.
- Errors no longer occur when you convert a selection to a Sub Graph.
- Color nodes now handle Gamma and Linear conversions correctly.
- Sub Graph Output nodes now link to the correct documentation page.
- When you use Keywords, PBR and Unlit master nodes no longer produce errors.
- PBR master nodes now calculate Global Illumination (GI) correctly.
- PBR master nodes now apply surface normals.
- PBR master nodes now apply fog.
- The Editor now displays correct errors for missing or deleted Sub Graph Assets.
- You can no longer drag and drop recursive nodes onto Sub Graph Assets.

## [7.0.1] - 2019-07-25
### Changed
- New Shader Graph windows are now docked to either existing Shader Graph windows, or to the Scene View.

### Fixed
- Fixed various dependency tracking issues with Sub Graphs and HLSL files from Custom Function Nodes.
- Fixed an error that previously occurred when you used `Sampler State` input ports on Sub Graphs.
- `Normal Reconstruct Z` node is now compatible with both fragment and vertex stages. 
- `Position` node now draws the correct label for **Absolute World**. 
- Node previews now inherit preview type correctly.
- Normal maps now unpack correctly for mobile platforms.
- Fixed an error that previously occurred when you used the Gradient Sample node and your system locale uses commas instead of periods.
- Fixed an issue where you couldn't group several nodes.

## [7.0.0] - 2019-07-10
### Added
- You can now use the `SHADERGRAPH_PREVIEW` keyword in `Custom Function Node` to generate different code for preview Shaders.
- Color Mode improves node visibility by coloring the title bar by Category, Precision, or custom colors.
- You can now set the precision of a Shader Graph and individual nodes.
- Added the `_TimeParameters` variable which contains `Time`, `Sin(Time)`, and `Cosine(Time)`
- _Absolute World_ space on `Position Node` now provides absolute world space coordinates regardless of the active render pipeline.
- You can now add sticky notes to graphs.

### Changed
- The `Custom Function Node` now uses an object field to reference its source when using `File` mode.
- To enable master nodes to generate correct motion vectors for time-based vertex modification, time is now implemented as an input to the graph rather than as a global uniform.
- **World** space on `Position Node` now uses the default world space coordinates of the active render pipeline. 

### Fixed
- Fixed an error in `Custom Function Node` port naming.
- `Sampler State` properties and nodes now serialize correctly.
- Labels in the Custom Port menu now use the correct coloring when using the Personal skin.
- Fixed an error that occured when creating a Sub Graph from a selection containing a Group Node.
- When you change a Sub Graph, Shader Graph windows now correctly reload.
- When you save a Shader Graph, all other Shader Graph windows no longer re-compile their preview Shaders.
- Shader Graph UI now draws with correct styling for 2019.3.
- When deleting edge connections to nodes with a preview error, input ports no longer draw in the wrong position.
- Fixed an error involving deprecated components from VisualElements.
- When you convert nodes to a Sub Graph, the nodes are now placed correctly in the Sub Graph.
- The `Bitangent Vector Node` now generates all necessary shader requirements.

## [6.7.0-preview] - 2019-05-16
### Added
- Added a hidden path namespace for Sub Graphs to prevent certain Sub Graphs from populating the Create Node menu.

### Changed
- Anti-aliasing (4x) is now enabled on Shader Graph windows.

### Fixed
- When you click on the gear icon, Shader Graph now focuses on the selected node, and brings the settings menu to front view.
- Sub Graph Output and Custom Function Node now validate slot names, and display an appropriate error badge when needed.
- Remaining outdated documentation has been removed. 
- When you perform an undo or redo to an inactive Shader Graph window, the window no longer breaks.
- When you rapidly perform an undo or redo, Shader Graph windows no longer break.
- Sub Graphs that contain references to non-existing Sub Graphs no longer break the Sub Graph Importer.
- You can now reference sub-assets such as Textures.
- You can now reference Scene Color and Scene Depth correctly from within a Sub Graph.
- When you create a new empty Sub Graph, it no longer shows a warning about a missing output.
- When you create outputs that start with a digit, Shader generation no longer fails.
- You can no longer add nodes that are not allowed into Sub Graphs.
- A graph must now always contain at least one Master Node.
- Duplicate output names are now allowed.
- Fixed an issue where the main preview was always redrawing.
- When you set a Master Node as active, the Main Preview now shows the correct result.
- When you save a graph that contains a Sub Graph node, the Shader Graph window no longer freezes.
- Fixed an error that occured when using multiple Sampler State nodes with different parameters.
- Fixed an issue causing default inputs to be misaligned in certain cases.
- You can no longer directly connect slots with invalid types. When the graph detects that situation, it now doesn't break and gives an error instead.

## [6.6.0] - 2019-04-01
### Added
- You can now add Matrix, Sampler State and Gradient properties to the Blackboard.
- Added Custom Function node. Use this node to define a custom HLSL function either via string directly in the graph, or via a path to an HLSL file.
- You can now group nodes by pressing Ctrl + G.
- Added "Delete Group and Contents" and removed "Ungroup All Nodes" from the context menu for groups.
- You can now use Sub Graphs in other Sub Graphs.
- Preview shaders now compile in the background, and only redraw when necessary.

### Changed
- Removed Blackboard fields, which had no effect on Sub Graph input ports, from the Sub Graph Blackboard.
- Subgraph Output node is now called Outputs.
- Subgraph Output node now supports renaming of ports.
- Subgraph Output node now supports all port types.
- Subgraph Output node now supports reordering ports.
- When you convert nodes to a Sub Graph, Shader Graph generates properties and output ports in the Sub Graph, and now by default, names those resulting properties and output ports based on their types.
- When you delete a group, Shader Graph now deletes the Group UI, but doesn't delete the nodes inside.

### Fixed
- You can now undo edits to Vector port default input fields.
- You can now undo edits to Gradient port default input fields.
- Boolean port input fields now display correct values when you undo changes.
- Vector type properties now behave as expected when you undo changes.
- Fixed an error that previously occurred when you opened saved Shader Graphs containing one or more Voronoi nodes.
- You can now drag normal map type textures on to a Shader Graph to create Sample Texture 2D nodes with the correct type set.
- Fixed the Multiply node so default input values are applied correctly.
- Added padding on input values for Blend node to prevent NaN outputs.
- Fixed an issue where `IsFaceSign` would not compile within Sub Graph Nodes.
- Null reference errors no longer occur when you remove ports with connected edges.
- Default input fields now correctly hide and show when connections change.

## [6.5.0] - 2019-03-07

### Fixed
- Fixed master preview for HDRP master nodes when alpha clip is enabled.

## [6.4.0] - 2019-02-21
### Fixed
- Fixed the Transform node, so going from Tangent Space to any other space now works as expected.

## [6.3.0] - 2019-02-18
### Fixed
- Fixed an issue where the Normal Reconstruct Z Node sometimes caused Not a Number (NaN) errors when using negative values.

## [6.2.0] - 2019-02-15
### Fixed
- Fixed the property blackboard so it no longer goes missing or turns very small.

### Changed
- Code refactor: all macros with ARGS have been swapped with macros with PARAM. This is because the ARGS macros were incorrectly named.

## [6.1.0] - 2019-02-13

## [6.0.0] - 2019-02-23
### Added
- When you hover your cursor over a property in the blackboard, this now highlights the corresponding property elements in your Shader Graph. Similarly, if you hover over a property in the Shader Graph itself, this highlights the corresponding property in the blackboard.
- Property nodes in your Shader Graph now have a similar look and styling as the properties in the blackboard.

### Changed
- Errors in the compiled shader are now displayed as badges on the appropriate node.
- In the `Scene Depth` node you can now choose the depth sampling mode: `Linear01`, `Raw` or `Eye`.

### Fixed
- When you convert an inline node to a `Property` node, this no longer allows duplicate property names.
- When you move a node, you'll now be asked to save the Graph file.
- You can now Undo edits to Property parameters on the Blackboard.
- You can now Undo conversions between `Property` nodes and inline nodes.
- You can now Undo moving a node.
- You can no longer select the `Texture2D` Property type `Mode`, if the Property is not exposed.
- The `Vector1` Property type now handles default values more intuitively when switching `Mode` dropdown.
- The `Color` node control is now a consistent width.
- Function declarations no longer contain double delimiters.
- The `Slider` node control now functions correctly.
- Fixed an issue where the Editor automatically re-imported Shader Graphs when there were changes to the asset database.
- Reverted the visual styling of various graph elements to their previous correct states.
- Previews now repaint correctly when Unity does not have focus.
- Code generation now works correctly for exposed Vector1 shader properties where the decimal separator is not a dot.
- The `Rotate About Axis` node's Modes now use the correct function versions.
- Shader Graph now preserves grouping when you convert nodes between property and inline.
- The `Flip` node now greys out labels for inactive controls.
- The `Boolean` property type now uses the `ToggleUI` property attribute, so as to not generate keywords.
- The `Normal Unpack` node no longer generates errors in Object space.
- The `Split` node now uses values from its default Port input fields.
- The `Channel Mask` node now allows multiple node instances, and no longer generates any errors.
- Serialized the Alpha control value on the `Flip` node.
- The `Is Infinite` and `Is NaN` nodes now use `Vector 1` input ports, but the output remains the same.
- You can no longer convert a node inside a `Sub Graph` into a `Sub Graph`, which previously caused errors.
- The `Transformation Matrix` node's Inverse Projection and Inverse View Projection modes no longer produce errors.
- The term `Shader Graph` is now captilized correctly in the Save Graph prompt. 

## [5.2.0] - 2018-11-27
### Added
- Shader Graph now has __Group Node__, where you can group together several nodes. You can use this to keep your Graphs organized and nice.

### Fixed
- The expanded state of blackboard properties are now remembered during a Unity session.

## [5.1.0] - 2018-11-19
### Added
- You can now show and hide the Main Preview and the Blackboard from the toolbar.

### Changed
- The Shader Graph package is no longer in preview.
- Moved `NormalBlendRNM` node to a dropdown option on `Normal Blend` node.
- `Sample Cubemap` node now has a `SamplerState` slot.
- New Sub Graph assets now default to the "Sub Graphs" path in the Create Node menu.
- New Shader Graph assets now default to the "Shader Graphs" path in the Shader menu.
- The `Light Probe` node is now a `Baked GI` node. When you use LWRP with lightmaps, this node now returns the correct lightmap data. This node is supported in HDRP.
- `Reflection Probe` nodes now only work with LWRP. This solves compilation errors in HDRP.
- `Ambient` nodes now only work with LWRP. This solves compilation errors in HDRP.
- `Fog` nodes now only work with LWRP. This solves compilation errors in HDRP.
- In HDRP, the `Position` port for the `Object` node now returns the absolute world position.
- The `Baked GI`, `Reflection Probe`, and `Ambient` nodes are now in the `Input/Lighting` category.
- The master node no longer has its own preview, because it was redundant. You can see the results for the master node in the Main Preview.

### Fixed
- Shadow projection is now correct when using the `Unlit` master node with HD Render Pipeline.
- Removed all direct references to matrices
- `Matrix Construction` nodes with different `Mode` values now evaluate correctly.
- `Is Front Face` node now works correctly when connected to `Alpha` and `AlphaThreshold` slots on the `PBR` master node.
- Corrected some instances of incorrect port dimensions on several nodes.
- `Scene Depth` and `Scene Color` nodes now work in single pass stereo in Lightweight Render Pipeline.
- `Channel Mask` node controls are now aligned correctly.
- In Lightweight Render Pipeline, Pre-multiply surface type now matches the Lit shader. 
- Non-exposed properties in the blackboard no longer have a green dot next to them.
- Default reference name for shader properties are now serialized. You cannot change them after initial creation.
- When you save Shader Graph and Sub Graph files, they're now automatically checked out on version control.
- Shader Graph no longer throws an exception when you double-click a folder in the Project window.
- Gradient Node no longer throws an error when you undo a deletion.

## [5.0.0-preview] - 2018-09-28

## [4.0.0-preview] - 2018-09-28
### Added
- Shader Graph now supports the High Definition Render Pipeline with both PBR and Unlit Master nodes. Shaders built with Shader Graph work with both the Lightweight and HD render pipelines.
- You can now modify vertex position via the Position slot on the PBR and Unlit Master nodes. By default, the input to this node is object space position. Custom inputs to this slot should specify the absolute local position of a given vertex. Certain nodes (such as Procedural Shapes) are not viable in the vertex shader. Such nodes are incompatible with this slot.
- You can now edit the Reference name for a property. To do so, select the property and type a new name next to Reference. If you want to reset to the default name, right-click Reference, and select Reset reference.
- In the expanded property window, you can now toggle whether the property is exposed.
- You can now change the path of Shader Graphs and Sub Graphs. When you change the path of a Shader Graph, this modifies the location it has in the shader selection list. When you change the path of Sub Graph, it will have a different location in the node creation menu.
- Added `Is Front Face` node. With this node, you can change graph output depending on the face sign of a given fragment. If the current fragment is part of a front face, the node returns true. For a back face, the node returns false. Note: This functionality requires that you have enabled **two sided** on the Master node.
- Gradient functionality is now available via two new nodes: Sample Gradient and Gradient Asset. The Sample Gradient node samples a gradient given a Time parameter. You can define this gradient on the Gradient slot control view. The Gradient Asset node defines a gradient that can be sampled by multiple Sample Gradient nodes using different Time parameters.
- Math nodes now have a Waves category. The category has four different nodes: Triangle wave, Sawtooth wave, Square wave, and Noise Sine wave. The Triangle, Sawtooth, and Square wave nodes output a waveform with a range of -1 to 1 over a period of 1. The Noise Sine wave outputs a standard Sine wave with a range of -1 to 1 over a period of 2 * pi. For variance, random noise is added to the amplitude of the Sine wave, within a determined range.
- Added `Sphere Mask` node for which you can indicate the starting coordinate and center point. The sphere mask uses these with the **Radius** and **Hardness** parameters. Sphere mask functionality works in both 2D and 3D spaces, and is based on the vector coordinates in the **Coords and Center** input.
- Added support for Texture 3D and Texture 2D Array via two new property types and four new nodes.
- A new node `Texture 2D LOD` has been added for LOD functionality on a Texture 2D Sample. Sample Texture 2D LOD uses the exact same input and output slots as Sample Texture 2D, but also includes an input for level of detail adjustments via a Vector1 slot.
- Added `Texel Size` node, which allows you to get the special texture properties of a Texture 2D Asset via the `{texturename}_TexelSize` variable. Based on input from the Texture 2D Asset, the node outputs the width and height of the texel size in Vector1 format.
- Added `Rotate About Axis` node. This allows you to rotate a 3D vector space around an axis. For the rotation, you can specify an amount of degrees or a radian value.
- Unpacking normal maps in object space.
- Unpacking derivative maps option on sample texture nodes.
- Added Uint type for instancing support.
- Added HDR option for color material slots.
- Added definitions used by new HD Lit Master node.
- Added a popup control for a string list.
- Added conversion type (position/direction) to TransformNode.
- In your preview for nodes that are not master nodes, pixels now display as pink if they are not finite.

### Changed
- The settings for master nodes now live in a small window that you can toggle on and off. Here, you can change various rendering settings for your shader.
- There are two Normal Derive Nodes: `Normal From Height` and `Normal Reconstruct Z`.
  `Normal From Height` uses Vector1 input to derive a normal map.
  `Normal Reconstruct Z` uses the X and Y components in Vector2 input to derive the proper Z value for a normal map.
- The Texture type default input now accepts render textures.
- HD PBR subshader no longer duplicates surface description code into vertex shader.
- If the current render pipeline is not compatible, master nodes now display an error badge.
- The preview shader now only considers the current render pipeline. Because of this there is less code to compile, so the preview shader compiles faster.
- When you rename a shader graph or sub shader graph locally on your disk, the title of the Shader Graph window, black board, and preview also updates.
- Removed legacy matrices from Transfomation Matrix node.
- Texture 2D Array and Texture 3D nodes can no longer be used in the vertex shader.
- `Normal Create` node has been renamed to `Normal From Texture`.
- When you close the Shader Graph after you have modified a file, the prompt about saving your changes now shows the file name as well.
- `Blend` node now supports Overwrite mode.
- `Simple Noise` node no longer has a loop.
- The `Polygon` node now calculates radius based on apothem.
- `Normal Strength` node now calculates Z value more accurately.
- You can now connect Sub Graphs to vertex shader slots. If a node in the Sub Graph specifies a shader stage, that specific Sub Graph node is locked to that stage. When an instance of a Sub Graph node is connected to a slot that specifies a shader stage, all slots on that instance are locked to the stage.
- Separated material options and tags.
- Master node settings are now recreated when a topological modification occurs.

### Fixed
- Vector 1 nodes now evaluate correctly. ([#334](https://github.com/Unity-Technologies/ShaderGraph/issues/334) and [#337](https://github.com/Unity-Technologies/ShaderGraph/issues/337))
- Properties can now be copied and pasted.
- Pasting a property node into another graph will now convert it to a concrete node. ([#300](https://github.com/Unity-Technologies/ShaderGraph/issues/300) and [#307](https://github.com/Unity-Technologies/ShaderGraph/pull/307))
- Nodes that are copied from one graph to another now spawn in the center of the current view. ([#333](https://github.com/Unity-Technologies/ShaderGraph/issues/333))
- When you edit sub graph paths, the search window no longer yields a null reference exception.
- The blackboard is now within view when deserialized.
- Your system locale can no longer cause incorrect commands due to full stops being converted to commas.
- Deserialization of subgraphs now works correctly.
- Sub graphs are now suffixed with (sub), so you can tell them apart from other nodes.
- Boolean and Texture type properties now function correctly in sub-graphs.
- The preview of a node does not obstruct the selection outliner anymore.
- The Dielectric Specular node no longer resets its control values.
- You can now copy, paste, and duplicate sub-graph nodes with vector type input ports.
- The Lightweight PBR subshader now normalizes normal, tangent, and view direction correctly.
- Shader graphs using alpha clip now generate correct depth and shadow passes.
- `Normal Create` node has been renamed to `Normal From Texture`.
- The preview of nodes now updates correctly.
- Your system locale can no longer cause incorrect commands due to full stops being converted to commas.
- `Show Generated Code` no longer throws an "Argument cannot be null" error.
- Sub Graphs now use the correct generation mode when they generate preview shaders.
- The `CodeFunctionNode` API now generates correct function headers when you use `DynamicMatrix` type slots.
- Texture type input slots now set correct default values for 'Normal' texture type.
- SpaceMaterialSlot now reads correct slot.
- Slider node control now functions correctly.
- Shader Graphs no longer display an error message intended for Sub Graphs when you delete properties.
- The Shader Graph and Sub Shader Graph file extensions are no longer case-sensitive.
- The dynamic value slot type now uses the correct decimal separator during HLSL generation.
- Fixed an issue where Show Generated Code could fail when external editor was not set.
- In the High Definition Render Pipeline, Shader Graph now supports 4-channel UVs.
- The Lightweight PBR subshader now generates the correct meta pass.
- Both PBR subshaders can now generate indirect light from emission.
- Shader graphs now support the SRP batcher.
- Fixed an issue where floatfield would be parsed according to OS locale settings with .NET 4.6<|MERGE_RESOLUTION|>--- conflicted
+++ resolved
@@ -11,12 +11,9 @@
 - You can now save your graph as a new Asset.
 - Added support for vertex skinning when you use the DOTS animation package.
 - You can now use the right-click context menu to set the precision on multiple selected nodes.
-<<<<<<< HEAD
+- Updated the zoom level to let you zoom in further.
 - Blackboard Properties now have a duplication menu option, order is now properly maintained during duplication, and they are now inserted below the current selection.
 - Sub Graphs remember the position the location of the last created Sub Graph to minimize folder navigation.
-=======
-- Updated the zoom level to let you zoom in further.
->>>>>>> c1026cb5
 
 ### Fixed
 - Edges no longer produce errors when you save a Shader Graph.
@@ -25,11 +22,6 @@
 - Fixed an issue where Unity would crash when you imported a Shader Graph Asset with invalid formatting.
 - Fixed an issue with the animated preview when there is no Camera with animated Materials in the Editor.
 - Triplanar nodes no longer use Camera-relative world space by default in HDRP.
-<<<<<<< HEAD
-- Fixed a bug where duplicating multiple Blackboard Properties and/or Keywords at once often crashed the graph.
-- Fixed a bug where blackboard properties could not be reordered.
-- Exposed status for Shader Properties & Keywords is now properly duplicated.
-=======
 - Errors no longer occur when you activate `Enable GPU Instancing` on Shader Graph Materials. [1184870](https://issuetracker.unity3d.com/issues/universalrp-shader-compilation-error-when-using-gpu-instancing)
 - Errors no longer occur when there are multiple tangent transform nodes on a graph. [1185752](https://issuetracker.unity3d.com/issues/shadergraph-fails-to-compile-with-redefinition-of-transposetangent-when-multiple-tangent-transform-nodes-are-plugged-in)
 - The Main Preview for Sprite Lit and Sprite Unlit master nodes now displays the correct color. [1184656](https://issuetracker.unity3d.com/issues/shadergraph-preview-for-lit-and-unlit-master-node-wrong-color-when-color-is-set-directly-on-master-node)
@@ -39,7 +31,9 @@
 - Fixed an error where the UV channel drop-down menu on nodes had clipped text. [1188710](https://issuetracker.unity3d.com/issues/shader-graph-all-uv-dropdown-value-is-clipped-under-shader-graph)
 - Sticky Notes can now be grouped properly.
 - Fixed an issue where nodes couldn't be copied from a group.
->>>>>>> c1026cb5
+- Fixed a bug where duplicating multiple Blackboard Properties and/or Keywords at once often crashed the graph.
+- Fixed a bug where blackboard properties could not be reordered.
+- Exposed status for Shader Properties & Keywords is now properly duplicated.
 
 ## [7.1.1] - 2019-09-05
 ### Added
