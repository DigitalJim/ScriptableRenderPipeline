# Changelog
All notable changes to this package are documented in this file.

The format is based on [Keep a Changelog](http://keepachangelog.com/en/1.0.0/)
and this project adheres to [Semantic Versioning](http://semver.org/spec/v2.0.0.html).

## [7.1.1] - 2019-XX-XX

## [7.0.1] - 2019-07-25
### Changed
- New Shader Graph windows are now docked to either existing Shader Graph windows, or to the Scene View.

### Fixed
- Fixed various dependency tracking issues with Sub Graphs and HLSL files from Custom Function Nodes.
- Fixed an error that previously occurred when you used `Sampler State` input ports on Sub Graphs.
- `Normal Reconstruct Z` node is now compatible with both fragment and vertex stages. 
- `Position` node now draws the correct label for **Absolute World**. 
- Node previews now inherit preview type correctly.
- Normal maps now unpack correctly for mobile platforms.
<<<<<<< HEAD
- Fixed an error that previously occurred when you used the Gradient Sample node and your system locale uses commas instead of periods.
=======
- Fixed an issue where you couldn't group several nodes.
>>>>>>> 0c3b4b58

## [7.0.0] - 2019-07-10
### Added
- You can now use the `SHADERGRAPH_PREVIEW` keyword in `Custom Function Node` to generate different code for preview Shaders.
- Color Mode improves node visibility by coloring the title bar by Category, Precision, or custom colors.
- You can now set the precision of a Shader Graph and individual nodes.
- Added the `_TimeParameters` variable which contains `Time`, `Sin(Time)`, and `Cosine(Time)`
- _Absolute World_ space on `Position Node` now provides absolute world space coordinates regardless of the active render pipeline.
- You can now add sticky notes to graphs.

### Changed
- The `Custom Function Node` now uses an object field to reference its source when using `File` mode.
- To enable master nodes to generate correct motion vectors for time-based vertex modification, time is now implemented as an input to the graph rather than as a global uniform.
- **World** space on `Position Node` now uses the default world space coordinates of the active render pipeline. 

### Fixed
- Fixed an error in `Custom Function Node` port naming.
- `Sampler State` properties and nodes now serialize correctly.
- Labels in the Custom Port menu now use the correct coloring when using the Personal skin.
- Fixed an error that occured when creating a Sub Graph from a selection containing a Group Node.
- When you change a Sub Graph, Shader Graph windows now correctly reload.
- When you save a Shader Graph, all other Shader Graph windows no longer re-compile their preview Shaders.
- Shader Graph UI now draws with correct styling for 2019.3.
- When deleting edge connections to nodes with a preview error, input ports no longer draw in the wrong position.
- Fixed an error involving deprecated components from VisualElements.
- When you convert nodes to a Sub Graph, the nodes are now placed correctly in the Sub Graph.
- The `Bitangent Vector Node` now generates all necessary shader requirements.

## [6.7.0-preview] - 2019-05-16
### Added
- Added a hidden path namespace for Sub Graphs to prevent certain Sub Graphs from populating the Create Node menu.

### Changed
- Anti-aliasing (4x) is now enabled on Shader Graph windows.

### Fixed
- When you click on the gear icon, Shader Graph now focuses on the selected node, and brings the settings menu to front view.
- Sub Graph Output and Custom Function Node now validate slot names, and display an appropriate error badge when needed.
- Remaining outdated documentation has been removed. 
- When you perform an undo or redo to an inactive Shader Graph window, the window no longer breaks.
- When you rapidly perform an undo or redo, Shader Graph windows no longer break.
- Sub Graphs that contain references to non-existing Sub Graphs no longer break the Sub Graph Importer.
- You can now reference sub-assets such as Textures.
- You can now reference Scene Color and Scene Depth correctly from within a Sub Graph.
- When you create a new empty Sub Graph, it no longer shows a warning about a missing output.
- When you create outputs that start with a digit, Shader generation no longer fails.
- You can no longer add nodes that are not allowed into Sub Graphs.
- A graph must now always contain at least one Master Node.
- Duplicate output names are now allowed.
- Fixed an issue where the main preview was always redrawing.
- When you set a Master Node as active, the Main Preview now shows the correct result.
- When you save a graph that contains a Sub Graph node, the Shader Graph window no longer freezes.
- Fixed an error that occured when using multiple Sampler State nodes with different parameters.
- Fixed an issue causing default inputs to be misaligned in certain cases.
- You can no longer directly connect slots with invalid types. When the graph detects that situation, it now doesn't break and gives an error instead.

## [6.6.0] - 2019-04-01
### Added
- You can now add Matrix, Sampler State and Gradient properties to the Blackboard.
- Added Custom Function node. Use this node to define a custom HLSL function either via string directly in the graph, or via a path to an HLSL file.
- You can now group nodes by pressing Ctrl + G.
- Added "Delete Group and Contents" and removed "Ungroup All Nodes" from the context menu for groups.
- You can now use Sub Graphs in other Sub Graphs.
- Preview shaders now compile in the background, and only redraw when necessary.

### Changed
- Removed Blackboard fields, which had no effect on Sub Graph input ports, from the Sub Graph Blackboard.
- Subgraph Output node is now called Outputs.
- Subgraph Output node now supports renaming of ports.
- Subgraph Output node now supports all port types.
- Subgraph Output node now supports reordering ports.
- When you convert nodes to a Sub Graph, Shader Graph generates properties and output ports in the Sub Graph, and now by default, names those resulting properties and output ports based on their types.
- When you delete a group, Shader Graph now deletes the Group UI, but doesn't delete the nodes inside.

### Fixed
- You can now undo edits to Vector port default input fields.
- You can now undo edits to Gradient port default input fields.
- Boolean port input fields now display correct values when you undo changes.
- Vector type properties now behave as expected when you undo changes.
- Fixed an error that previously occurred when you opened saved Shader Graphs containing one or more Voronoi nodes.
- You can now drag normal map type textures on to a Shader Graph to create Sample Texture 2D nodes with the correct type set.
- Fixed the Multiply node so default input values are applied correctly.
- Added padding on input values for Blend node to prevent NaN outputs.
- Fixed an issue where `IsFaceSign` would not compile within Sub Graph Nodes.
- Null reference errors no longer occur when you remove ports with connected edges.
- Default input fields now correctly hide and show when connections change.

## [6.5.0] - 2019-03-07

### Fixed
- Fixed master preview for HDRP master nodes when alpha clip is enabled.

## [6.4.0] - 2019-02-21
### Fixed
- Fixed the Transform node, so going from Tangent Space to any other space now works as expected.

## [6.3.0] - 2019-02-18
### Fixed
- Fixed an issue where the Normal Reconstruct Z Node sometimes caused Not a Number (NaN) errors when using negative values.

## [6.2.0] - 2019-02-15
### Fixed
- Fixed the property blackboard so it no longer goes missing or turns very small.

### Changed
- Code refactor: all macros with ARGS have been swapped with macros with PARAM. This is because the ARGS macros were incorrectly named.

## [6.1.0] - 2019-02-13

## [6.0.0] - 2019-02-23
### Added
- When you hover your cursor over a property in the blackboard, this now highlights the corresponding property elements in your Shader Graph. Similarly, if you hover over a property in the Shader Graph itself, this highlights the corresponding property in the blackboard.
- Property nodes in your Shader Graph now have a similar look and styling as the properties in the blackboard.

### Changed
- Errors in the compiled shader are now displayed as badges on the appropriate node.
- In the `Scene Depth` node you can now choose the depth sampling mode: `Linear01`, `Raw` or `Eye`.

### Fixed
- When you convert an inline node to a `Property` node, this no longer allows duplicate property names.
- When you move a node, you'll now be asked to save the Graph file.
- You can now Undo edits to Property parameters on the Blackboard.
- You can now Undo conversions between `Property` nodes and inline nodes.
- You can now Undo moving a node.
- You can no longer select the `Texture2D` Property type `Mode`, if the Property is not exposed.
- The `Vector1` Property type now handles default values more intuitively when switching `Mode` dropdown.
- The `Color` node control is now a consistent width.
- Function declarations no longer contain double delimiters.
- The `Slider` node control now functions correctly.
- Fixed an issue where the Editor automatically re-imported Shader Graphs when there were changes to the asset database.
- Reverted the visual styling of various graph elements to their previous correct states.
- Previews now repaint correctly when Unity does not have focus.
- Code generation now works correctly for exposed Vector1 shader properties where the decimal separator is not a dot.
- The `Rotate About Axis` node's Modes now use the correct function versions.
- Shader Graph now preserves grouping when you convert nodes between property and inline.
- The `Flip` node now greys out labels for inactive controls.
- The `Boolean` property type now uses the `ToggleUI` property attribute, so as to not generate keywords.
- The `Normal Unpack` node no longer generates errors in Object space.
- The `Split` node now uses values from its default Port input fields.
- The `Channel Mask` node now allows multiple node instances, and no longer generates any errors.
- Serialized the Alpha control value on the `Flip` node.
- The `Is Infinite` and `Is NaN` nodes now use `Vector 1` input ports, but the output remains the same.
- You can no longer convert a node inside a `Sub Graph` into a `Sub Graph`, which previously caused errors.
- The `Transformation Matrix` node's Inverse Projection and Inverse View Projection modes no longer produce errors.
- The term `Shader Graph` is now captilized correctly in the Save Graph prompt. 

## [5.2.0] - 2018-11-27
### Added
- Shader Graph now has __Group Node__, where you can group together several nodes. You can use this to keep your Graphs organized and nice.

### Fixed
- The expanded state of blackboard properties are now remembered during a Unity session.

## [5.1.0] - 2018-11-19
### Added
- You can now show and hide the Main Preview and the Blackboard from the toolbar.

### Changed
- The Shader Graph package is no longer in preview.
- Moved `NormalBlendRNM` node to a dropdown option on `Normal Blend` node.
- `Sample Cubemap` node now has a `SamplerState` slot.
- New Sub Graph assets now default to the "Sub Graphs" path in the Create Node menu.
- New Shader Graph assets now default to the "Shader Graphs" path in the Shader menu.
- The `Light Probe` node is now a `Baked GI` node. When you use LWRP with lightmaps, this node now returns the correct lightmap data. This node is supported in HDRP.
- `Reflection Probe` nodes now only work with LWRP. This solves compilation errors in HDRP.
- `Ambient` nodes now only work with LWRP. This solves compilation errors in HDRP.
- `Fog` nodes now only work with LWRP. This solves compilation errors in HDRP.
- In HDRP, the `Position` port for the `Object` node now returns the absolute world position.
- The `Baked GI`, `Reflection Probe`, and `Ambient` nodes are now in the `Input/Lighting` category.
- The master node no longer has its own preview, because it was redundant. You can see the results for the master node in the Main Preview.

### Fixed
- Shadow projection is now correct when using the `Unlit` master node with HD Render Pipeline.
- Removed all direct references to matrices
- `Matrix Construction` nodes with different `Mode` values now evaluate correctly.
- `Is Front Face` node now works correctly when connected to `Alpha` and `AlphaThreshold` slots on the `PBR` master node.
- Corrected some instances of incorrect port dimensions on several nodes.
- `Scene Depth` and `Scene Color` nodes now work in single pass stereo in Lightweight Render Pipeline.
- `Channel Mask` node controls are now aligned correctly.
- In Lightweight Render Pipeline, Pre-multiply surface type now matches the Lit shader. 
- Non-exposed properties in the blackboard no longer have a green dot next to them.
- Default reference name for shader properties are now serialized. You cannot change them after initial creation.
- When you save Shader Graph and Sub Graph files, they're now automatically checked out on version control.
- Shader Graph no longer throws an exception when you double-click a folder in the Project window.
- Gradient Node no longer throws an error when you undo a deletion.

## [5.0.0-preview] - 2018-09-28

## [4.0.0-preview] - 2018-09-28
### Added
- Shader Graph now supports the High Definition Render Pipeline with both PBR and Unlit Master nodes. Shaders built with Shader Graph work with both the Lightweight and HD render pipelines.
- You can now modify vertex position via the Position slot on the PBR and Unlit Master nodes. By default, the input to this node is object space position. Custom inputs to this slot should specify the absolute local position of a given vertex. Certain nodes (such as Procedural Shapes) are not viable in the vertex shader. Such nodes are incompatible with this slot.
- You can now edit the Reference name for a property. To do so, select the property and type a new name next to Reference. If you want to reset to the default name, right-click Reference, and select Reset reference.
- In the expanded property window, you can now toggle whether the property is exposed.
- You can now change the path of Shader Graphs and Sub Graphs. When you change the path of a Shader Graph, this modifies the location it has in the shader selection list. When you change the path of Sub Graph, it will have a different location in the node creation menu.
- Added `Is Front Face` node. With this node, you can change graph output depending on the face sign of a given fragment. If the current fragment is part of a front face, the node returns true. For a back face, the node returns false. Note: This functionality requires that you have enabled **two sided** on the Master node.
- Gradient functionality is now available via two new nodes: Sample Gradient and Gradient Asset. The Sample Gradient node samples a gradient given a Time parameter. You can define this gradient on the Gradient slot control view. The Gradient Asset node defines a gradient that can be sampled by multiple Sample Gradient nodes using different Time parameters.
- Math nodes now have a Waves category. The category has four different nodes: Triangle wave, Sawtooth wave, Square wave, and Noise Sine wave. The Triangle, Sawtooth, and Square wave nodes output a waveform with a range of -1 to 1 over a period of 1. The Noise Sine wave outputs a standard Sine wave with a range of -1 to 1 over a period of 2 * pi. For variance, random noise is added to the amplitude of the Sine wave, within a determined range.
- Added `Sphere Mask` node for which you can indicate the starting coordinate and center point. The sphere mask uses these with the **Radius** and **Hardness** parameters. Sphere mask functionality works in both 2D and 3D spaces, and is based on the vector coordinates in the **Coords and Center** input.
- Added support for Texture 3D and Texture 2D Array via two new property types and four new nodes.
- A new node `Texture 2D LOD` has been added for LOD functionality on a Texture 2D Sample. Sample Texture 2D LOD uses the exact same input and output slots as Sample Texture 2D, but also includes an input for level of detail adjustments via a Vector1 slot.
- Added `Texel Size` node, which allows you to get the special texture properties of a Texture 2D Asset via the `{texturename}_TexelSize` variable. Based on input from the Texture 2D Asset, the node outputs the width and height of the texel size in Vector1 format.
- Added `Rotate About Axis` node. This allows you to rotate a 3D vector space around an axis. For the rotation, you can specify an amount of degrees or a radian value.
- Unpacking normal maps in object space.
- Unpacking derivative maps option on sample texture nodes.
- Added Uint type for instancing support.
- Added HDR option for color material slots.
- Added definitions used by new HD Lit Master node.
- Added a popup control for a string list.
- Added conversion type (position/direction) to TransformNode.
- In your preview for nodes that are not master nodes, pixels now display as pink if they are not finite.

### Changed
- The settings for master nodes now live in a small window that you can toggle on and off. Here, you can change various rendering settings for your shader.
- There are two Normal Derive Nodes: `Normal From Height` and `Normal Reconstruct Z`.
  `Normal From Height` uses Vector1 input to derive a normal map.
  `Normal Reconstruct Z` uses the X and Y components in Vector2 input to derive the proper Z value for a normal map.
- The Texture type default input now accepts render textures.
- HD PBR subshader no longer duplicates surface description code into vertex shader.
- If the current render pipeline is not compatible, master nodes now display an error badge.
- The preview shader now only considers the current render pipeline. Because of this there is less code to compile, so the preview shader compiles faster.
- When you rename a shader graph or sub shader graph locally on your disk, the title of the Shader Graph window, black board, and preview also updates.
- Removed legacy matrices from Transfomation Matrix node.
- Texture 2D Array and Texture 3D nodes can no longer be used in the vertex shader.
- `Normal Create` node has been renamed to `Normal From Texture`.
- When you close the Shader Graph after you have modified a file, the prompt about saving your changes now shows the file name as well.
- `Blend` node now supports Overwrite mode.
- `Simple Noise` node no longer has a loop.
- The `Polygon` node now calculates radius based on apothem.
- `Normal Strength` node now calculates Z value more accurately.
- You can now connect Sub Graphs to vertex shader slots. If a node in the Sub Graph specifies a shader stage, that specific Sub Graph node is locked to that stage. When an instance of a Sub Graph node is connected to a slot that specifies a shader stage, all slots on that instance are locked to the stage.
- Separated material options and tags.
- Master node settings are now recreated when a topological modification occurs.

### Fixed
- Vector 1 nodes now evaluate correctly. ([#334](https://github.com/Unity-Technologies/ShaderGraph/issues/334) and [#337](https://github.com/Unity-Technologies/ShaderGraph/issues/337))
- Properties can now be copied and pasted.
- Pasting a property node into another graph will now convert it to a concrete node. ([#300](https://github.com/Unity-Technologies/ShaderGraph/issues/300) and [#307](https://github.com/Unity-Technologies/ShaderGraph/pull/307))
- Nodes that are copied from one graph to another now spawn in the center of the current view. ([#333](https://github.com/Unity-Technologies/ShaderGraph/issues/333))
- When you edit sub graph paths, the search window no longer yields a null reference exception.
- The blackboard is now within view when deserialized.
- Your system locale can no longer cause incorrect commands due to full stops being converted to commas.
- Deserialization of subgraphs now works correctly.
- Sub graphs are now suffixed with (sub), so you can tell them apart from other nodes.
- Boolean and Texture type properties now function correctly in sub-graphs.
- The preview of a node does not obstruct the selection outliner anymore.
- The Dielectric Specular node no longer resets its control values.
- You can now copy, paste, and duplicate sub-graph nodes with vector type input ports.
- The Lightweight PBR subshader now normalizes normal, tangent, and view direction correctly.
- Shader graphs using alpha clip now generate correct depth and shadow passes.
- `Normal Create` node has been renamed to `Normal From Texture`.
- The preview of nodes now updates correctly.
- Your system locale can no longer cause incorrect commands due to full stops being converted to commas.
- `Show Generated Code` no longer throws an "Argument cannot be null" error.
- Sub Graphs now use the correct generation mode when they generate preview shaders.
- The `CodeFunctionNode` API now generates correct function headers when you use `DynamicMatrix` type slots.
- Texture type input slots now set correct default values for 'Normal' texture type.
- SpaceMaterialSlot now reads correct slot.
- Slider node control now functions correctly.
- Shader Graphs no longer display an error message intended for Sub Graphs when you delete properties.
- The Shader Graph and Sub Shader Graph file extensions are no longer case-sensitive.
- The dynamic value slot type now uses the correct decimal separator during HLSL generation.
- Fixed an issue where Show Generated Code could fail when external editor was not set.
- In the High Definition Render Pipeline, Shader Graph now supports 4-channel UVs.
- The Lightweight PBR subshader now generates the correct meta pass.
- Both PBR subshaders can now generate indirect light from emission.
- Shader graphs now support the SRP batcher.
- Fixed an issue where floatfield would be parsed according to OS locale settings with .NET 4.6<|MERGE_RESOLUTION|>--- conflicted
+++ resolved
@@ -17,11 +17,8 @@
 - `Position` node now draws the correct label for **Absolute World**. 
 - Node previews now inherit preview type correctly.
 - Normal maps now unpack correctly for mobile platforms.
-<<<<<<< HEAD
 - Fixed an error that previously occurred when you used the Gradient Sample node and your system locale uses commas instead of periods.
-=======
 - Fixed an issue where you couldn't group several nodes.
->>>>>>> 0c3b4b58
 
 ## [7.0.0] - 2019-07-10
 ### Added
