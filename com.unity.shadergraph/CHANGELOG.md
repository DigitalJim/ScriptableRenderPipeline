--- conflicted
+++ resolved
@@ -66,13 +66,10 @@
 - Fixed a bug where the error `Output value 'vert' is not initialized` displayed on all PBR graphs in Universal. [1210710](https://issuetracker.unity3d.com/issues/output-value-vert-is-not-completely-initialized-error-is-thrown-when-pbr-graph-is-created-using-urp)
 - Fixed a bug where PBR and Unlit master nodes in Universal had Alpha Clipping enabled by default.
 - Fixed an issue in where analytics wasn't always working.
-<<<<<<< HEAD
 - Fixed a bug where if a user had a Blackboard Property Reference start with a digit the generated shader would be broken.
-=======
 - Fixed a bug where any change to the PBR master node settings would lose connection to the normal slot. 
 - Fixed a bug where the user couldn't open up HDRP Master Node Shader Graphs without the Render Pipeline set to HDRP.
 - Fixed a bug where adding a HDRP Master Node to a Shader Graph would softlock the Shader Graph.
->>>>>>> 769ef58a
 
 ## [7.1.1] - 2019-09-05
 ### Added
