--- conflicted
+++ resolved
@@ -4,16 +4,10 @@
   - version: 2020.1
     cmd: -u 2020.1/staging
   - version: fast-trunk
-<<<<<<< HEAD
-    cmd: -u trunk --fast
-  - version: fast-2020.1
-    cmd: -u 2020.1/staging --fast
-=======
     cmd: -u trunk
   - version: fast-2020.1
     cmd: -u 2020.1/staging
 # removing --fast from command for now
->>>>>>> e8b23105
 packages:
   - name: Core
     id: core
@@ -221,10 +215,6 @@
     - git push origin --tags
   dependencies:
 {% for package in packages %}
-<<<<<<< HEAD
     - .yamato/upm-ci-packages.yml#publish_{{ package.id }}_{{ editor.version }}
-=======
-    - .yamato/upm-ci-packages.yml#publish_{{ package.id }}
->>>>>>> e8b23105
 {% endfor %}
 {% endfor %}