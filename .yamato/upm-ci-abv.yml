--- conflicted
+++ resolved
@@ -33,10 +33,9 @@
 {% for editor in editors %}
 all_project_ci_{{ editor.version }}:
   name: _ABV for SRP repository - {{ editor.version }}
-<<<<<<< HEAD
   agent:
     type: Unity::VM
-    image: cds-ops/ubuntu-18.04-agent:latest
+    image: cds-ops/ubuntu-18.04-agent:stable
     flavor: b1.small
   {% if editor.version == 'CUSTOM-REVISION' %}
   variables:
@@ -44,8 +43,6 @@
   {% endif %}
   commands:
     - dir
-=======
->>>>>>> 65258be5
   dependencies:
   {% for project in projects %}
     - path: .yamato/upm-ci-{{ project.name | downcase }}.yml#All_{{ project.name }}_{{ editor.version }}
@@ -114,14 +111,13 @@
 {% endfor %}
 {% endfor %}
 
-<<<<<<< HEAD
 {% for editor in editors %}
 
 all_smoke_tests_{{ editor.version }}:
   name: All Smoke Tests - {{ editor.version }}
   agent:
     type: Unity::VM
-    image: cds-ops/ubuntu-18.04-agent:latest
+    image: cds-ops/ubuntu-18.04-agent:stable
     flavor: b1.small
   {% if editor.version == 'CUSTOM-REVISION' %}
   variables:
@@ -129,20 +125,11 @@
   {% endif %}
   commands:
     - dir
-=======
-all_smoke_tests:
-  name: All Smoke Tests
->>>>>>> 65258be5
   dependencies:
   {% for testplatform in testplatforms %}   
   - .yamato/upm-ci-abv.yml#smoke_test_{{ testplatform.name }}_{{ editor.version }}
   {% endfor %}
   {% endfor %}
-<<<<<<< HEAD
-  artifacts:
-    logs:
-      paths:
-        - "**/test-results/**"
         
 {% for editor in editors %}
 trunk_verification_{{ editor.version }}:
@@ -157,11 +144,6 @@
   {% endif %}
   commands:
     - dir
-=======
-
-trunk_verification:
-  name: z_(do not use) Trunk verification 
->>>>>>> 65258be5
   dependencies:
     {% for project in projects %}  
     {% for testplatform in testplatforms %}
@@ -191,8 +173,4 @@
     {% endif %}
     {% endfor %}
     {% endfor %}
-  artifacts:
-    logs:
-      paths:
-        - "**/test-results/**"
-{% endfor %}    +    {% endfor %}