--- conflicted
+++ resolved
@@ -2,11 +2,8 @@
   - version: trunk
     cmd: -u trunk
   - version: fast-trunk
-<<<<<<< HEAD
+    cmd: -u trunk --fast
   - version: CUSTOM-REVISION
-=======
-    cmd: -u trunk --fast
->>>>>>> b1426a91
 projects:
   - name: Universal
     folder: UniversalGraphicsTest
@@ -78,14 +75,7 @@
   artifacts:
     logs:
       paths:
-        - "**/test-results/**"
-<<<<<<< HEAD
-
-trunk_verification:
-  name: Trunk verification
-  agent:
-=======
-        
+        - "**/test-results/**"       
 
 {% for testplatform in testplatforms %} 
 {% for editor in editors %}     
@@ -131,4 +121,7 @@
     logs:
       paths:
         - "**/test-results/**"
->>>>>>> b1426a91
+
+trunk_verification:
+  name: Trunk verification
+  agent: