//-----------------------------------------------------------------------------
// SurfaceData and BSDFData
//-----------------------------------------------------------------------------

// SurfaceData is define in Lit.cs which generate Lit.cs.hlsl
#include "Lit.cs.hlsl"
#include "SubsurfaceScatteringSettings.cs.hlsl"

// Define refraction keyword helpers
#define HAS_REFRACTION (defined(_REFRACTION_PLANE) || defined(_REFRACTION_SPHERE))
#if HAS_REFRACTION
# include "../../../Core/ShaderLibrary/Refraction.hlsl"

# if defined(_REFRACTION_PLANE)
#  define REFRACTION_MODEL(V, posInputs, bsdfData) RefractionModelPlane(V, posInputs.positionWS, bsdfData.normalWS, bsdfData.ior, bsdfData.thickness)
# elif defined(_REFRACTION_SPHERE)
#  define REFRACTION_MODEL(V, posInputs, bsdfData) RefractionModelSphere(V, posInputs.positionWS, bsdfData.normalWS, bsdfData.ior, bsdfData.thickness)
# endif
#endif

// In case we pack data uint16 buffer we need to change the output render target format to uint16
// TODO: Is there a way to automate these output type based on the format declare in lit.cs ?
#if SHADEROPTIONS_PACK_GBUFFER_IN_U16
#define GBufferType0 uint4
#define GBufferType1 uint4

// TODO: How to abstract that ? We would like to avoid this PS4 test here
#ifdef SHADER_API_PSSL
// On PS4 we need to specify manually the format of the output render target, output type is not enough
#pragma PSSL_target_output_format(target 0 FMT_UINT16_ABGR)
#pragma PSSL_target_output_format(target 1 FMT_UINT16_ABGR)
#endif

#else
#define GBufferType0 float4
#define GBufferType1 float4
#define GBufferType2 float4
#define GBufferType3 float4
#endif

// Reference Lambert diffuse / GGX Specular for IBL and area lights
#ifdef HAS_LIGHTLOOP // Both reference define below need to be define only if LightLoop is present, else we get a compile error
// #define LIT_DISPLAY_REFERENCE_AREA
// #define LIT_DISPLAY_REFERENCE_IBL
#endif
// Use Lambert diffuse instead of Disney diffuse
// #define LIT_DIFFUSE_LAMBERT_BRDF
// Use optimization of Precomputing LambdaV
// TODO: Test if this is a win
// #define LIT_USE_BSDF_PRE_LAMBDAV
#define LIT_USE_GGX_ENERGY_COMPENSATION

// Sampler use by area light, gaussian pyramid, ambient occlusion etc...
SamplerState s_linear_clamp_sampler;
SamplerState s_trilinear_clamp_sampler;

// Rough refraction texture
// Color pyramid (width, height, lodcount, Unused)
TEXTURE2D(_GaussianPyramidColorTexture);
// Depth pyramid (width, height, lodcount, Unused)
TEXTURE2D(_PyramidDepthTexture);

CBUFFER_START(UnityGaussianPyramidParameters)
float4 _GaussianPyramidColorMipSize;
float4 _PyramidDepthMipSize;
CBUFFER_END

// Ambient occlusion texture
TEXTURE2D(_AmbientOcclusionTexture);

CBUFFER_START(UnityAmbientOcclusionParameters)
float4 _AmbientOcclusionParam; // xyz occlusion color, w directLightStrenght
CBUFFER_END

// Area light textures
// TODO: This one should be set into a constant Buffer at pass frequency (with _Screensize)
TEXTURE2D(_PreIntegratedFGD);
TEXTURE2D_ARRAY(_LtcData); // We pack the 3 Ltc data inside a texture array
#define LTC_GGX_MATRIX_INDEX 0 // RGBA
#define LTC_DISNEY_DIFFUSE_MATRIX_INDEX 1 // RGBA
#define LTC_MULTI_GGX_FRESNEL_DISNEY_DIFFUSE_INDEX 2 // RGB, A unused
#define LTC_LUT_SIZE   64
#define LTC_LUT_SCALE  ((LTC_LUT_SIZE - 1) * rcp(LTC_LUT_SIZE))
#define LTC_LUT_OFFSET (0.5 * rcp(LTC_LUT_SIZE))

// Subsurface scattering constant
#define SSS_WRAP_ANGLE (PI/12)              // 15 degrees
#define SSS_WRAP_LIGHT cos(PI/2 - SSS_WRAP_ANGLE)

CBUFFER_START(UnitySSSParameters)
uint   _EnableSSSAndTransmission;           // Globally toggles subsurface and transmission scattering on/off
uint   _TexturingModeFlags;                 // 1 bit/profile; 0 = PreAndPostScatter, 1 = PostScatter
uint   _TransmissionFlags;                  // 2 bit/profile; 0 = inf. thick, 1 = thin, 2 = regular
// Old SSS Model >>>
uint   _UseDisneySSS;
float4 _HalfRcpVariancesAndWeights[SSS_N_PROFILES][2]; // 2x Gaussians in RGB, A is interpolation weights
// <<< Old SSS Model
// Use float4 to avoid any packing issue between compute and pixel shaders
float4  _ThicknessRemaps[SSS_N_PROFILES];   // R: start, G = end - start, BA unused
float4 _ShapeParams[SSS_N_PROFILES];        // RGB = S = 1 / D, A = filter radius
float4 _TransmissionTints[SSS_N_PROFILES];  // RGB = 1/4 * color, A = unused
CBUFFER_END

<<<<<<< HEAD
=======
// General constant
#define MIN_N_DOT_V SMALL_FLT_VALUE         // The minimum value of 'NdotV'

>>>>>>> 7cdf0311
//-----------------------------------------------------------------------------
// Helper for cheap screen space raycasting
//-----------------------------------------------------------------------------

float3 EstimateRaycast(float3 V, PositionInputs posInputs, float3 positionWS, float3 rayWS)
{
    // For all refraction approximation, to calculate the refracted point in world space,
    //   we approximate the scene as a plane (back plane) with normal -V at the depth hit point.
    //   (We avoid to raymarch the depth texture to get the refracted point.)

    uint2 depthSize = uint2(_PyramidDepthMipSize.xy);

    // Get the depth of the approximated back plane
    float pyramidDepth = LOAD_TEXTURE2D_LOD(_PyramidDepthTexture, posInputs.positionSS * (depthSize >> 2), 2).r;
    float depth = LinearEyeDepth(pyramidDepth, _ZBufferParams);

    // Distance from point to the back plane
    float depthFromPositionInput = depth - posInputs.depthVS;

    float offset = dot(-V, positionWS - posInputs.positionWS);
    float depthFromPosition = depthFromPositionInput - offset;

    float hitDistanceFromPosition = depthFromPosition / dot(-V, rayWS);

    return positionWS + rayWS * hitDistanceFromPosition;
}

//-----------------------------------------------------------------------------
// Ligth and material classification for the deferred rendering path
// Configure what kind of combination is supported
//-----------------------------------------------------------------------------

// Lighting architecture and material are suppose to be decoupled files.
// However as we use material classification it is hard to be fully separated
// the dependecy is define in this include where there is shared define for material and lighting in case of deferred material.
// If a user do a lighting architecture without material classification, this can be remove
#include "../../Lighting/TilePass/TilePass.cs.hlsl"

static int g_FeatureFlags = 0xFFFFFFFF;

// This method allows us to know at compile time what shader features should be removed from the code when the materialID cannot be known on the whole tile (any combination of 2 or more differnet materials in the same tile)
// This is only useful for classification during lighting, so it's not needed in EncodeIntoGBuffer and ConvertSurfaceDataToBSDFData (where we always know exactly what the MaterialID is)
bool HasMaterialFeatureFlag(int flag)
{
    return ((g_FeatureFlags & flag) != 0);
}

// Combination need to be define in increasing "comlexity" order as define by FeatureFlagsToTileVariant
static const uint kFeatureVariantFlags[NUM_FEATURE_VARIANTS] =
{
    // Precomputed illumination (no dynamic lights) for all material types (except for the clear coat)
    /*  0 */ LIGHTFEATUREFLAGS_SKY | LIGHTFEATUREFLAGS_ENV | (MATERIAL_FEATURE_MASK_FLAGS & (~MATERIALFEATUREFLAGS_LIT_CLEAR_COAT)),

    // Standard>Specular
    /*  1 */ LIGHTFEATUREFLAGS_SKY | LIGHTFEATUREFLAGS_DIRECTIONAL | LIGHTFEATUREFLAGS_PUNCTUAL | MATERIALFEATUREFLAGS_LIT_STANDARD,
    /*  2 */ LIGHTFEATUREFLAGS_SKY | LIGHTFEATUREFLAGS_DIRECTIONAL | LIGHTFEATUREFLAGS_AREA | MATERIALFEATUREFLAGS_LIT_STANDARD,
    /*  3 */ LIGHTFEATUREFLAGS_SKY | LIGHTFEATUREFLAGS_DIRECTIONAL | LIGHTFEATUREFLAGS_ENV | MATERIALFEATUREFLAGS_LIT_STANDARD,
    /*  4 */ LIGHTFEATUREFLAGS_SKY | LIGHTFEATUREFLAGS_DIRECTIONAL | LIGHTFEATUREFLAGS_PUNCTUAL | LIGHTFEATUREFLAGS_ENV | MATERIALFEATUREFLAGS_LIT_STANDARD,
    /*  5 */ LIGHT_FEATURE_MASK_FLAGS_OPAQUE | MATERIALFEATUREFLAGS_LIT_STANDARD,

    // SSS
    /*  6 */ LIGHTFEATUREFLAGS_SKY | LIGHTFEATUREFLAGS_DIRECTIONAL | LIGHTFEATUREFLAGS_PUNCTUAL | MATERIALFEATUREFLAGS_LIT_SSS,
    /*  7 */ LIGHTFEATUREFLAGS_SKY | LIGHTFEATUREFLAGS_DIRECTIONAL | LIGHTFEATUREFLAGS_AREA | MATERIALFEATUREFLAGS_LIT_SSS,
    /*  8 */ LIGHTFEATUREFLAGS_SKY | LIGHTFEATUREFLAGS_DIRECTIONAL | LIGHTFEATUREFLAGS_ENV | MATERIALFEATUREFLAGS_LIT_SSS,
    /*  9 */ LIGHTFEATUREFLAGS_SKY | LIGHTFEATUREFLAGS_DIRECTIONAL | LIGHTFEATUREFLAGS_PUNCTUAL | LIGHTFEATUREFLAGS_ENV | MATERIALFEATUREFLAGS_LIT_SSS,
    /* 10 */ LIGHT_FEATURE_MASK_FLAGS_OPAQUE | MATERIALFEATUREFLAGS_LIT_SSS,

    // Aniso
    /* 11 */ LIGHTFEATUREFLAGS_SKY | LIGHTFEATUREFLAGS_DIRECTIONAL | LIGHTFEATUREFLAGS_PUNCTUAL | MATERIALFEATUREFLAGS_LIT_ANISO,
    /* 12 */ LIGHTFEATUREFLAGS_SKY | LIGHTFEATUREFLAGS_DIRECTIONAL | LIGHTFEATUREFLAGS_AREA | MATERIALFEATUREFLAGS_LIT_ANISO,
    /* 13 */ LIGHTFEATUREFLAGS_SKY | LIGHTFEATUREFLAGS_DIRECTIONAL | LIGHTFEATUREFLAGS_ENV | MATERIALFEATUREFLAGS_LIT_ANISO,
    /* 14 */ LIGHTFEATUREFLAGS_SKY | LIGHTFEATUREFLAGS_DIRECTIONAL | LIGHTFEATUREFLAGS_PUNCTUAL | LIGHTFEATUREFLAGS_ENV | MATERIALFEATUREFLAGS_LIT_ANISO,
    /* 15 */ LIGHT_FEATURE_MASK_FLAGS_OPAQUE | MATERIALFEATUREFLAGS_LIT_ANISO,

    // With foliage or crowd with SSS and standard can overlap a lot, better to have a dedicated combination
    /* 16 */ LIGHTFEATUREFLAGS_SKY | LIGHTFEATUREFLAGS_DIRECTIONAL | LIGHTFEATUREFLAGS_PUNCTUAL | MATERIALFEATUREFLAGS_LIT_SSS | MATERIALFEATUREFLAGS_LIT_STANDARD,
    /* 17 */ LIGHTFEATUREFLAGS_SKY | LIGHTFEATUREFLAGS_DIRECTIONAL | LIGHTFEATUREFLAGS_AREA | MATERIALFEATUREFLAGS_LIT_SSS | MATERIALFEATUREFLAGS_LIT_STANDARD,
    /* 18 */ LIGHTFEATUREFLAGS_SKY | LIGHTFEATUREFLAGS_DIRECTIONAL | LIGHTFEATUREFLAGS_ENV | MATERIALFEATUREFLAGS_LIT_SSS | MATERIALFEATUREFLAGS_LIT_STANDARD,
    /* 19 */ LIGHTFEATUREFLAGS_SKY | LIGHTFEATUREFLAGS_DIRECTIONAL | LIGHTFEATUREFLAGS_PUNCTUAL | LIGHTFEATUREFLAGS_ENV | MATERIALFEATUREFLAGS_LIT_SSS | MATERIALFEATUREFLAGS_LIT_STANDARD,
    /* 20 */ LIGHT_FEATURE_MASK_FLAGS_OPAQUE | MATERIALFEATUREFLAGS_LIT_SSS | MATERIALFEATUREFLAGS_LIT_STANDARD,

    // ClearCoat
    /* 21 */ LIGHTFEATUREFLAGS_SKY | LIGHTFEATUREFLAGS_DIRECTIONAL | LIGHTFEATUREFLAGS_PUNCTUAL | MATERIALFEATUREFLAGS_LIT_CLEAR_COAT,
    /* 22 */ LIGHTFEATUREFLAGS_SKY | LIGHTFEATUREFLAGS_DIRECTIONAL | LIGHTFEATUREFLAGS_AREA | MATERIALFEATUREFLAGS_LIT_CLEAR_COAT,
    /* 23 */ LIGHTFEATUREFLAGS_SKY | LIGHTFEATUREFLAGS_DIRECTIONAL | LIGHTFEATUREFLAGS_ENV | MATERIALFEATUREFLAGS_LIT_CLEAR_COAT,
    /* 24 */ LIGHTFEATUREFLAGS_SKY | LIGHTFEATUREFLAGS_DIRECTIONAL | LIGHTFEATUREFLAGS_PUNCTUAL | LIGHTFEATUREFLAGS_ENV | MATERIALFEATUREFLAGS_LIT_CLEAR_COAT,
    /* 25 */ LIGHT_FEATURE_MASK_FLAGS_OPAQUE | MATERIALFEATUREFLAGS_LIT_CLEAR_COAT,

    /* 26 */ LIGHT_FEATURE_MASK_FLAGS_OPAQUE | MATERIAL_FEATURE_MASK_FLAGS, // Catch all case with MATERIAL_FEATURE_MASK_FLAGS is needed in case we disable material classification
};

uint FeatureFlagsToTileVariant(uint featureFlags)
{
    for (int i = 0; i < NUM_FEATURE_VARIANTS; i++)
    {
        if ((featureFlags & kFeatureVariantFlags[i]) == featureFlags)
            return i;
    }
    return NUM_FEATURE_VARIANTS - 1;
}

// This function need to return a compile time value, else there is no optimization
uint TileVariantToFeatureFlags(uint variant)
{
    return kFeatureVariantFlags[variant];
}

//-----------------------------------------------------------------------------
// Helper functions/variable specific to this material
//-----------------------------------------------------------------------------

float PackMaterialId(int materialId)
{
    return float(materialId) / 3.0;
}

int UnpackMaterialId(float f)
{
    return int(round(f * 3.0));
}

void FillMaterialIdStandardData(float3 baseColor, float metallic, inout BSDFData bsdfData)
{
    bsdfData.diffuseColor = baseColor * (1.0 - metallic);
    float val = DEFAULT_SPECULAR_VALUE;
    bsdfData.fresnel0 = lerp(val.xxx, baseColor, metallic);
}

void FillMaterialIdAnisoData(float roughness, float3 normalWS, float3 tangentWS, float anisotropy, inout BSDFData bsdfData)
{
    bsdfData.tangentWS = tangentWS;
    bsdfData.bitangentWS = cross(normalWS, tangentWS);
    ConvertAnisotropyToRoughness(roughness, anisotropy, bsdfData.roughnessT, bsdfData.roughnessB);
    bsdfData.anisotropy = anisotropy;
}

void FillMaterialIdSSSData(float3 baseColor, int subsurfaceProfile, float subsurfaceRadius, float thickness, inout BSDFData bsdfData)
{
    bsdfData.diffuseColor = baseColor;

    bsdfData.fresnel0 = SKIN_SPECULAR_VALUE; // TODO take from subsurfaceProfile instead
    bsdfData.subsurfaceProfile = subsurfaceProfile;
    bsdfData.subsurfaceRadius  = subsurfaceRadius;
    bsdfData.thickness = _ThicknessRemaps[subsurfaceProfile].x + _ThicknessRemaps[subsurfaceProfile].y * thickness;

    uint transmissionMode = BitFieldExtract(_TransmissionFlags, 2u, 2u * subsurfaceProfile);

    bsdfData.enableTransmission = transmissionMode != SSS_TRSM_MODE_NONE && (_EnableSSSAndTransmission > 0);

    if (bsdfData.enableTransmission)
    {
        bsdfData.useThinObjectMode = transmissionMode == SSS_TRSM_MODE_THIN;

        if (_UseDisneySSS)
        {
            bsdfData.transmittance = ComputeTransmittanceDisney(_ShapeParams[subsurfaceProfile].rgb,
                                                                _TransmissionTints[subsurfaceProfile].rgb,
                                                                bsdfData.thickness, bsdfData.subsurfaceRadius);
        }
        else
        {
            bsdfData.transmittance = ComputeTransmittanceJimenez(_HalfRcpVariancesAndWeights[subsurfaceProfile][0].rgb,
                                                                 _HalfRcpVariancesAndWeights[subsurfaceProfile][0].a,
                                                                 _HalfRcpVariancesAndWeights[subsurfaceProfile][1].rgb,
                                                                 _HalfRcpVariancesAndWeights[subsurfaceProfile][1].a,
                                                                 _TransmissionTints[subsurfaceProfile].rgb,
                                                                 bsdfData.thickness, bsdfData.subsurfaceRadius);
        }
    }
}

// Returns the modified albedo (diffuse color) for materials with subsurface scattering.
// Ref: Advanced Techniques for Realistic Real-Time Skin Rendering.
float3 ApplyDiffuseTexturingMode(BSDFData bsdfData)
{
    float3 albedo = bsdfData.diffuseColor;

    if (bsdfData.materialId == MATERIALID_LIT_SSS)
    {
    #if defined(SHADERPASS) && (SHADERPASS == SHADERPASS_SUBSURFACE_SCATTERING)
        // If the SSS pass is executed, we know we have SSS enabled.
        bool enableSssAndTransmission = true;
    #else
        bool enableSssAndTransmission = _EnableSSSAndTransmission != 0;
    #endif

        if (enableSssAndTransmission)
        {
            bool performPostScatterTexturing = IsBitSet(_TexturingModeFlags, bsdfData.subsurfaceProfile);

            if (performPostScatterTexturing)
            {
                // Post-scatter texturing mode: the albedo is only applied during the SSS pass.
            #if !defined(SHADERPASS) || (SHADERPASS != SHADERPASS_SUBSURFACE_SCATTERING)
                albedo = float3(1, 1, 1);
            #endif
            }
            else
            {
                // Pre- and pos- scatter texturing mode.
                albedo = sqrt(albedo);
            }
        }
    }

    return albedo;
}

void FillMaterialIdClearCoatData(float3 coatNormalWS, float coatCoverage, float coatIOR, inout BSDFData bsdfData)
{
    bsdfData.coatNormalWS = lerp(bsdfData.normalWS, coatNormalWS, coatCoverage);
    bsdfData.coatIOR = lerp(1.0, 1.0 + coatIOR, coatCoverage);
    bsdfData.coatCoverage = coatCoverage;
}

void FillMaterialIdTransparencyData(float3 baseColor, float metallic, float ior, float3 transmittanceColor, float atDistance, float thickness, float transmittanceMask, inout BSDFData bsdfData)
{
    // Uses thickness from SSS's property set
    bsdfData.ior = ior;

    // IOR define the fresnel0 value, so update it also for consistency (and even if not physical we still need to take into account any metal mask)
    bsdfData.fresnel0 = lerp(IORToFresnel0(ior).xxx, baseColor, metallic);

    bsdfData.absorptionCoefficient = TransmittanceColorAtDistanceToAbsorption (transmittanceColor, atDistance);
    bsdfData.transmittanceMask = transmittanceMask;
    bsdfData.thickness = max(thickness, 0.0001);
}

// For image based lighting, a part of the BSDF is pre-integrated.
// This is done both for specular and diffuse (in case of DisneyDiffuse)
void GetPreIntegratedFGD(float NdotV, float perceptualRoughness, float3 fresnel0, out float3 specularFGD, out float diffuseFGD, out float reflectivity)
{
    // Pre-integrate GGX FGD
    // Integral{BSDF * <N,L> dw} =
    // Integral{(F0 + (1 - F0) * (1 - <V,H>)^5) * (BSDF / F) * <N,L> dw} =
    // F0 * Integral{(BSDF / F) * <N,L> dw} +
    // (1 - F0) * Integral{(1 - <V,H>)^5 * (BSDF / F) * <N,L> dw} =
    // (1 - F0) * x + F0 * y = lerp(x, y, F0)
    // Pre integrate DisneyDiffuse FGD:
    // z = DisneyDiffuse
    float3 preFGD = SAMPLE_TEXTURE2D_LOD(_PreIntegratedFGD, s_linear_clamp_sampler, float2(NdotV, perceptualRoughness), 0).xyz;

    specularFGD = lerp(preFGD.xxx, preFGD.yyy, fresnel0);

#ifdef LIT_DIFFUSE_LAMBERT_BRDF
    diffuseFGD = 1.0;
#else
    // Remap from the [0, 1] to the [0.5, 1.5] range.
    diffuseFGD = preFGD.z + 0.5;
#endif

    reflectivity = preFGD.y;
}

void ApplyDebugToSurfaceData(inout SurfaceData surfaceData)
{
#ifdef DEBUG_DISPLAY
    if (_DebugLightingMode == DEBUGLIGHTINGMODE_SPECULAR_LIGHTING)
    {
        bool overrideSmoothness = _DebugLightingSmoothness.x != 0.0;
        float overrideSmoothnessValue = _DebugLightingSmoothness.y;

        if (overrideSmoothness)
        {
            surfaceData.perceptualSmoothness = overrideSmoothnessValue;
        }
    }

    if (_DebugLightingMode == DEBUGLIGHTINGMODE_DIFFUSE_LIGHTING)
    {
        surfaceData.baseColor = _DebugLightingAlbedo.xyz;
    }
#endif
}

//-----------------------------------------------------------------------------
// conversion function for forward
//-----------------------------------------------------------------------------

BSDFData ConvertSurfaceDataToBSDFData(SurfaceData surfaceData)
{
    ApplyDebugToSurfaceData(surfaceData);

    BSDFData bsdfData;
    ZERO_INITIALIZE(BSDFData, bsdfData);

    bsdfData.specularOcclusion = surfaceData.specularOcclusion;
    bsdfData.normalWS = surfaceData.normalWS;
    bsdfData.perceptualRoughness = PerceptualSmoothnessToPerceptualRoughness(surfaceData.perceptualSmoothness);
    bsdfData.roughness = PerceptualRoughnessToRoughness(bsdfData.perceptualRoughness);
    bsdfData.materialId = surfaceData.materialId;

    // IMPORTANT: In case of foward or gbuffer pass we must know what we are statically, so compiler can do compile time optimization
    if (bsdfData.materialId == MATERIALID_LIT_STANDARD)
    {
        FillMaterialIdStandardData(surfaceData.baseColor, surfaceData.metallic, bsdfData);
    }
    else if (bsdfData.materialId == MATERIALID_LIT_SPECULAR)
    {
        // Note: Specular is not a material id but just a way to parameterize the standard materialid, thus we reset materialId to MATERIALID_LIT_STANDARD
        bsdfData.materialId = MATERIALID_LIT_STANDARD;
        bsdfData.diffuseColor = surfaceData.baseColor;
        bsdfData.fresnel0 = surfaceData.specularColor;
    }
    else if (bsdfData.materialId == MATERIALID_LIT_SSS)
    {
        FillMaterialIdSSSData(surfaceData.baseColor, surfaceData.subsurfaceProfile, surfaceData.subsurfaceRadius, surfaceData.thickness, bsdfData);
    }
    else if (bsdfData.materialId == MATERIALID_LIT_ANISO)
    {
        FillMaterialIdStandardData(surfaceData.baseColor, surfaceData.metallic, bsdfData);
        FillMaterialIdAnisoData(bsdfData.roughness, surfaceData.normalWS, surfaceData.tangentWS, surfaceData.anisotropy, bsdfData);
    }
    else if (bsdfData.materialId == MATERIALID_LIT_CLEAR_COAT)
    {
        // When using clear coat we assume that bottom layer is regular
        FillMaterialIdStandardData(surfaceData.baseColor, surfaceData.metallic, bsdfData);
        FillMaterialIdClearCoatData(surfaceData.coatNormalWS, surfaceData.coatCoverage, surfaceData.coatIOR, bsdfData);
    }

#if HAS_REFRACTION
    // Note: Will override thickness of SSS's property set
    FillMaterialIdTransparencyData(
        surfaceData.baseColor, surfaceData.metallic, surfaceData.ior, surfaceData.transmittanceColor, surfaceData.atDistance, surfaceData.thickness, surfaceData.transmittanceMask,
        bsdfData);
#endif

    return bsdfData;
}

//-----------------------------------------------------------------------------
// conversion function for deferred
//-----------------------------------------------------------------------------

// Encode SurfaceData (BSDF parameters) into GBuffer
// Must be in sync with RT declared in HDRenderPipeline.cs ::Rebuild
void EncodeIntoGBuffer( SurfaceData surfaceData,
                        float3 bakeDiffuseLighting,
                        #if SHADEROPTIONS_PACK_GBUFFER_IN_U16
                        out GBufferType0 outGBufferU0,
                        out GBufferType1 outGBufferU1
                        #else
                        out GBufferType0 outGBuffer0,
                        out GBufferType1 outGBuffer1,
                        out GBufferType2 outGBuffer2,
                        out GBufferType3 outGBuffer3
                        #endif
                        )
{
#if SHADEROPTIONS_PACK_GBUFFER_IN_U16
    float4 outGBuffer0, outGBuffer1, outGBuffer2, outGBuffer3;
#endif

    ApplyDebugToSurfaceData(surfaceData);

    // RT0 - 8:8:8:8 sRGB
    outGBuffer0 = float4(surfaceData.baseColor, surfaceData.specularOcclusion);

    // RT1 - 10:10:10:2
    // We store perceptualRoughness instead of roughness because it save a sqrt ALU when decoding
    // (as we want both perceptualRoughness and roughness for the lighting due to Disney Diffuse model)
    // Encode normal on 20bit with oct compression + 2bit of sign
    float2 octNormalWS = PackNormalOctEncode((surfaceData.materialId == MATERIALID_LIT_CLEAR_COAT) ? surfaceData.coatNormalWS : surfaceData.normalWS);
    // To have more precision encode the sign of xy in a separate uint
    uint octNormalSign = (octNormalWS.x < 0.0 ? 1 : 0) | (octNormalWS.y < 0.0 ? 2 : 0);
    // Store octNormalSign on two bits with perceptualRoughness
    outGBuffer1 = float4(abs(octNormalWS), PackFloatInt10bit(PerceptualSmoothnessToPerceptualRoughness(surfaceData.perceptualSmoothness), octNormalSign, 4.0), PackMaterialId(surfaceData.materialId));

    // RT2 - 8:8:8:8
    if (surfaceData.materialId == MATERIALID_LIT_STANDARD)
    {
        outGBuffer2 = float4(float3(0.0, 0.0, 0.0), PackFloatInt8bit(surfaceData.metallic, GBUFFER_LIT_STANDARD_REGULAR_ID, 4.0));
    }
    else if (surfaceData.materialId == MATERIALID_LIT_SPECULAR)
    {
        outGBuffer1.a = PackMaterialId(MATERIALID_LIT_STANDARD); // Encode MATERIALID_LIT_SPECULAR as MATERIALID_LIT_STANDARD + GBUFFER_LIT_STANDARD_SPECULAR_COLOR_ID value in GBuffer2
        outGBuffer2 = float4(surfaceData.specularColor, PackFloatInt8bit(0.0, GBUFFER_LIT_STANDARD_SPECULAR_COLOR_ID, 4.0));
    }
    else if (surfaceData.materialId == MATERIALID_LIT_SSS)
    {
        outGBuffer2 = float4(surfaceData.subsurfaceRadius, surfaceData.thickness, 0.0, PackByte(surfaceData.subsurfaceProfile));
    }
    else if (surfaceData.materialId == MATERIALID_LIT_ANISO)
    {
        // Encode tangent on 16bit with oct compression
        float2 octTangentWS = PackNormalOctEncode(surfaceData.tangentWS);
        // To have more precision encode the sign of xy in a separate uint
        uint octTangentSign = (octTangentWS.x < 0.0 ? 1 : 0) | (octTangentWS.y < 0.0 ? 2 : 0);

        outGBuffer2 = float4(abs(octTangentWS), surfaceData.anisotropy * 0.5 + 0.5, PackFloatInt8bit(surfaceData.metallic, octTangentSign, 4.0));
    }
    else if (surfaceData.materialId == MATERIALID_LIT_CLEAR_COAT)
    {
        // In the cae of clear coat, we want more precision for the coat normal than for the bottom normal (as it is expected to be smooth). So swap the normal encoding storage in Gbuffer.
        // It also allow to use clear coat normal for SSR
        float2 octBottomNormalWS = PackNormalOctEncode(surfaceData.normalWS);
        outGBuffer2 = float4(octBottomNormalWS * 0.5 + 0.5, surfaceData.coatCoverage, PackFloatInt8bit(surfaceData.coatIOR, (int)(surfaceData.metallic * 15.5f), 16.0) );
    }

    // Lighting
    outGBuffer3 = float4(bakeDiffuseLighting, 0.0);

#if SHADEROPTIONS_PACK_GBUFFER_IN_U16
    // Now pack all buffer into 2 uint buffer

    // We don't have hardware sRGB to store base color in case we pack int u16, so rather than perform full sRGB encoding just use cheap gamma20
    // TODO: test alternative like FastLinearToSRGB to better match unpacked gbuffer
    outGBuffer0.xyz = LinearToGamma20(outGBuffer0.xyz);

    uint packedGBuffer1 = PackR10G10B10A2(outGBuffer1);

    outGBufferU0 = uint4(   PackFloatToUInt(outGBuffer0.x, 8, 0)  | PackFloatToUInt(outGBuffer0.y, 8, 8),
                            PackFloatToUInt(outGBuffer0.z, 8, 0)  | PackFloatToUInt(outGBuffer0.w, 8, 8),
                            (packedGBuffer1 & 0x0000FFFF),
                            (packedGBuffer1 & 0xFFFF0000) >> 16);

    uint packedGBuffer3 = PackToR11G11B10f(outGBuffer3.xyz);

    outGBufferU1 = uint4(   PackFloatToUInt(outGBuffer2.x, 8, 0)  | PackFloatToUInt(outGBuffer2.y, 8, 8),
                            PackFloatToUInt(outGBuffer2.z, 8, 0)  | PackFloatToUInt(outGBuffer2.w, 8, 8),
                            (packedGBuffer3 & 0x0000FFFF),
                            (packedGBuffer3 & 0xFFFF0000) >> 16);
#endif
}

float4 DecodeGBuffer0(GBufferType0 encodedGBuffer0)
{
    float4 decodedGBuffer0;
#if SHADEROPTIONS_PACK_GBUFFER_IN_U16
    decodedGBuffer0.x = UnpackUIntToFloat(encodedGBuffer0.x, 8, 0);
    decodedGBuffer0.y = UnpackUIntToFloat(encodedGBuffer0.x, 8, 8);
    decodedGBuffer0.z = UnpackUIntToFloat(encodedGBuffer0.y, 8, 0);
    decodedGBuffer0.w = UnpackUIntToFloat(encodedGBuffer0.y, 8, 8);

    decodedGBuffer0.xyz = Gamma20ToLinear(encodedGBuffer0.xyz);
#else
    decodedGBuffer0 = encodedGBuffer0;
#endif
    return decodedGBuffer0;
}

void DecodeFromGBuffer(
#if SHADEROPTIONS_PACK_GBUFFER_IN_U16
    GBufferType0 inGBufferU0,
    GBufferType1 inGBufferU1,
#else
    GBufferType0 inGBuffer0,
    GBufferType1 inGBuffer1,
    GBufferType2 inGBuffer2,
    GBufferType3 inGBuffer3,
#endif
    uint featureFlags,
    out BSDFData bsdfData,
    out float3 bakeDiffuseLighting)
{
    ZERO_INITIALIZE(BSDFData, bsdfData);

    g_FeatureFlags = featureFlags;

#if SHADEROPTIONS_PACK_GBUFFER_IN_U16
    float4 inGBuffer0, inGBuffer1, inGBuffer2, inGBuffer3;

    inGBuffer0 = DecodeGBuffer0(inGBufferU0);

    uint packedGBuffer1 = inGBufferU0.z | inGBufferU0.w << 16;
    inGBuffer1 = UnpackR10G10B10A2(packedGBuffer1);

    inGBuffer2.x = UnpackUIntToFloat(inGBufferU1.x, 8, 0);
    inGBuffer2.y = UnpackUIntToFloat(inGBufferU1.x, 8, 8);
    inGBuffer2.z = UnpackUIntToFloat(inGBufferU1.y, 8, 0);
    inGBuffer2.w = UnpackUIntToFloat(inGBufferU1.y, 8, 8);

    uint packedGBuffer3 = inGBufferU1.z | inGBufferU1.w << 16;
    inGBuffer3.xyz = UnpackFromR11G11B10f(packedGBuffer1);
    inGBuffer3.w = 0.0;
#endif

    float3 baseColor = inGBuffer0.rgb;
    bsdfData.specularOcclusion = inGBuffer0.a;

    int octNormalSign;
    UnpackFloatInt10bit(inGBuffer1.b, 4.0, bsdfData.perceptualRoughness, octNormalSign);
    inGBuffer1.r = (octNormalSign & 1) ? -inGBuffer1.r : inGBuffer1.r;
    inGBuffer1.g = (octNormalSign & 2) ? -inGBuffer1.g : inGBuffer1.g;

    bsdfData.normalWS = UnpackNormalOctEncode(float2(inGBuffer1.r, inGBuffer1.g));

    bsdfData.roughness = PerceptualRoughnessToRoughness(bsdfData.perceptualRoughness);

    // The material features system for material classification must allow compile time optimization (i.e everything should be static)
    // Note that as we store materialId for Aniso based on content of RT2 we need to add few extra condition.
    // The code is also call from MaterialFeatureFlagsFromGBuffer, so must work fully dynamic if featureFlags is 0xFFFFFFFF
    int supportsStandard = HasMaterialFeatureFlag(MATERIALFEATUREFLAGS_LIT_STANDARD);
    int supportsSSS = HasMaterialFeatureFlag(MATERIALFEATUREFLAGS_LIT_SSS);
    int supportsAniso = HasMaterialFeatureFlag(MATERIALFEATUREFLAGS_LIT_ANISO);
    int supportClearCoat = HasMaterialFeatureFlag(MATERIALFEATUREFLAGS_LIT_CLEAR_COAT);

    if (supportsStandard + supportsSSS + supportsAniso + supportClearCoat > 1)
    {
        // only fetch materialid if it is not statically known from feature flags
        bsdfData.materialId = UnpackMaterialId(inGBuffer1.a);
    }
    else
    {
        // materialid is statically known. this allows the compiler to eliminate a lot of code.
        if (supportsStandard)
            bsdfData.materialId = MATERIALID_LIT_STANDARD;
        else if (supportsSSS)
            bsdfData.materialId = MATERIALID_LIT_SSS;
        else if (supportsAniso)
            bsdfData.materialId = MATERIALID_LIT_ANISO;
        else
            bsdfData.materialId = MATERIALID_LIT_CLEAR_COAT;
    }

    if (bsdfData.materialId == MATERIALID_LIT_STANDARD && HasMaterialFeatureFlag(MATERIALFEATUREFLAGS_LIT_STANDARD))
    {
        float metallic;
        int materialIdExtent;
        UnpackFloatInt8bit(inGBuffer2.a, 4.0, metallic, materialIdExtent);

        if (materialIdExtent == GBUFFER_LIT_STANDARD_SPECULAR_COLOR_ID)
        {
            // Note: Specular is not a material id but just a way to parameterize the standard materialid, thus we reset materialId to MATERIALID_LIT_STANDARD
            // For material classification it will be consider as Standard as well, thus no need to create special case
            bsdfData.diffuseColor = baseColor;
            bsdfData.fresnel0 = inGBuffer2.rgb;
        }
        else // GBUFFER_LIT_STANDARD_REGULAR_ID
        {
            FillMaterialIdStandardData(baseColor, metallic, bsdfData);
        }
    }
    else if (bsdfData.materialId == MATERIALID_LIT_SSS && HasMaterialFeatureFlag(MATERIALFEATUREFLAGS_LIT_SSS))
    {
        float subsurfaceRadius  = inGBuffer2.x;
        float thickness         = inGBuffer2.y;
        int   subsurfaceProfile = UnpackByte(inGBuffer2.w);

        FillMaterialIdSSSData(baseColor, subsurfaceProfile, subsurfaceRadius, thickness, bsdfData);
    }
    else if (bsdfData.materialId == MATERIALID_LIT_ANISO && HasMaterialFeatureFlag(MATERIALFEATUREFLAGS_LIT_ANISO))
    {
        float metallic;
        int octTangentSign;
        UnpackFloatInt8bit(inGBuffer2.a, 4.0, metallic, octTangentSign);
        FillMaterialIdStandardData(baseColor, metallic, bsdfData);

        inGBuffer2.r = (octTangentSign & 1) ? -inGBuffer2.r : inGBuffer2.r;
        inGBuffer2.g = (octTangentSign & 2) ? -inGBuffer2.g : inGBuffer2.g;
        float3 tangentWS = UnpackNormalOctEncode(inGBuffer2.rg);
        float anisotropy = inGBuffer2.b * 2 - 1;

        FillMaterialIdAnisoData(bsdfData.roughness, bsdfData.normalWS, tangentWS, anisotropy, bsdfData);
    }
    else if (bsdfData.materialId == MATERIALID_LIT_CLEAR_COAT && HasMaterialFeatureFlag(MATERIALFEATUREFLAGS_LIT_CLEAR_COAT))
    {
        // We have swap the encoding of the normal to have more precision for coat normal as it is more smooth
        float3 coatNormalWS = bsdfData.normalWS;
        bsdfData.normalWS = UnpackNormalOctEncode(float2(inGBuffer2.rg * 2.0 - 1.0));

        float coatCoverage = inGBuffer2.b;
        float coatIOR;
        int metallic;
        UnpackFloatInt8bit(inGBuffer2.a, 16.0, coatIOR, metallic);

        // When using clear coat we assume that bottom layer is regular
        FillMaterialIdStandardData(baseColor, metallic / 15.0f, bsdfData);
        FillMaterialIdClearCoatData(coatNormalWS, coatCoverage, coatIOR, bsdfData);
    }

    bakeDiffuseLighting = inGBuffer3.rgb;
}

// Function call from the material classification compute shader
// Note that as we store materialId on two buffer (for anisotropy case), the code need to load 2 RGBA8 buffer
uint MaterialFeatureFlagsFromGBuffer(
#if SHADEROPTIONS_PACK_GBUFFER_IN_U16
    GBufferType0 inGBufferU0,
    GBufferType1 inGBufferU1
#else
    GBufferType0 inGBuffer0,
    GBufferType1 inGBuffer1,
    GBufferType2 inGBuffer2,
    GBufferType3 inGBuffer3
#endif
)
{
    BSDFData bsdfData;
    float3 unused;

    DecodeFromGBuffer(
#if SHADEROPTIONS_PACK_GBUFFER_IN_U16
        inGBufferU0, inGBufferU1,
#else
        inGBuffer0, inGBuffer1, inGBuffer2, inGBuffer3,
#endif
        0xFFFFFFFF,
        bsdfData,
        unused
    );

    return (1 << bsdfData.materialId); // This match all the MATERIALFEATUREFLAGS_LIT_XXX flag
}


//-----------------------------------------------------------------------------
// Debug method (use to display values)
//-----------------------------------------------------------------------------

void GetSurfaceDataDebug(uint paramId, SurfaceData surfaceData, inout float3 result, inout bool needLinearToSRGB)
{
    GetGeneratedSurfaceDataDebug(paramId, surfaceData, result, needLinearToSRGB);
}

void GetBSDFDataDebug(uint paramId, BSDFData bsdfData, inout float3 result, inout bool needLinearToSRGB)
{
    GetGeneratedBSDFDataDebug(paramId, bsdfData, result, needLinearToSRGB);
}

//-----------------------------------------------------------------------------
// PreLightData
//-----------------------------------------------------------------------------

// Precomputed lighting data to send to the various lighting functions
struct PreLightData
{
    // General
    float NdotV;

    // GGX
    float partLambdaV;
    float energyCompensation;
    float TdotV;
    float BdotV;

    // Clear coat
    float coatNdotV;
    float ieta;
    float coatFresnel0;
    float3 coatV;
    float3 refractV; // The view vector refracted through clear coat interface

    // IBL
    float3 iblDirWS;                     // Dominant specular direction, used for IBL in EvaluateBSDF_Env()
    float  iblMipLevel;

    // IBL clear coat
    float3 coatIblDirWS;

    float3 specularFGD;                  // Store preconvoled BRDF for both specular and diffuse
    float diffuseFGD;

    // Area lights (17 VGPRs)
    float3x3 orthoBasisViewNormal; // Right-handed view-dependent orthogonal basis around the normal (6x VGPRs)
    float3x3 ltcTransformDiffuse;  // Inverse transformation for Lambertian or Disney Diffuse        (4x VGPRs)
    float3x3 ltcTransformSpecular; // Inverse transformation for GGX                                 (4x VGPRs)
    float    ltcMagnitudeDiffuse;
    float3   ltcMagnitudeFresnel;

    // area light clear coat
    float3x3 ltcXformClearCoat;                // TODO: make sure the compiler not wasting VGPRs on constants
    float    ltcClearCoatFresnelTerm;
    float3x3 ltcCoatT;

    // Refraction
    float3 transmissionRefractV;            // refracted view vector after exiting the shape
    float3 transmissionPositionWS;          // start of the refracted ray after exiting the shape
    float3 transmissionTransmittance;       // transmittance due to absorption
    float transmissionSSMipLevel;           // mip level of the screen space gaussian pyramid for rough refraction
};

// This is a refract - TODO: do we call original refract or this one, original maybe slightly more expensive, to check
float3 ClearCoatTransform(float3 X, float3 N, float ieta)
{
    float XdotN = saturate(dot(N, X));
    return ieta * X + (sqrt(1 + ieta * ieta * (XdotN * XdotN - 1)) - ieta * XdotN) * N;
}

PreLightData GetPreLightData(float3 V, PositionInputs posInput, BSDFData bsdfData)
{
    PreLightData preLightData;

    float3 N;
    float  NdotV;

    if (bsdfData.materialId == MATERIALID_LIT_CLEAR_COAT && HasMaterialFeatureFlag(MATERIALFEATUREFLAGS_LIT_CLEAR_COAT))
    {
        N     = bsdfData.coatNormalWS;
        NdotV = saturate(dot(N, V));
        preLightData.coatNdotV = NdotV;

        float ieta = 1.0 / bsdfData.coatIOR; // inverse eta
        preLightData.ieta = ieta;
        preLightData.coatFresnel0 = Sqr(bsdfData.coatIOR - 1.0) / Sqr(bsdfData.coatIOR + 1.0);

        // Clear coat IBL
        preLightData.coatIblDirWS = reflect(-V, N);

        // Clear coat area light
        float theta = FastACosPos(NdotV);
        float2 uv = LTC_LUT_OFFSET + LTC_LUT_SCALE * float2(0.0, theta * INV_HALF_PI); // Use Roughness of 0.0 for clearCoat roughness

                                                                                       // Get the inverse LTC matrix for GGX
                                                                                       // Note we load the matrix transpose (avoid to have to transpose it in shader)
        preLightData.ltcXformClearCoat = 0.0;
        preLightData.ltcXformClearCoat._m22 = 1.0;
        preLightData.ltcXformClearCoat._m00_m02_m11_m20 = SAMPLE_TEXTURE2D_ARRAY_LOD(_LtcData, s_linear_clamp_sampler, uv, LTC_GGX_MATRIX_INDEX, 0);

        float3 ltcMagnitude = SAMPLE_TEXTURE2D_ARRAY_LOD(_LtcData, s_linear_clamp_sampler, uv, LTC_MULTI_GGX_FRESNEL_DISNEY_DIFFUSE_INDEX, 0).rgb;
        float ltcClearCoatFresnelMagnitudeDiff = ltcMagnitude.r; // The difference of magnitudes of GGX and Fresnel
        float ltcClearCoatFresnelMagnitude = ltcMagnitude.g;
        preLightData.ltcClearCoatFresnelTerm = preLightData.coatFresnel0 * ltcClearCoatFresnelMagnitudeDiff + ltcClearCoatFresnelMagnitude;

        // TODO: Convert the area light with respect to Fresnel transmission
        preLightData.ltcCoatT = float3x3(   ieta + (1.0 - ieta) * N.x * N.x, 0.0 + (1.0 - ieta) * N.y * N.x, 0.0 + (1.0 - ieta) * N.z * N.x,
                                            0.0 + (1.0 - ieta) * N.x * N.y, ieta + (1.0 - ieta) * N.y * N.y, 0.0 + (1.0 - ieta) * N.z * N.y,
                                            0.0 + (1.0 - ieta) * N.x * N.z, 0.0 + (1.0 - ieta) * N.y * N.z, ieta + (1.0 - ieta) * N.z * N.z );

        // Modify V for following calculation
        preLightData.refractV = ClearCoatTransform(V, N, ieta);
        V = preLightData.refractV;
    }

    N     = bsdfData.normalWS;
    NdotV = saturate(dot(N, V));
    preLightData.NdotV = NdotV;

    float3 iblR;

    // GGX aniso
    if (bsdfData.materialId == MATERIALID_LIT_ANISO && HasMaterialFeatureFlag(MATERIALFEATUREFLAGS_LIT_ANISO))
    {
        preLightData.TdotV       = dot(bsdfData.tangentWS, V);
        preLightData.BdotV       = dot(bsdfData.bitangentWS, V);
        preLightData.partLambdaV = GetSmithJointGGXAnisoPartLambdaV(preLightData.TdotV, preLightData.BdotV, NdotV, bsdfData.roughnessT, bsdfData.roughnessB);

        // For GGX aniso and IBL we have done an empirical (eye balled) approximation compare to the reference.
        // We use a single fetch, and we stretch the normal to use based on various criteria.
        // result are far away from the reference but better than nothing
        // For positive anisotropy values: tangent = highlight stretch (anisotropy) direction, bitangent = grain (brush) direction.
        float3 grainDirWS = (bsdfData.anisotropy >= 0) ? bsdfData.bitangentWS : bsdfData.tangentWS;
        // Reduce stretching for (perceptualRoughness < 0.2).
        float  stretch = abs(bsdfData.anisotropy) * saturate(5 * bsdfData.perceptualRoughness);
        // NOTE: If we follow the theory we should use the modified normal for the different calculation implying a normal (like NdotV) and use 'anisoIblNormalWS'
        // into function like GetSpecularDominantDir(). However modified normal is just a hack. The goal is just to stretch a cubemap, no accuracy here.
        // With this in mind and for performance reasons we chose to only use modified normal to calculate R.
        float3 anisoIblNormalWS = GetAnisotropicModifiedNormal(grainDirWS, N, V, stretch);
        iblR = reflect(-V, anisoIblNormalWS);
    }
    else // GGX iso
    {
        preLightData.TdotV       = 0;
        preLightData.BdotV       = 0;
        preLightData.partLambdaV = GetSmithJointGGXPartLambdaV(NdotV, bsdfData.roughness);
        iblR                     = reflect(-V, N);
    }

    float reflectivity;

    // IBL
    GetPreIntegratedFGD(NdotV, bsdfData.perceptualRoughness, bsdfData.fresnel0, preLightData.specularFGD, preLightData.diffuseFGD, reflectivity);

    if (bsdfData.materialId == MATERIALID_LIT_CLEAR_COAT && HasMaterialFeatureFlag(MATERIALFEATUREFLAGS_LIT_CLEAR_COAT))
    {
        // Update the roughness and the IBL miplevel
        // Bottom layer is affected by upper layer BRDF, result can't be more sharp than input (it is to mimic what a path tracer will do)
        float roughness = PerceptualRoughnessToRoughness(bsdfData.perceptualRoughness);
        float shininess = Sqr(preLightData.ieta) * (2.0 / Sqr(roughness) - 2.0);
        roughness = sqrt(2.0 / (shininess + 2.0));
        preLightData.iblDirWS = GetSpecularDominantDir(N, iblR, roughness, NdotV);
        preLightData.iblMipLevel = PerceptualRoughnessToMipmapLevel(RoughnessToPerceptualRoughness(roughness));
    }
    else
    {
        // Note: this is a ad-hoc tweak.
        float iblRoughness, iblPerceptualRoughness;

        if (bsdfData.materialId == MATERIALID_LIT_ANISO && HasMaterialFeatureFlag(MATERIALFEATUREFLAGS_LIT_ANISO))
        {
            // Use the min roughness, and bias it for higher values of anisotropy and roughness.
            float roughnessBias    = 0.075 * bsdfData.anisotropy * bsdfData.roughness;
            iblRoughness           = saturate(min(bsdfData.roughnessT, bsdfData.roughnessB) + roughnessBias);
            iblPerceptualRoughness = RoughnessToPerceptualRoughness(iblRoughness);
        }
        else
        {
            iblRoughness           = bsdfData.roughness;
            iblPerceptualRoughness = bsdfData.perceptualRoughness;
        }

        preLightData.iblDirWS    = GetSpecularDominantDir(N, iblR, iblRoughness, NdotV);
        preLightData.iblMipLevel = PerceptualRoughnessToMipmapLevel(iblPerceptualRoughness);
    }

#ifdef LIT_USE_GGX_ENERGY_COMPENSATION
    // Ref: Practical multiple scattering compensation for microfacet models.
    // We only apply the formulation for metals.
    // For dielectrics, the change of reflectance is negligible.
    // We deem the intensity difference of a couple of percent for high values of roughness
    // to not be worth the cost of another precomputed table.
    // Note: this formulation bakes the BSDF non-symmetric!
    preLightData.energyCompensation = 1.0 / reflectivity - 1.0;
#else
    preLightData.energyCompensation = 0.0;
#endif // LIT_USE_GGX_ENERGY_COMPENSATION

    // Area light
    // UVs for sampling the LUTs
    float theta = FastACosPos(NdotV); // For Area light - UVs for sampling the LUTs
    float2 uv = LTC_LUT_OFFSET + LTC_LUT_SCALE * float2(bsdfData.perceptualRoughness, theta * INV_HALF_PI);

    // Note we load the matrix transpose (avoid to have to transpose it in shader)
#ifdef LIT_DIFFUSE_LAMBERT_BRDF
    preLightData.ltcTransformDiffuse = k_identity3x3;
#else
    // Get the inverse LTC matrix for Disney Diffuse
    preLightData.ltcTransformDiffuse      = 0.0;
    preLightData.ltcTransformDiffuse._m22 = 1.0;
    preLightData.ltcTransformDiffuse._m00_m02_m11_m20 = SAMPLE_TEXTURE2D_ARRAY_LOD(_LtcData, s_linear_clamp_sampler, uv, LTC_DISNEY_DIFFUSE_MATRIX_INDEX, 0);
#endif

    // Get the inverse LTC matrix for GGX
    // Note we load the matrix transpose (avoid to have to transpose it in shader)
    preLightData.ltcTransformSpecular      = 0.0;
    preLightData.ltcTransformSpecular._m22 = 1.0;
    preLightData.ltcTransformSpecular._m00_m02_m11_m20 = SAMPLE_TEXTURE2D_ARRAY_LOD(_LtcData, s_linear_clamp_sampler, uv, LTC_GGX_MATRIX_INDEX, 0);

    // Construct a right-handed view-dependent orthogonal basis around the normal
    preLightData.orthoBasisViewNormal[0] = normalize(V - N * NdotV);
    preLightData.orthoBasisViewNormal[2] = N;
    preLightData.orthoBasisViewNormal[1] = normalize(cross(preLightData.orthoBasisViewNormal[2], preLightData.orthoBasisViewNormal[0]));

    float3 ltcMagnitude = SAMPLE_TEXTURE2D_ARRAY_LOD(_LtcData, s_linear_clamp_sampler, uv, LTC_MULTI_GGX_FRESNEL_DISNEY_DIFFUSE_INDEX, 0).rgb;
    float  ltcGGXFresnelMagnitudeDiff = ltcMagnitude.r; // The difference of magnitudes of GGX and Fresnel
    float  ltcGGXFresnelMagnitude     = ltcMagnitude.g;
    float  ltcDisneyDiffuseMagnitude  = ltcMagnitude.b;

#ifdef LIT_DIFFUSE_LAMBERT_BRDF
    preLightData.ltcMagnitudeDiffuse = 1;
#else
    preLightData.ltcMagnitudeDiffuse = ltcDisneyDiffuseMagnitude;
#endif

    // TODO: the fit seems rather poor. The scaling factor of 0.5 allows us
    // to match the reference for rough metals, but further darkens dielectrics.
    if (bsdfData.materialId == MATERIALID_LIT_CLEAR_COAT && HasMaterialFeatureFlag(MATERIALFEATUREFLAGS_LIT_CLEAR_COAT))
    {
        // Change the Fresnel term to account for transmission through Clear Coat and reflection on the base layer
        float F = F_Schlick(preLightData.coatFresnel0, preLightData.coatNdotV);
        F = Sqr(-F * bsdfData.coatCoverage + 1.0);
        F /= preLightData.ieta; //TODO: LaurentB why / ieta here and not for other lights ?

        preLightData.ltcMagnitudeFresnel = F * bsdfData.fresnel0 * ltcGGXFresnelMagnitudeDiff + (float3)ltcGGXFresnelMagnitude;
    }
    else
    {
        preLightData.ltcMagnitudeFresnel = bsdfData.fresnel0 * ltcGGXFresnelMagnitudeDiff + (float3)ltcGGXFresnelMagnitude;
    }

#ifdef REFRACTION_MODEL
    RefractionModelResult refraction = REFRACTION_MODEL(V, posInput, bsdfData);
    preLightData.transmissionRefractV = refraction.rayWS;
    preLightData.transmissionPositionWS = refraction.positionWS;
    preLightData.transmissionTransmittance = exp(-bsdfData.absorptionCoefficient * refraction.distance);
    // Empirical remap to try to match a bit the refractio probe blurring for the fallback
    preLightData.transmissionSSMipLevel = sqrt(bsdfData.perceptualRoughness) * uint(_GaussianPyramidColorMipSize.z);
#else
    preLightData.transmissionRefractV = -V;
    preLightData.transmissionPositionWS = posInput.positionWS;
    preLightData.transmissionTransmittance = float3(1.0, 1.0, 1.0);
    preLightData.transmissionSSMipLevel = 0;
#endif

    return preLightData;
}

//-----------------------------------------------------------------------------
// bake lighting function
//-----------------------------------------------------------------------------

// GetBakedDiffuseLigthing function compute the bake lighting + emissive color to be store in emissive buffer (Deferred case)
// In forward it must be add to the final contribution.
// This function require the 3 structure surfaceData, builtinData, bsdfData because it may require both the engine side data, and data that will not be store inside the gbuffer.
float3 GetBakedDiffuseLigthing(SurfaceData surfaceData, BuiltinData builtinData, BSDFData bsdfData, PreLightData preLightData)
{
    bsdfData.diffuseColor = ApplyDiffuseTexturingMode(bsdfData);

    // Premultiply bake diffuse lighting information with DisneyDiffuse pre-integration
    return builtinData.bakeDiffuseLighting * preLightData.diffuseFGD * surfaceData.ambientOcclusion * bsdfData.diffuseColor + builtinData.emissiveColor;
}

//-----------------------------------------------------------------------------
// light transport functions
//-----------------------------------------------------------------------------

LightTransportData GetLightTransportData(SurfaceData surfaceData, BuiltinData builtinData, BSDFData bsdfData)
{
    LightTransportData lightTransportData;

    // diffuseColor for lightmapping should basically be diffuse color.
    // But rough metals (black diffuse) still scatter quite a lot of light around, so
    // we want to take some of that into account too.

    lightTransportData.diffuseColor = bsdfData.diffuseColor + bsdfData.fresnel0 * bsdfData.roughness * 0.5 * surfaceData.metallic;
    lightTransportData.emissiveColor = builtinData.emissiveColor;

    return lightTransportData;
}

//-----------------------------------------------------------------------------
// LightLoop related function (Only include if required)
// HAS_LIGHTLOOP is define in Lighting.hlsl
//-----------------------------------------------------------------------------

#ifdef HAS_LIGHTLOOP

//-----------------------------------------------------------------------------
// Lighting structure for light accumulation
//-----------------------------------------------------------------------------

// These structure allow to accumulate lighting accross the Lit material
// AggregateLighting is init to zero and transfer to EvaluateBSDF, but the LightLoop can't access its content.
struct DirectLighting
{
    float3 diffuse;
    float3 specular;
};

struct IndirectLighting
{
    float3 specularReflected;
    float3 specularTransmitted;
};

struct AggregateLighting
{
    DirectLighting   direct;
    IndirectLighting indirect;
};

void AccumulateDirectLighting(DirectLighting src, inout AggregateLighting dst)
{
    dst.direct.diffuse += src.diffuse;
    dst.direct.specular += src.specular;
}

void AccumulateIndirectLighting(IndirectLighting src, inout AggregateLighting dst)
{
    dst.indirect.specularReflected += src.specularReflected;
    dst.indirect.specularTransmitted += src.specularTransmitted;
}

//-----------------------------------------------------------------------------
// BSDF share between directional light, punctual light and area light (reference)
//-----------------------------------------------------------------------------

void BSDF(  float3 V, float3 L, float3 positionWS, PreLightData preLightData, BSDFData bsdfData,
            out float3 diffuseLighting,
            out float3 specularLighting)
{
    float3 F = 1.0;
    specularLighting = float3(0.0, 0.0, 0.0);

    if (bsdfData.materialId == MATERIALID_LIT_CLEAR_COAT && HasMaterialFeatureFlag(MATERIALFEATUREFLAGS_LIT_CLEAR_COAT) )
    {
        // Optimized math. Ref: PBR Diffuse Lighting for GGX + Smith Microsurfaces (slide 114).
        float NdotL = saturate(dot(bsdfData.coatNormalWS, L));
        float NdotV = preLightData.coatNdotV;
        float LdotV = dot(L, V);
        float invLenLV = rsqrt(max(2 * LdotV + 2, FLT_SMALL));
        float NdotH = saturate((NdotL + NdotV) * invLenLV);
        float LdotH = saturate(invLenLV * LdotV + invLenLV);

        // Evaluate Fresnel on the Clear Coat
        F = F_Schlick(preLightData.coatFresnel0, LdotH);
        // TODO: No need to call D (to see with LaurentB) + question on * NdotL
        specularLighting += F * D_GGX(NdotH, 0.01) * NdotL * bsdfData.coatCoverage;

        // Change the Fresnel term to account for transmission through Clear Coat and reflection on the base layer
        F = Sqr(-F * bsdfData.coatCoverage + 1.0);

        // Change the Light and View direction to account for IOR change.
        // Update the half vector accordingly
        V = preLightData.refractV;
        L = ClearCoatTransform(L, bsdfData.coatNormalWS, preLightData.ieta);
    }

    // Optimized math. Ref: PBR Diffuse Lighting for GGX + Smith Microsurfaces (slide 114).
    float NdotL    = saturate(dot(bsdfData.normalWS, L)); // Must have the same value without the clamp
    float NdotV    = preLightData.NdotV;                  // Get the unaltered (geometric) version
    float LdotV    = dot(L, V);
    float invLenLV = rsqrt(max(2 * LdotV + 2, SMALL_FLT_VALUE)); // invLenLV = rcp(length(L + V)) - caution about the case where V and L are opposite, it can happen, use max to avoid this
    float NdotH    = saturate((NdotL + NdotV) * invLenLV);
    float LdotH    = saturate(invLenLV * LdotV + invLenLV);

    F *= F_Schlick(bsdfData.fresnel0, LdotH);

    float DV;

    if (bsdfData.materialId == MATERIALID_LIT_ANISO && HasMaterialFeatureFlag(MATERIALFEATUREFLAGS_LIT_ANISO))
    {
        float3 H = (L + V) * invLenLV;
        // For anisotropy we must not saturate these values
        float TdotH = dot(bsdfData.tangentWS, H);
        float TdotL = dot(bsdfData.tangentWS, L);
        float BdotH = dot(bsdfData.bitangentWS, H);
        float BdotL = dot(bsdfData.bitangentWS, L);

        bsdfData.roughnessT = ClampRoughnessForAnalyticalLights(bsdfData.roughnessT);
        bsdfData.roughnessB = ClampRoughnessForAnalyticalLights(bsdfData.roughnessB);

        // TODO: Do comparison between this correct version and the one from isotropic and see if there is any visual difference
        DV = DV_SmithJointGGXAniso(TdotH, BdotH, NdotH,
                                   preLightData.TdotV, preLightData.BdotV, NdotV,
                                   TdotL, BdotL, NdotL,
                                   bsdfData.roughnessT, bsdfData.roughnessB
        #ifdef LIT_USE_BSDF_PRE_LAMBDAV
                                 , preLightData.partLambdaV);
        #else
                                   );
        #endif
    }
    else
    {
        bsdfData.roughness = ClampRoughnessForAnalyticalLights(bsdfData.roughness);

        DV = DV_SmithJointGGX(NdotH, NdotL, NdotV, bsdfData.roughness
        #ifdef LIT_USE_BSDF_PRE_LAMBDAV
                            , preLightData partLambdaV);
        #else
                              );
        #endif
    }
    specularLighting += F * DV;

#ifdef LIT_DIFFUSE_LAMBERT_BRDF
    float  diffuseTerm = Lambert();
#elif LIT_DIFFUSE_GGX_BRDF
    float3 diffuseTerm = DiffuseGGX(bsdfData.diffuseColor, NdotV, NdotL, NdotH, LdotV, bsdfData.roughness);
#else
    // A note on subsurface scattering.
    // The correct way to handle SSS is to transmit light inside the surface, perform SSS,
    // and then transmit it outside towards the viewer.
    // Transmit(X) = F_Transm_Schlick(F0, F90, NdotX), where F0 = 0, F90 = 1.
    // Therefore, the diffuse BSDF should be decomposed as follows:
    // f_d = A / Pi * F_Transm_Schlick(0, 1, NdotL) * F_Transm_Schlick(0, 1, NdotV) + f_d_reflection,
    // with F_Transm_Schlick(0, 1, NdotV) applied after the SSS pass.
    // The alternative (artistic) formulation of Disney is to set F90 = 0.5:
    // f_d = A / Pi * F_Transm_Schlick(0, 0.5, NdotL) * F_Transm_Schlick(0, 0.5, NdotV) + f_retro_reflection.
    // That way, darkening at grading angles is reduced to 0.5.
    // In practice, applying F_Transm_Schlick(F0, F90, NdotV) after the SSS pass is expensive,
    // as it forces us to read the normal buffer at the end of the SSS pass.
    // Separating f_retro_reflection also has a small cost (mostly due to energy compensation
    // for multi-bounce GGX), and the visual difference is negligible.
    // Therefore, we choose not to separate diffuse lighting into reflected and transmitted.
    float diffuseTerm = DisneyDiffuse(NdotV, NdotL, LdotV, bsdfData.perceptualRoughness);
#endif

    // We don't multiply by 'bsdfData.diffuseColor' here. It's done only once in PostEvaluateBSDF().
    diffuseLighting = diffuseTerm;
}

// Currently, we only model diffuse transmission. Specular transmission is not yet supported.
// We assume that the back side of the object is a uniformly illuminated infinite plane
// with the reversed normal (and the view vector) of the current sample.
float3 EvaluateTransmission(BSDFData bsdfData, float intensity, float shadow)
{
    // For low thickness, we can reuse the shadowing status for the back of the object.
    shadow = bsdfData.useThinObjectMode ? shadow : 1;

    float backLight = intensity * shadow;

    return backLight * bsdfData.transmittance; // Premultiplied with the diffuse color
}

//-----------------------------------------------------------------------------
// EvaluateBSDF_Directional (supports directional and box projector lights)
//-----------------------------------------------------------------------------

float4 EvaluateCookie_Directional(LightLoopContext lightLoopContext, DirectionalLightData lightData,
                                  float3 lighToSample)
{
    // Compute the NDC position (in [-1, 1]^2) by projecting 'positionWS' onto the near plane.
    // 'lightData.right' and 'lightData.up' are pre-scaled on CPU.
    float3x3 lightToWorld = float3x3(lightData.right, lightData.up, lightData.forward);
    float3   positionLS   = mul(lighToSample, transpose(lightToWorld));
    float2   positionNDC  = positionLS.xy;

    bool isInBounds;

    // Remap the texture coordinates from [-1, 1]^2 to [0, 1]^2.
    float2 coord = positionNDC * 0.5 + 0.5;

    if (lightData.tileCookie)
    {
        // Tile the texture if the 'repeat' wrap mode is enabled.
        coord = frac(coord);
        isInBounds = true;
    }
    else
    {
        isInBounds = Max3(abs(positionNDC.x), abs(positionNDC.y), 1.0 - positionLS.z) <= 1.0;
    }

    // We let the sampler handle tiling or clamping to border.
    // Note: tiling (the repeat mode) is not currently supported.
    float4 cookie = SampleCookie2D(lightLoopContext, coord, lightData.cookieIndex);

    cookie.a = isInBounds ? cookie.a : 0.0;

    return cookie;
}

DirectLighting EvaluateBSDF_Directional(    LightLoopContext lightLoopContext,
                                            float3 V, PositionInputs posInput, PreLightData preLightData,
                                            DirectionalLightData lightData, BSDFData bsdfData, BakeLightingData bakeLightingData)
{
    DirectLighting lighting;
    ZERO_INITIALIZE(DirectLighting, lighting);

    float3 positionWS = posInput.positionWS;

    float3 L = -lightData.forward; // Lights are pointing backward in Unity
    float NdotL = dot(bsdfData.normalWS, L);
    float illuminance = saturate(NdotL);

    float shadow = 1.0;
    float shadowMask = 1.0;
#ifdef SHADOWS_SHADOWMASK
    // shadowMaskSelector.x is -1 if there is no shadow mask
    // Note that we override shadow value (in case we don't have any dynamic shadow)
    shadow = shadowMask = (lightData.shadowMaskSelector.x >= 0.0) ? dot(bakeLightingData.bakeShadowMask, lightData.shadowMaskSelector) : 1.0;
#endif

    [branch] if (lightData.shadowIndex >= 0)
    {
#ifdef _SURFACE_TYPE_TRANSPARENT
        shadow = GetDirectionalShadowAttenuation(lightLoopContext.shadowContext, positionWS, bsdfData.normalWS, lightData.shadowIndex, L, posInput.unPositionSS);
#else
        shadow = LOAD_TEXTURE2D(_DeferredShadowTexture, posInput.unPositionSS).x;
#endif

#ifdef SHADOWS_SHADOWMASK
        float fade = saturate(posInput.depthVS * lightData.fadeDistanceScaleAndBias.x + lightData.fadeDistanceScaleAndBias.y);

        // See comment in EvaluateBSDF_Punctual
        shadow = lightData.dynamicShadowCasterOnly ? min(shadowMask, shadow) : shadow;
        shadow = lerp(shadow, shadowMask, fade); // Caution to lerp parameter: fade is the reverse of shadowDimmer

        // Note: There is no shadowDimmer when there is no shadow mask
#endif
    }

    illuminance *= shadow;

    [branch] if (lightData.cookieIndex >= 0)
    {
        float3 lightToSurface = positionWS - lightData.positionWS;
        float4 cookie = EvaluateCookie_Directional(lightLoopContext, lightData, lightToSurface);

        // Premultiply.
        lightData.color         *= cookie.rgb;
        lightData.diffuseScale  *= cookie.a;
        lightData.specularScale *= cookie.a;
    }

    [branch] if (illuminance > 0.0)
    {
        BSDF(V, L, positionWS, preLightData, bsdfData, lighting.diffuse, lighting.specular);

        lighting.diffuse *= illuminance * lightData.diffuseScale;
        lighting.specular *= illuminance * lightData.specularScale;
    }

    [branch] if (bsdfData.enableTransmission)
    {
        // Apply wrapped lighting to better handle thin objects (cards) at grazing angles.
        float wrappedNdotL = ComputeWrappedDiffuseLighting(-NdotL, SSS_WRAP_LIGHT);

    #ifdef LIT_DIFFUSE_LAMBERT_BRDF
        illuminance  = Lambert() * wrappedNdotL;
    #else
        float tNdotL = saturate(-NdotL);
        float  NdotV = preLightData.NdotV;
        illuminance  = INV_PI * F_Transm_Schlick(0, 0.5, NdotV) * F_Transm_Schlick(0, 0.5, tNdotL) * wrappedNdotL;
    #endif

        // We use diffuse lighting for accumulation since it is going to be blurred during the SSS pass.
        // We don't multiply by 'bsdfData.diffuseColor' here. It's done only once in PostEvaluateBSDF().
        lighting.diffuse += EvaluateTransmission(bsdfData, illuminance * lightData.diffuseScale, shadow);
    }

    // Save ALU by applying 'lightData.color' only once.
    lighting.diffuse *= lightData.color;
    lighting.specular *= lightData.color;

    return lighting;
}

//-----------------------------------------------------------------------------
// EvaluateBSDF_Punctual (supports spot, point and projector lights)
//-----------------------------------------------------------------------------

float4 EvaluateCookie_Punctual(LightLoopContext lightLoopContext, LightData lightData,
                               float3 lighToSample)
{
    int lightType = lightData.lightType;

    // Translate and rotate 'positionWS' into the light space.
    // 'lightData.right' and 'lightData.up' are pre-scaled on CPU.
    float3x3 lightToWorld = float3x3(lightData.right, lightData.up, lightData.forward);
    float3   positionLS   = mul(lighToSample, transpose(lightToWorld));

    float4 cookie;

    [branch] if (lightType == GPULIGHTTYPE_POINT)
    {
        cookie = SampleCookieCube(lightLoopContext, positionLS, lightData.cookieIndex);
    }
    else
    {
        // Compute the NDC position (in [-1, 1]^2) by projecting 'positionWS' onto the plane at 1m distance.
        // Box projector lights require no perspective division.
        float  perspectiveZ = (lightType != GPULIGHTTYPE_PROJECTOR_BOX) ? positionLS.z : 1;
        float2 positionNDC  = positionLS.xy / perspectiveZ;
        bool   isInBounds   = Max3(abs(positionNDC.x), abs(positionNDC.y), 1 - positionLS.z) <= 1;

        // Remap the texture coordinates from [-1, 1]^2 to [0, 1]^2.
        float2 coord = positionNDC * 0.5 + 0.5;

        // We let the sampler handle clamping to border.
        cookie = SampleCookie2D(lightLoopContext, coord, lightData.cookieIndex);
        cookie.a = isInBounds ? cookie.a : 0;
    }

    return cookie;
}

float GetPunctualShapeAttenuation(LightData lightData, float3 L, float distSq)
{
    // Note: lightData.invSqrAttenuationRadius is 0 when applyRangeAttenuation is false
    float attenuation = GetDistanceAttenuation(distSq, lightData.invSqrAttenuationRadius);
    // Reminder: lights are oriented backward (-Z)
    return attenuation * GetAngleAttenuation(L, -lightData.forward, lightData.angleScale, lightData.angleOffset);
}

DirectLighting EvaluateBSDF_Punctual(   LightLoopContext lightLoopContext,
                                        float3 V, PositionInputs posInput,
                                        PreLightData preLightData, LightData lightData, BSDFData bsdfData, BakeLightingData bakeLightingData, int GPULightType)
{
    DirectLighting lighting;
    ZERO_INITIALIZE(DirectLighting, lighting);

    float3 positionWS = posInput.positionWS;
    int    lightType  = GPULightType;

    // All punctual light type in the same formula, attenuation is neutral depends on light type.
    // light.positionWS is the normalize light direction in case of directional light and invSqrAttenuationRadius is 0
    // mean dot(unL, unL) = 1 and mean GetDistanceAttenuation() will return 1
    // For point light and directional GetAngleAttenuation() return 1

    float3 lightToSurface = positionWS - lightData.positionWS;
    float3 unL    = -lightToSurface;
    float  distSq = dot(unL, unL);
    float  dist   = sqrt(distSq);
    float3 L      = (lightType != GPULIGHTTYPE_PROJECTOR_BOX) ? unL * rsqrt(distSq) : -lightData.forward;
    float  NdotL  = dot(bsdfData.normalWS, L);
    float  illuminance = saturate(NdotL);

    float attenuation = GetPunctualShapeAttenuation(lightData, L, distSq);

    // Premultiply.
    lightData.diffuseScale  *= attenuation;
    lightData.specularScale *= attenuation;

    float shadow = 1.0;
    float shadowMask = 1.0;
#ifdef SHADOWS_SHADOWMASK
    // shadowMaskSelector.x is -1 if there is no shadow mask
    // Note that we override shadow value (in case we don't have any dynamic shadow)
    shadow = shadowMask = (lightData.shadowMaskSelector.x >= 0.0) ? dot(bakeLightingData.bakeShadowMask, lightData.shadowMaskSelector) : 1.0;
#endif

    [branch] if (lightData.shadowIndex >= 0)
    {
        // TODO: make projector lights cast shadows.
        float3 offset = float3(0.0, 0.0, 0.0); // GetShadowPosOffset(nDotL, normal);
        float4 L_dist = { L, dist };
        shadow = GetPunctualShadowAttenuation(lightLoopContext.shadowContext, positionWS + offset, bsdfData.normalWS, lightData.shadowIndex, L_dist, posInput.unPositionSS);
#ifdef SHADOWS_SHADOWMASK
        // Note: Legacy Unity have two shadow mask mode. ShadowMask (ShadowMask contain static objects shadow and ShadowMap contain only dynamic objects shadow, final result is the minimun of both value)
        // and ShadowMask_Distance (ShadowMask contain static objects shadow and ShadowMap contain everything and is blend with ShadowMask based on distance (Global distance setup in QualitySettigns)).
        // HDRenderPipeline change this behavior. Only ShadowMask mode is supported but we support both blend with distance AND minimun of both value. Distance is control by light.
        // The following code do this.
        // The min handle the case of having only dynamic objects in the ShadowMap
        // The second case for blend with distance is handled with ShadowDimmer. ShadowDimmer is define manually and by shadowDistance by light.
        // With distance, ShadowDimmer become one and only the ShadowMask appear, we get the blend with distance behavior.
        shadow = lightData.dynamicShadowCasterOnly ? min(shadowMask, shadow) : shadow;
        shadow = lerp(shadowMask, shadow, lightData.shadowDimmer);
#else
        shadow = lerp(1.0, shadow, lightData.shadowDimmer);
#endif
    }

    illuminance *= shadow;

    // Projector lights always have a cookies, so we can perform clipping inside the if().
    [branch] if (lightData.cookieIndex >= 0)
    {
        float4 cookie = EvaluateCookie_Punctual(lightLoopContext, lightData, lightToSurface);

        // Premultiply.
        lightData.color         *= cookie.rgb;
        lightData.diffuseScale  *= cookie.a;
        lightData.specularScale *= cookie.a;
    }

    [branch] if (illuminance > 0.0)
    {
        bsdfData.roughness = max(bsdfData.roughness, lightData.minRoughness); // Simulate that a punctual light have a radius with this hack
        BSDF(V, L, positionWS, preLightData, bsdfData, lighting.diffuse, lighting.specular);

        lighting.diffuse *= illuminance * lightData.diffuseScale;
        lighting.specular *= illuminance * lightData.specularScale;
    }

    [branch] if (bsdfData.enableTransmission)
    {
        // Apply wrapped lighting to better handle thin objects (cards) at grazing angles.
        float wrappedNdotL = ComputeWrappedDiffuseLighting(-NdotL, SSS_WRAP_LIGHT);

    #ifdef LIT_DIFFUSE_LAMBERT_BRDF
        illuminance  = Lambert() * wrappedNdotL;
    #else
        float tNdotL = saturate(-NdotL);
        float  NdotV = preLightData.NdotV;
        illuminance  = INV_PI * F_Transm_Schlick(0, 0.5, NdotV) * F_Transm_Schlick(0, 0.5, tNdotL) * wrappedNdotL;
    #endif

        // We use diffuse lighting for accumulation since it is going to be blurred during the SSS pass.
        // We don't multiply by 'bsdfData.diffuseColor' here. It's done only once in PostEvaluateBSDF().
        lighting.diffuse += EvaluateTransmission(bsdfData, illuminance * lightData.diffuseScale, shadow);
    }

    // Save ALU by applying 'lightData.color' only once.
    lighting.diffuse *= lightData.color;
    lighting.specular *= lightData.color;

    return lighting;
}

#include "LitReference.hlsl"

//-----------------------------------------------------------------------------
// EvaluateBSDF_Line - Approximation with Linearly Transformed Cosines
//-----------------------------------------------------------------------------

DirectLighting EvaluateBSDF_Line(   LightLoopContext lightLoopContext,
                                    float3 V, PositionInputs posInput,
                                    PreLightData preLightData, LightData lightData, BSDFData bsdfData, BakeLightingData bakeLightingData)
{
    DirectLighting lighting;
    ZERO_INITIALIZE(DirectLighting, lighting);

    float3 positionWS = posInput.positionWS;

#ifdef LIT_DISPLAY_REFERENCE_AREA
    IntegrateBSDF_LineRef(V, positionWS, preLightData, lightData, bsdfData,
                          lighting.diffuse, lighting.specular);
#else
    float  len = lightData.size.x;
    float3 T   = lightData.right;

    float3 unL = lightData.positionWS - positionWS;

    // Pick the major axis of the ellipsoid.
    float3 axis = lightData.right;

    // We define the ellipsoid s.t. r1 = (r + len / 2), r2 = r3 = r.
    // TODO: This could be precomputed.
    float radius         = rsqrt(lightData.invSqrAttenuationRadius);
    float invAspectRatio = radius / (radius + (0.5 * len));

    // Compute the light attenuation.
    float intensity = GetEllipsoidalDistanceAttenuation(unL,  lightData.invSqrAttenuationRadius,
                                                        axis, invAspectRatio);

    // Terminate if the shaded point is too far away.
    if (intensity == 0.0)
        return lighting;

    lightData.diffuseScale  *= intensity;
    lightData.specularScale *= intensity;

    // Translate the light s.t. the shaded point is at the origin of the coordinate system.
    lightData.positionWS -= positionWS;

    // TODO: some of this could be precomputed.
    float3 P1 = lightData.positionWS - T * (0.5 * len);
    float3 P2 = lightData.positionWS + T * (0.5 * len);

    // Rotate the endpoints into the local coordinate system.
    P1 = mul(P1, transpose(preLightData.orthoBasisViewNormal));
    P2 = mul(P2, transpose(preLightData.orthoBasisViewNormal));

    // Compute the binormal in the local coordinate system.
    float3 B = normalize(cross(P1, P2));

    float ltcValue;

    // Evaluate the diffuse part
    {
        ltcValue  = LTCEvaluate(P1, P2, B, preLightData.ltcTransformDiffuse);
        ltcValue *= lightData.diffuseScale;
        // We don't multiply by 'bsdfData.diffuseColor' here. It's done only once in PostEvaluateBSDF().
        lighting.diffuse = preLightData.ltcMagnitudeDiffuse * ltcValue;
    }

    [branch] if (bsdfData.enableTransmission)
    {
        // Flip the view vector and the normal. The bitangent stays the same.
        float3x3 flipMatrix = float3x3(-1,  0,  0,
                                        0,  1,  0,
                                        0,  0, -1);

        // Use the Lambertian approximation for performance reasons.
        // The matrix multiplication should not generate any extra ALU on GCN.
        ltcValue  = LTCEvaluate(P1, P2, B, mul(flipMatrix, k_identity3x3));
        ltcValue *= lightData.diffuseScale;

        // We use diffuse lighting for accumulation since it is going to be blurred during the SSS pass.
        // We don't multiply by 'bsdfData.diffuseColor' here. It's done only once in PostEvaluateBSDF().
        lighting.diffuse += EvaluateTransmission(bsdfData, ltcValue, 1);
    }

    // Evaluate the coat part
    if (bsdfData.materialId == MATERIALID_LIT_CLEAR_COAT && HasMaterialFeatureFlag(MATERIALFEATUREFLAGS_LIT_CLEAR_COAT))
    {
        // TODO
        // ltcValue  = LTCEvaluate(P1, P2, B, preLightData.ltcXformClearCoat);
        // ltcValue *= lightData.specularScale;
        // specularLighting = preLightData.ltcClearCoatFresnelTerm * (ltcValue * bsdfData.coatCoverage);
    }

    // Evaluate the specular part
    {
        ltcValue  = LTCEvaluate(P1, P2, B, preLightData.ltcTransformSpecular);
        ltcValue *= lightData.specularScale;
        lighting.specular += preLightData.ltcMagnitudeFresnel * ltcValue;
    }

    // Save ALU by applying 'lightData.color' only once.
    lighting.diffuse *= lightData.color;
    lighting.specular *= lightData.color;
#endif // LIT_DISPLAY_REFERENCE_AREA

    return lighting;
}

//-----------------------------------------------------------------------------
// EvaluateBSDF_Area - Approximation with Linearly Transformed Cosines
//-----------------------------------------------------------------------------

// #define ELLIPSOIDAL_ATTENUATION

DirectLighting EvaluateBSDF_Rect(   LightLoopContext lightLoopContext,
                                    float3 V, PositionInputs posInput,
                                    PreLightData preLightData, LightData lightData, BSDFData bsdfData, BakeLightingData bakeLightingData)
{
    DirectLighting lighting;
    ZERO_INITIALIZE(DirectLighting, lighting);

    float3 positionWS = posInput.positionWS;

#ifdef LIT_DISPLAY_REFERENCE_AREA
    IntegrateBSDF_AreaRef(V, positionWS, preLightData, lightData, bsdfData,
                          lighting.diffuse, lighting.specular);
#else
    float3 unL = lightData.positionWS - positionWS;

    [branch]
    if (dot(lightData.forward, unL) >= 0.0001)
    {
        // The light is back-facing.
        return lighting;
    }

    // Rotate the light direction into the light space.
    float3x3 lightToWorld = float3x3(lightData.right, lightData.up, -lightData.forward);
    unL = mul(unL, transpose(lightToWorld));

    // TODO: This could be precomputed.
    float halfWidth  = lightData.size.x * 0.5;
    float halfHeight = lightData.size.y * 0.5;

    // Define the dimensions of the attenuation volume.
    // TODO: This could be precomputed.
    float  radius     = rsqrt(lightData.invSqrAttenuationRadius);
    float3 invHalfDim = rcp(float3(radius + halfWidth,
                                   radius + halfHeight,
                                   radius));

    // Compute the light attenuation.
#ifdef ELLIPSOIDAL_ATTENUATION
    // The attenuation volume is an axis-aligned ellipsoid s.t.
    // r1 = (r + w / 2), r2 = (r + h / 2), r3 = r.
    float intensity = GetEllipsoidalDistanceAttenuation(unL, invHalfDim);
#else
    // The attenuation volume is an axis-aligned box s.t.
    // hX = (r + w / 2), hY = (r + h / 2), hZ = r.
    float intensity = GetBoxDistanceAttenuation(unL, invHalfDim);
#endif

    // Terminate if the shaded point is too far away.
    if (intensity == 0.0)
        return lighting;

    lightData.diffuseScale  *= intensity;
    lightData.specularScale *= intensity;

    // Translate the light s.t. the shaded point is at the origin of the coordinate system.
    lightData.positionWS -= positionWS;

    float4x3 lightVerts;

    // TODO: some of this could be precomputed.
    lightVerts[0] = lightData.positionWS + lightData.right *  halfWidth + lightData.up *  halfHeight;
    lightVerts[1] = lightData.positionWS + lightData.right *  halfWidth + lightData.up * -halfHeight;
    lightVerts[2] = lightData.positionWS + lightData.right * -halfWidth + lightData.up * -halfHeight;
    lightVerts[3] = lightData.positionWS + lightData.right * -halfWidth + lightData.up *  halfHeight;

    // Rotate the endpoints into the local coordinate system.
    lightVerts = mul(lightVerts, transpose(preLightData.orthoBasisViewNormal));

    float ltcValue;

    // Evaluate the diffuse part
    {
        // Polygon irradiance in the transformed configuration.
        ltcValue  = PolygonIrradiance(mul(lightVerts, preLightData.ltcTransformDiffuse));
        ltcValue *= lightData.diffuseScale;
        // We don't multiply by 'bsdfData.diffuseColor' here. It's done only once in PostEvaluateBSDF().
        lighting.diffuse = preLightData.ltcMagnitudeDiffuse * ltcValue;
    }

    [branch] if (bsdfData.enableTransmission)
    {
        // Flip the view vector and the normal. The bitangent stays the same.
        float3x3 flipMatrix = float3x3(-1,  0,  0,
                                        0,  1,  0,
                                        0,  0, -1);

        // Use the Lambertian approximation for performance reasons.
        // The matrix multiplication should not generate any extra ALU on GCN.
        float3x3 ltcTransform = mul(flipMatrix, k_identity3x3);

        // Polygon irradiance in the transformed configuration.
        ltcValue  = PolygonIrradiance(mul(lightVerts, ltcTransform));
        ltcValue *= lightData.diffuseScale;

        // We use diffuse lighting for accumulation since it is going to be blurred during the SSS pass.
        // We don't multiply by 'bsdfData.diffuseColor' here. It's done only once in PostEvaluateBSDF().
        lighting.diffuse += EvaluateTransmission(bsdfData, ltcValue, 1);
    }

    // Evaluate the coat part
    if (bsdfData.materialId == MATERIALID_LIT_CLEAR_COAT && HasMaterialFeatureFlag(MATERIALFEATUREFLAGS_LIT_CLEAR_COAT))
    {
        // TODO
        // ltcValue = LTCEvaluate(lightVerts, V, bsdfData.coatNormalWS, preLightData.coatNdotV, preLightData.ltcXformClearCoat);
        // lighting.specular = preLightData.ltcClearCoatFresnelTerm  * (ltcValue * bsdfData.coatCoverage);

        // modify matL value based on Fresnel transmission
        // matL = mul(matL, preLightData.ltcCoatT);

        // V = preLightData.refractV;
    }

    // Evaluate the specular part
    {
        // Polygon irradiance in the transformed configuration.
        ltcValue  = PolygonIrradiance(mul(lightVerts, preLightData.ltcTransformSpecular));
        ltcValue *= lightData.specularScale;
        lighting.specular += preLightData.ltcMagnitudeFresnel * ltcValue;
    }

    // Save ALU by applying 'lightData.color' only once.
    lighting.diffuse *= lightData.color;
    lighting.specular *= lightData.color;
#endif // LIT_DISPLAY_REFERENCE_AREA

    return lighting;
}

DirectLighting EvaluateBSDF_Area(   LightLoopContext lightLoopContext,
                                    float3 V, PositionInputs posInput,
                                    PreLightData preLightData, LightData lightData, BSDFData bsdfData, BakeLightingData bakeLightingData, int GPULightType)
{
    if (GPULightType == GPULIGHTTYPE_LINE)
    {
        return EvaluateBSDF_Line(lightLoopContext, V, posInput, preLightData, lightData, bsdfData, bakeLightingData);
    }
    else
    {
        return EvaluateBSDF_Rect(lightLoopContext, V, posInput, preLightData, lightData, bsdfData, bakeLightingData);
    }
}

//-----------------------------------------------------------------------------
// EvaluateBSDF_SSLighting for screen space lighting
// ----------------------------------------------------------------------------

IndirectLighting EvaluateBSDF_SSReflection(LightLoopContext lightLoopContext,
                                            float3 V, PositionInputs posInput,
                                            PreLightData preLightData, BSDFData bsdfData,
                                            inout float hierarchyWeight)
{
    IndirectLighting lighting;
    ZERO_INITIALIZE(IndirectLighting, lighting);

    // TODO

    return lighting;
}

IndirectLighting EvaluateBSDF_SSRefraction(LightLoopContext lightLoopContext,
                                            float3 V, PositionInputs posInput,
                                            PreLightData preLightData, BSDFData bsdfData,
                                            inout float hierarchyWeight)
{
    IndirectLighting lighting;
    ZERO_INITIALIZE(IndirectLighting, lighting);

#if HAS_REFRACTION
    // Refraction process:
    //  1. Depending on the shape model, we calculate the refracted point in world space and the optical depth
    //  2. We calculate the screen space position of the refracted point
    //  3. If this point is available (ie: in color buffer and point is not in front of the object)
    //    a. Get the corresponding color depending on the roughness from the gaussian pyramid of the color buffer
    //    b. Multiply by the transmittance for absorption (depends on the optical depth)

    float3 refractedBackPointWS = EstimateRaycast(V, posInput, preLightData.transmissionPositionWS, preLightData.transmissionRefractV);

    // Calculate screen space coordinates of refracted point in back plane
    float4 refractedBackPointCS = mul(_ViewProjMatrix, float4(refractedBackPointWS, 1.0));
    float2 refractedBackPointSS = ComputeScreenSpacePosition(refractedBackPointCS);
    uint2 depthSize = uint2(_PyramidDepthMipSize.xy);
    float refractedBackPointDepth = LinearEyeDepth(LOAD_TEXTURE2D_LOD(_PyramidDepthTexture, refractedBackPointSS * depthSize, 0).r, _ZBufferParams);

    // Exit if texel is out of color buffer
    // Or if the texel is from an object in front of the object
    if (refractedBackPointDepth < posInput.depthVS
        || any(refractedBackPointSS < 0.0)
        || any(refractedBackPointSS > 1.0))
    {
        // Do nothing and don't update the hierarchy weight so we can fall back on refraction probe
        return lighting;
    }

    // Map the roughness to the correct mip map level of the color pyramid
    lighting.specularTransmitted = SAMPLE_TEXTURE2D_LOD(_GaussianPyramidColorTexture, s_trilinear_clamp_sampler, refractedBackPointSS, preLightData.transmissionSSMipLevel).rgb;

    // Beer-Lamber law for absorption
    lighting.specularTransmitted *= preLightData.transmissionTransmittance;

    float weight = 1.0;
    UpdateLightingHierarchyWeights(hierarchyWeight, weight); // Shouldn't be needed, but safer in case we decide to change hierarchy priority
    // We use specularFGD as an approximation of the fresnel effect (that also handle smoothness), so take the remaining for transmission
    lighting.specularTransmitted *= (1.0 - preLightData.specularFGD) * weight;
#else
    // No refraction, no need to go further
    hierarchyWeight = 1.0;
#endif

    return lighting;
}

//-----------------------------------------------------------------------------
// EvaluateBSDF_Env
// ----------------------------------------------------------------------------

// _preIntegratedFGD and _CubemapLD are unique for each BRDF
IndirectLighting EvaluateBSDF_Env(  LightLoopContext lightLoopContext,
                                    float3 V, PositionInputs posInput,
                                    PreLightData preLightData, EnvLightData lightData, BSDFData bsdfData, int envShapeType, int GPUImageBasedLightingType,
                                    inout float hierarchyWeight)
{
    IndirectLighting lighting;
    ZERO_INITIALIZE(IndirectLighting, lighting);
#if !HAS_REFRACTION
    if (GPUImageBasedLightingType == GPUIMAGEBASEDLIGHTINGTYPE_REFRACTION)
        return lighting;
#endif

    float3 envLighting = float3(0.0, 0.0, 0.0);
    float3 positionWS = posInput.positionWS;
    float weight = 1.0;

#ifdef LIT_DISPLAY_REFERENCE_IBL

    envLighting = IntegrateSpecularGGXIBLRef(lightLoopContext, V, preLightData, lightData, bsdfData);

    // TODO: Do refraction reference (is it even possible ?)


//    #ifdef LIT_DIFFUSE_LAMBERT_BRDF
//    envLighting += IntegrateLambertIBLRef(lightData, V, bsdfData);
//    #else
//    envLighting += IntegrateDisneyDiffuseIBLRef(lightLoopContext, V, preLightData, lightData, bsdfData);
//    #endif

    weight = 1.0;

#else

    // TODO: factor this code in common, so other material authoring don't require to rewrite everything,
    // TODO: test the strech from Tomasz
    // float shrinkedRoughness = AnisotropicStrechAtGrazingAngle(bsdfData.roughness, bsdfData.perceptualRoughness, NdotV);

    // Guideline for reflection volume: In HDRenderPipeline we separate the projection volume (the proxy of the scene) from the influence volume (what pixel on the screen is affected)
    // However we add the constrain that the shape of the projection and influence volume is the same (i.e if we have a sphere shape projection volume, we have a shape influence).
    // It allow to have more coherence for the dynamic if in shader code.
    // Users can also chose to not have any projection, in this case we use the property minProjectionDistance to minimize code change. minProjectionDistance is set to huge number
    // that simulate effect of no shape projection

    float3 R = preLightData.iblDirWS;
    float3 coatR = preLightData.coatIblDirWS;

    if (GPUImageBasedLightingType == GPUIMAGEBASEDLIGHTINGTYPE_REFRACTION)
    {
        positionWS = preLightData.transmissionPositionWS;
        R = preLightData.transmissionRefractV;
    }

    // In Unity the cubemaps are capture with the localToWorld transform of the component.
    // This mean that location and orientation matter. So after intersection of proxy volume we need to convert back to world.

    // CAUTION: localToWorld is the transform use to convert the cubemap capture point to world space (mean it include the offset)
    // the center of the bounding box is thus in locals space: positionLS - offsetLS
    // We use this formulation as it is the one of legacy unity that was using only AABB box.
    float3x3 worldToLocal = transpose(float3x3(lightData.right, lightData.up, lightData.forward)); // worldToLocal assume no scaling
    float3 positionLS = positionWS - lightData.positionWS;
    positionLS = mul(positionLS, worldToLocal).xyz - lightData.offsetLS; // We want to calculate the intersection from the center of the bounding box.

    // Note: using envShapeType instead of lightData.envShapeType allow to make compiler optimization in case the type is know (like for sky)
    if (envShapeType == ENVSHAPETYPE_SPHERE)
    {
        // 1. First process the projection
        float3 dirLS = mul(R, worldToLocal);
        float sphereOuterDistance = lightData.innerDistance.x + lightData.blendDistance;
        float dist = SphereRayIntersectSimple(positionLS, dirLS, sphereOuterDistance);
        dist = max(dist, lightData.minProjectionDistance); // Setup projection to infinite if requested (mean no projection shape)
        // We can reuse dist calculate in LS directly in WS as there is no scaling. Also the offset is already include in lightData.positionWS
        R = (positionWS + dist * R) - lightData.positionWS;

        // Test again for clear code
        if (bsdfData.materialId == MATERIALID_LIT_CLEAR_COAT && HasMaterialFeatureFlag(MATERIALFEATUREFLAGS_LIT_CLEAR_COAT))
        {
            dirLS = mul(coatR, worldToLocal);
            dist = SphereRayIntersectSimple(positionLS, dirLS, sphereOuterDistance);
            coatR = (positionWS + dist * coatR) - lightData.positionWS;
        }

        // 2. Process the influence
        float distFade = max(length(positionLS) - lightData.innerDistance.x, 0.0);
        weight = saturate(1.0 - distFade / max(lightData.blendDistance, 0.0001)); // avoid divide by zero
    }
    else if (envShapeType == ENVSHAPETYPE_BOX)
    {
        float3 dirLS = mul(R, worldToLocal);
        float3 boxOuterDistance = lightData.innerDistance + float3(lightData.blendDistance, lightData.blendDistance, lightData.blendDistance);
        float dist = BoxRayIntersectSimple(positionLS, dirLS, -boxOuterDistance, boxOuterDistance);
        dist = max(dist, lightData.minProjectionDistance); // Setup projection to infinite if requested (mean no projection shape)
        // No need to normalize for fetching cubemap
        // We can reuse dist calculate in LS directly in WS as there is no scaling. Also the offset is already include in lightData.positionWS
        R = (positionWS + dist * R) - lightData.positionWS;

        // TODO: add distance based roughness

        // Test again for clear code
        if (bsdfData.materialId == MATERIALID_LIT_CLEAR_COAT && HasMaterialFeatureFlag(MATERIALFEATUREFLAGS_LIT_CLEAR_COAT))
        {
            dirLS = mul(coatR, worldToLocal);
            dist = BoxRayIntersectSimple(positionLS, dirLS, -boxOuterDistance, boxOuterDistance);
            coatR = (positionWS + dist * coatR) - lightData.positionWS;
        }

        // Influence volume
        // Calculate falloff value, so reflections on the edges of the volume would gradually blend to previous reflection.
        float distFade = DistancePointBox(positionLS, -lightData.innerDistance, lightData.innerDistance);
        weight = saturate(1.0 - distFade / max(lightData.blendDistance, 0.0001)); // avoid divide by zero
    }

    // Smooth weighting
    weight = Smoothstep01(weight);

    float3 F = 1.0;

    // Evaluate the Clear Coat component if needed and change the BSDF roughness to match Fresnel transmission
    if (bsdfData.materialId == MATERIALID_LIT_CLEAR_COAT && HasMaterialFeatureFlag(MATERIALFEATUREFLAGS_LIT_CLEAR_COAT))
    {
        F = F_Schlick(preLightData.coatFresnel0, preLightData.coatNdotV);

        // Evaluate the Clear Coat color
        float4 preLD = SampleEnv(lightLoopContext, lightData.envIndex, coatR, 0.0);
        envLighting += F * preLD.rgb * bsdfData.coatCoverage;

        // Change the Fresnel term to account for transmission through Clear Coat and reflection on the base layer.
        F = Sqr(-F * bsdfData.coatCoverage + 1.0);
    }

    float4 preLD = SampleEnv(lightLoopContext, lightData.envIndex, R, preLightData.iblMipLevel);
    envLighting += F * preLD.rgb;

#endif

    UpdateLightingHierarchyWeights(hierarchyWeight, weight);
    envLighting *= weight;

    if (GPUImageBasedLightingType == GPUIMAGEBASEDLIGHTINGTYPE_REFLECTION)
        lighting.specularReflected = envLighting * preLightData.specularFGD;
    else
        // specular transmisted lighting is the remaining of the reflection (let's use this approx)
        lighting.specularTransmitted = (1.0 - preLightData.specularFGD) * envLighting * preLightData.transmissionTransmittance;

    return lighting;
}

//-----------------------------------------------------------------------------
// PostEvaluateBSDF
// ----------------------------------------------------------------------------

void PostEvaluateBSDF(  LightLoopContext lightLoopContext,
                        float3 V, PositionInputs posInput,
                        PreLightData preLightData, BSDFData bsdfData, BakeLightingData bakeLightingData, AggregateLighting lighting,
                        out float3 diffuseLighting, out float3 specularLighting)
{
    float3 bakeDiffuseLighting = bakeLightingData.bakeDiffuseLighting;

    // Use GTAOMultiBounce approximation for ambient occlusion (allow to get a tint from the baseColor)
#define GTAO_MULTIBOUNCE_APPROX 1

    // Note: When we ImageLoad outside of texture size, the value returned by Load is 0 (Note: On Metal maybe it clamp to value of texture which is also fine)
    // We use this property to have a neutral value for AO that doesn't consume a sampler and work also with compute shader (i.e use ImageLoad)
    // We store inverse AO so neutral is black. So either we sample inside or outside the texture it return 0 in case of neutral

    // Ambient occlusion use for indirect lighting (reflection probe, baked diffuse lighting)
    float indirectAmbientOcclusion = 1.0 - LOAD_TEXTURE2D(_AmbientOcclusionTexture, posInput.unPositionSS).x;
    // Ambient occlusion use for direct lighting (directional, punctual, area)
    float directAmbientOcclusion = lerp(1.0, indirectAmbientOcclusion, _AmbientOcclusionParam.w);

    // Add indirect diffuse + emissive (if any) - Ambient occlusion is multiply by emissive which is wrong but not a big deal
#if GTAO_MULTIBOUNCE_APPROX
    bakeDiffuseLighting *= GTAOMultiBounce(indirectAmbientOcclusion, bsdfData.diffuseColor);
#else
    bakeDiffuseLighting *= lerp(_AmbientOcclusionParam.rgb, float3(1.0, 1.0, 1.0), indirectAmbientOcclusion);
#endif

    float specularOcclusion = GetSpecularOcclusionFromAmbientOcclusion(preLightData.NdotV, indirectAmbientOcclusion, bsdfData.roughness);
    // Try to mimic multibounce with specular color. Not the point of the original formula but ok result.
    // Take the min of screenspace specular occlusion and visibility cone specular occlusion
#if GTAO_MULTIBOUNCE_APPROX
    lighting.indirect.specularReflected *= GTAOMultiBounce(min(bsdfData.specularOcclusion, specularOcclusion), bsdfData.fresnel0);
#else
    lighting.indirect.specularReflected *= lerp(_AmbientOcclusionParam.rgb, float3(1.0, 1.0, 1.0), min(bsdfData.specularOcclusion, specularOcclusion));
#endif

    lighting.direct.diffuse *=
#if GTAO_MULTIBOUNCE_APPROX
                                GTAOMultiBounce(directAmbientOcclusion, bsdfData.diffuseColor);
#else
                                lerp(_AmbientOcclusionParam.rgb, float3(1.0, 1.0, 1.0), directAmbientOcclusion);
#endif

    float3 modifiedDiffuseColor = ApplyDiffuseTexturingMode(bsdfData);

    // Apply the albedo to the direct diffuse lighting (only once). The indirect (baked)
    // diffuse lighting has already had the albedo applied in GetBakedDiffuseLigthing().
    diffuseLighting = modifiedDiffuseColor * lighting.direct.diffuse + bakeDiffuseLighting;

    // If refraction is enable we use the transmittanceMask to lerp between current diffuse lighting and refraction value
    // Physically speaking, it should be transmittanceMask should be 1, but for artistic reasons, we let the value vary
#if HAS_REFRACTION
    diffuseLighting = lerp(diffuseLighting, lighting.indirect.specularTransmitted, bsdfData.transmittanceMask);
#endif

    specularLighting = lighting.direct.specular + lighting.indirect.specularReflected;
    // Rescale the GGX to account for the multiple scattering.
    specularLighting *= 1.0 + bsdfData.fresnel0 * preLightData.energyCompensation;

#ifdef DEBUG_DISPLAY
    if (_DebugLightingMode == DEBUGLIGHTINGMODE_INDIRECT_DIFFUSE_OCCLUSION_FROM_SSAO)
    {
        diffuseLighting = indirectAmbientOcclusion;
        specularLighting = float3(0.0, 0.0, 0.0); // Disable specular lighting
    }
    else if (_DebugLightingMode == DEBUGLIGHTINGMODE_INDIRECT_SPECULAR_OCCLUSION_FROM_SSAO)
    {
        diffuseLighting = GetSpecularOcclusionFromAmbientOcclusion(preLightData.NdotV, indirectAmbientOcclusion, bsdfData.roughness);
        specularLighting = float3(0.0, 0.0, 0.0); // Disable specular lighting
    }
    #if GTAO_MULTIBOUNCE_APPROX
    else if (_DebugLightingMode == DEBUGLIGHTINGMODE_INDIRECT_DIFFUSE_GTAO_FROM_SSAO)
    {
        diffuseLighting = GTAOMultiBounce(indirectAmbientOcclusion, bsdfData.diffuseColor);
        specularLighting = float3(0.0, 0.0, 0.0); // Disable specular lighting
    }
    else if (_DebugLightingMode == DEBUGLIGHTINGMODE_INDIRECT_SPECULAR_GTAO_FROM_SSAO)
    {
        diffuseLighting = GTAOMultiBounce(specularOcclusion, bsdfData.fresnel0);
        specularLighting = float3(0.0, 0.0, 0.0); // Disable specular lighting
    }
    #endif
#endif
}

#endif // #ifdef HAS_LIGHTLOOP<|MERGE_RESOLUTION|>--- conflicted
+++ resolved
@@ -101,12 +101,6 @@
 float4 _TransmissionTints[SSS_N_PROFILES];  // RGB = 1/4 * color, A = unused
 CBUFFER_END
 
-<<<<<<< HEAD
-=======
-// General constant
-#define MIN_N_DOT_V SMALL_FLT_VALUE         // The minimum value of 'NdotV'
-
->>>>>>> 7cdf0311
 //-----------------------------------------------------------------------------
 // Helper for cheap screen space raycasting
 //-----------------------------------------------------------------------------
@@ -1099,7 +1093,7 @@
     float NdotL    = saturate(dot(bsdfData.normalWS, L)); // Must have the same value without the clamp
     float NdotV    = preLightData.NdotV;                  // Get the unaltered (geometric) version
     float LdotV    = dot(L, V);
-    float invLenLV = rsqrt(max(2 * LdotV + 2, SMALL_FLT_VALUE)); // invLenLV = rcp(length(L + V)) - caution about the case where V and L are opposite, it can happen, use max to avoid this
+    float invLenLV = rsqrt(max(2 * LdotV + 2, FLT_SMALL)); // invLenLV = rcp(length(L + V)) - caution about the case where V and L are opposite, it can happen, use max to avoid this
     float NdotH    = saturate((NdotL + NdotV) * invLenLV);
     float LdotH    = saturate(invLenLV * LdotV + invLenLV);
 
