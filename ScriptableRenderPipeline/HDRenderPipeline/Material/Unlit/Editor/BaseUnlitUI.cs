using System;
using UnityEngine;
using UnityEngine.Experimental.Rendering.HDPipeline;
using UnityEngine.Rendering;

namespace UnityEditor.Experimental.Rendering.HDPipeline
{
    // A Material can be authored from the shader graph or by hand. When written by hand we need to provide an inspector.
    // Such a Material will share some properties between it various variant (shader graph variant or hand authored variant).
    // This is the purpose of BaseLitGUI. It contain all properties that are common to all Material based on Lit template.
    // For the default hand written Lit material see LitUI.cs that contain specific properties for our default implementation.
    public abstract class BaseUnlitGUI : ShaderGUI
    {
        protected static class StylesBaseUnlit
        {
            public static string TransparencyInputsText = "Transparency Inputs";
            public static string optionText = "Surface options";
            public static string surfaceTypeText = "Surface Type";
            public static string blendModeText = "Blend Mode";

            public static readonly string[] surfaceTypeNames = Enum.GetNames(typeof(SurfaceType));
            public static readonly string[] blendModeNames = Enum.GetNames(typeof(BlendMode));
            public static readonly int[] blendModeValues = Enum.GetValues(typeof(BlendMode)) as int[];

            public static GUIContent alphaCutoffEnableText = new GUIContent("Alpha Cutoff Enable", "Threshold for alpha cutoff");
            public static GUIContent alphaCutoffText = new GUIContent("Alpha Cutoff", "Threshold for alpha cutoff");
<<<<<<< HEAD
			// YIBING BEGIN
	        public static GUIContent alphaCutoffShadowText = new GUIContent("Alpha Cutoff Shadow", "Threshold for alpha cutoff");
            public static GUIContent alphaCutoffPrepassText = new GUIContent("Alpha Cutoff Prepass", "Threshold for alpha cutoff");
            public static GUIContent alphaCutoffOpacityThresholdText = new GUIContent("Alpha Cutoff Opacity Threshold", "Threshold for alpha cutoff");
            public static GUIContent transparentDepthWritePrepassEnableText = new GUIContent("Enable transparent depth write prepass", "Threshold for alpha cutoff");		
			// YIBING END
=======
            public static GUIContent alphaCutoffShadowText = new GUIContent("Alpha Cutoff Shadow", "Threshold for alpha cutoff in case of shadow pass");
            public static GUIContent alphaCutoffPrepassText = new GUIContent("Alpha Cutoff Prepass", "Threshold for alpha cutoff in case of depth prepass");
            public static GUIContent transparentDepthPrepassEnableText = new GUIContent("Enable transparent depth prepass", "It allow to ");
            public static GUIContent enableTransparentFogText = new GUIContent("Enable fog", "Enable fog on transparent material");
            public static GUIContent enableBlendModePreserveSpecularLightingText = new GUIContent("Blend preserve specular lighting", "Blend mode will only affect diffuse lighting, allowing correct specular lighting (reflection) on transparent object");

>>>>>>> e7f6d8b9
            public static GUIContent doubleSidedEnableText = new GUIContent("Double Sided", "This will render the two face of the objects (disable backface culling) and flip/mirror normal");
            public static GUIContent distortionEnableText = new GUIContent("Distortion", "Enable distortion on this shader");
            public static GUIContent distortionOnlyText = new GUIContent("Distortion Only", "This shader will only be use to render distortion");
            public static GUIContent distortionDepthTestText = new GUIContent("Distortion Depth Test", "Enable the depth test for distortion");
            public static GUIContent distortionVectorMapText = new GUIContent("Distortion Vector Map - Dist(RG) Blur(B)", "Vector Map for the distorsion - Dist(RG) Blur(B)");
            public static GUIContent distortionBlendModeText = new GUIContent("Distortion Blend Mode", "Distortion Blend Mode");
            public static GUIContent distortionScaleText = new GUIContent("Distortion Scale", "Distortion Scale");
            public static GUIContent distortionBlurScaleText = new GUIContent("Distortion Blur Scale", "Distortion Blur Scale");
            public static GUIContent distortionBlurRemappingText = new GUIContent("Distortion Blur Remapping", "Distortion Blur Remapping");

            public static GUIContent transparentPrePassText = new GUIContent("Pre Refraction Pass", "Render objects before the refraction pass");

            public static string advancedText = "Advanced Options";
        }

        public enum SurfaceType
        {
            Opaque,
            Transparent
        }

        // Enum values are hardcoded for retrocompatibility. Don't change them.
        public enum BlendMode
        {
            Alpha = 0,
            Additive = 1,
            Multiplicative = 3,
            PremultipliedAlpha = 4
        }

        protected MaterialEditor m_MaterialEditor;

        // Properties
        protected MaterialProperty surfaceType = null;
        protected const string kSurfaceType = "_SurfaceType";
        protected MaterialProperty alphaCutoffEnable = null;
        protected const string kAlphaCutoffEnabled = "_AlphaCutoffEnable";
        protected MaterialProperty alphaCutoff = null;
        protected const string kAlphaCutoff = "_AlphaCutoff";
<<<<<<< HEAD
		// YIBING BEGIN
		protected MaterialProperty alphaCutoffShadow = null;
        protected const string kAlphaCutoffShadow = "_AlphaCutoffShadow";
        protected MaterialProperty alphaCutoffPrepass = null;
        protected const string kAlphaCutoffPrepass = "_AlphaCutoffPrepass";
        protected MaterialProperty alphaCutoffOpacityThreshold = null;
        protected const string kAlphaCutoffOpacityThreshold = "_AlphaCutoffOpacityThreshold";
        protected MaterialProperty transparentDepthWritePrepassEnable = null;
        protected const string kTransparentDepthWritePrepassEnable = "_TransparentDepthWritePrepassEnable";
		// YIBING END		
=======
        protected MaterialProperty alphaCutoffShadow = null;
        protected const string kAlphaCutoffShadow = "_AlphaCutoffShadow";
        protected MaterialProperty alphaCutoffPrepass = null;
        protected const string kAlphaCutoffPrepass = "_AlphaCutoffPrepass";
        protected MaterialProperty transparentDepthPrepassEnable = null;
        protected const string kTransparentDepthPrepassEnable = "_TransparentDepthPrepassEnable";
>>>>>>> e7f6d8b9
        protected MaterialProperty doubleSidedEnable = null;
        protected const string kDoubleSidedEnable = "_DoubleSidedEnable";
        protected MaterialProperty blendMode = null;
        protected const string kBlendMode = "_BlendMode";
        protected MaterialProperty distortionEnable = null;
        protected const string kDistortionEnable = "_DistortionEnable";
        protected MaterialProperty distortionOnly = null;
        protected const string kDistortionOnly = "_DistortionOnly";
        protected MaterialProperty distortionDepthTest = null;
        protected const string kDistortionDepthTest = "_DistortionDepthTest";
        protected MaterialProperty distortionVectorMap = null;
        protected const string kDistortionVectorMap = "_DistortionVectorMap";
        protected MaterialProperty distortionBlendMode = null;
        protected const string kDistortionBlendMode = "_DistortionBlendMode";
        protected MaterialProperty distortionScale = null;
        protected const string kDistortionScale = "_DistortionScale";
        protected MaterialProperty distortionBlurScale = null;
        protected const string kDistortionBlurScale = "_DistortionBlurScale";
        protected MaterialProperty distortionBlurRemapMin = null;
        protected const string kDistortionBlurRemapMin = "_DistortionBlurRemapMin";
        protected MaterialProperty distortionBlurRemapMax = null;
        protected const string kDistortionBlurRemapMax = "_DistortionBlurRemapMax";
        protected MaterialProperty preRefractionPass = null;
        protected const string kPreRefractionPass = "_PreRefractionPass";
        protected MaterialProperty enableFogOnTransparent = null;
        protected const string kEnableFogOnTransparent = "_EnableFogOnTransparent";
        protected MaterialProperty enableBlendModePreserveSpecularLighting = null;
        protected const string kEnableBlendModePreserveSpecularLighting = "_EnableBlendModePreserveSpecularLighting";
        

        // See comment in LitProperties.hlsl
        const string kEmissionColor = "_EmissionColor";

        bool m_ShowBlendModePopup = true;
        protected virtual bool showBlendModePopup { get { return m_ShowBlendModePopup; } }

        // The following set of functions are call by the ShaderGraph
        // It will allow to display our common parameters + setup keyword correctly for them
        protected abstract void FindMaterialProperties(MaterialProperty[] props);
        protected abstract void SetupMaterialKeywordsAndPassInternal(Material material);
        protected abstract void MaterialPropertiesGUI(Material material);
        protected abstract void VertexAnimationPropertiesGUI();
        // This function will say if emissive is used or not regarding enlighten/PVR
        protected abstract bool ShouldEmissionBeEnabled(Material material);

        protected virtual void FindBaseMaterialProperties(MaterialProperty[] props)
        {
            // Everything is optional (except surface type) so users that derive from this class can decide what they expose or not
            surfaceType = FindProperty(kSurfaceType, props);
<<<<<<< HEAD
			// YIBING BEGIN
            alphaCutoffEnable = FindProperty(kAlphaCutoffEnabled, props, false);
			// YIBING END
            alphaCutoff = FindProperty(kAlphaCutoff, props);
			// YIBING BEGIN
			alphaCutoffShadow = FindProperty(kAlphaCutoffShadow, props, false);
            alphaCutoffPrepass = FindProperty(kAlphaCutoffPrepass, props, false);
            alphaCutoffOpacityThreshold = FindProperty(kAlphaCutoffOpacityThreshold, props, false);
            transparentDepthWritePrepassEnable = FindProperty(kTransparentDepthWritePrepassEnable, props, false);
			// YIBING END
            doubleSidedEnable = FindProperty(kDoubleSidedEnable, props);
            blendMode = FindProperty(kBlendMode, props);
=======
            alphaCutoffEnable = FindProperty(kAlphaCutoffEnabled, props, false);
            alphaCutoff = FindProperty(kAlphaCutoff, props, false);

            alphaCutoffShadow = FindProperty(kAlphaCutoffShadow, props, false);
            alphaCutoffPrepass = FindProperty(kAlphaCutoffPrepass, props, false);
            transparentDepthPrepassEnable = FindProperty(kTransparentDepthPrepassEnable, props, false);

            doubleSidedEnable = FindProperty(kDoubleSidedEnable, props, false);
            blendMode = FindProperty(kBlendMode, props, false);

            // Distortion is optional
>>>>>>> e7f6d8b9
            distortionEnable = FindProperty(kDistortionEnable, props, false);
            distortionOnly = FindProperty(kDistortionOnly, props, false);
            distortionDepthTest = FindProperty(kDistortionDepthTest, props, false);
            distortionVectorMap = FindProperty(kDistortionVectorMap, props, false);
            distortionBlendMode = FindProperty(kDistortionBlendMode, props, false);
            distortionScale = FindProperty(kDistortionScale, props, false);
            distortionBlurScale = FindProperty(kDistortionBlurScale, props, false);
            distortionBlurRemapMin = FindProperty(kDistortionBlurRemapMin, props, false);
            distortionBlurRemapMax = FindProperty(kDistortionBlurRemapMax, props, false);
            preRefractionPass = FindProperty(kPreRefractionPass, props, false);

            enableFogOnTransparent = FindProperty(kEnableFogOnTransparent, props, false);
            enableBlendModePreserveSpecularLighting = FindProperty(kEnableBlendModePreserveSpecularLighting, props, false);            
        }

        void SurfaceTypePopup()
        {
            EditorGUI.showMixedValue = surfaceType.hasMixedValue;
            var mode = (SurfaceType)surfaceType.floatValue;

            EditorGUI.BeginChangeCheck();
            mode = (SurfaceType)EditorGUILayout.Popup(StylesBaseUnlit.surfaceTypeText, (int)mode, StylesBaseUnlit.surfaceTypeNames);
            if (EditorGUI.EndChangeCheck())
            {
                m_MaterialEditor.RegisterPropertyChangeUndo("Surface Type");
                surfaceType.floatValue = (float)mode;
            }

            EditorGUI.showMixedValue = false;
        }

        private void BlendModePopup()
        {
            EditorGUI.showMixedValue = blendMode.hasMixedValue;
            var mode = (BlendMode)blendMode.floatValue;

            EditorGUI.BeginChangeCheck();
            mode = (BlendMode)EditorGUILayout.IntPopup(StylesBaseUnlit.blendModeText, (int)mode, StylesBaseUnlit.blendModeNames, StylesBaseUnlit.blendModeValues);
            if (EditorGUI.EndChangeCheck())
            {
                m_MaterialEditor.RegisterPropertyChangeUndo("Blend Mode");
                blendMode.floatValue = (float)mode;
            }

            EditorGUI.showMixedValue = false;
        }

        protected virtual void BaseMaterialPropertiesGUI()
        {
            EditorGUILayout.LabelField(StylesBaseUnlit.optionText, EditorStyles.boldLabel);

            EditorGUI.indentLevel++;

            SurfaceTypePopup();
            if ((SurfaceType)surfaceType.floatValue == SurfaceType.Transparent)
            {
                if (blendMode != null && showBlendModePopup)
                    BlendModePopup();

                EditorGUI.indentLevel++;
                if (enableBlendModePreserveSpecularLighting != null && blendMode != null && showBlendModePopup)
                    m_MaterialEditor.ShaderProperty(enableBlendModePreserveSpecularLighting, StylesBaseUnlit.enableBlendModePreserveSpecularLightingText);
                if (enableFogOnTransparent != null)
                    m_MaterialEditor.ShaderProperty(enableFogOnTransparent, StylesBaseUnlit.enableTransparentFogText);
                if (preRefractionPass != null)
                    m_MaterialEditor.ShaderProperty(preRefractionPass, StylesBaseUnlit.transparentPrePassText);
                EditorGUI.indentLevel--;
            }

            if (alphaCutoffEnable != null)
                m_MaterialEditor.ShaderProperty(alphaCutoffEnable, StylesBaseUnlit.alphaCutoffEnableText);

            if (alphaCutoffEnable != null && alphaCutoffEnable.floatValue == 1.0f)
            {
                EditorGUI.indentLevel++;
                m_MaterialEditor.ShaderProperty(alphaCutoff, StylesBaseUnlit.alphaCutoffText);

                // With transparent object and few specific materials like Hair, we need more control on the cutoff to apply
                // This allow to get a better sorting (with prepass), better shadow (better silhouettes fidelity) etc...
                if ((SurfaceType)surfaceType.floatValue == SurfaceType.Transparent)
                {
                    if (alphaCutoffShadow != null)
                    {
                        m_MaterialEditor.ShaderProperty(alphaCutoffShadow, StylesBaseUnlit.alphaCutoffShadowText);
                    }

                    if (transparentDepthPrepassEnable != null)
                    {
                        m_MaterialEditor.ShaderProperty(transparentDepthPrepassEnable, StylesBaseUnlit.transparentDepthPrepassEnableText);
                        if (transparentDepthPrepassEnable.floatValue == 1.0f)
                        {
                            EditorGUI.indentLevel++;
                            m_MaterialEditor.ShaderProperty(alphaCutoffPrepass, StylesBaseUnlit.alphaCutoffPrepassText);
                            EditorGUI.indentLevel--;
                        }
                    }
                }
<<<<<<< HEAD
            }
			
			// YIBING BEGIN
			if (alphaCutoffEnable != null)
			{
			// YIBING END
            m_MaterialEditor.ShaderProperty(alphaCutoffEnable, StylesBaseUnlit.alphaCutoffEnableText);
            if (alphaCutoffEnable.floatValue == 1.0f)
            {
                m_MaterialEditor.ShaderProperty(alphaCutoff, StylesBaseUnlit.alphaCutoffText);
=======
                EditorGUI.indentLevel--;
>>>>>>> e7f6d8b9
            }
			// YIBING BEGIN
			}
			// YIBING END
            // This function must finish with double sided option (see LitUI.cs)
            if (doubleSidedEnable != null)
                m_MaterialEditor.ShaderProperty(doubleSidedEnable, StylesBaseUnlit.doubleSidedEnableText);

            EditorGUI.indentLevel--;
        }

        protected void DoDistortionInputsGUI()
        {
            if (distortionEnable != null)
            {
                m_MaterialEditor.ShaderProperty(distortionEnable, StylesBaseUnlit.distortionEnableText);

                if (distortionEnable.floatValue == 1.0f)
                {
                    EditorGUI.indentLevel++;
                    m_MaterialEditor.ShaderProperty(distortionBlendMode, StylesBaseUnlit.distortionBlendModeText);
                    if (distortionOnly != null)
                        m_MaterialEditor.ShaderProperty(distortionOnly, StylesBaseUnlit.distortionOnlyText);
                    m_MaterialEditor.ShaderProperty(distortionDepthTest, StylesBaseUnlit.distortionDepthTestText);

                    EditorGUI.indentLevel++;
                    m_MaterialEditor.TexturePropertySingleLine(StylesBaseUnlit.distortionVectorMapText, distortionVectorMap);
                    EditorGUI.indentLevel++;
                    m_MaterialEditor.ShaderProperty(distortionScale, StylesBaseUnlit.distortionScaleText);
                    m_MaterialEditor.ShaderProperty(distortionBlurScale, StylesBaseUnlit.distortionBlurScaleText);
                    float remapMin = distortionBlurRemapMin.floatValue;
                    float remapMax = distortionBlurRemapMax.floatValue;
                    EditorGUI.BeginChangeCheck();
                    EditorGUILayout.MinMaxSlider(StylesBaseUnlit.distortionBlurRemappingText, ref remapMin, ref remapMax, 0.0f, 1.0f);
                    if (EditorGUI.EndChangeCheck())
                    {
                        distortionBlurRemapMin.floatValue = remapMin;
                        distortionBlurRemapMax.floatValue = remapMax;
                    }
                    EditorGUI.indentLevel--;

                    EditorGUI.indentLevel--;

                    EditorGUI.indentLevel--;
                }
            }
        }

        static public void SetKeyword(Material m, string keyword, bool state)
        {
            if (state)
                m.EnableKeyword(keyword);
            else
                m.DisableKeyword(keyword);
        }

        // All Setup Keyword functions must be static. It allow to create script to automatically update the shaders with a script if ocde change
        static public void SetupBaseUnlitKeywords(Material material)
        {
<<<<<<< HEAD
			// YIBING BEGIN
            bool alphaTestEnable = false;
            if (material.HasProperty(kAlphaCutoffEnabled))
            {
                alphaTestEnable = material.GetFloat(kAlphaCutoffEnabled) > 0.0f;
            }
			// YIBING END
			// YIBING BEGIN
            // bool alphaTestEnable = material.GetFloat(kAlphaCutoffEnabled) > 0.0f;
			// YIBING END
=======
            bool alphaTestEnable = material.HasProperty(kAlphaCutoffEnabled) && material.GetFloat(kAlphaCutoffEnabled) > 0.0f;
            SetKeyword(material, "_ALPHATEST_ON", alphaTestEnable);

>>>>>>> e7f6d8b9
            SurfaceType surfaceType = (SurfaceType)material.GetFloat(kSurfaceType);
            SetKeyword(material, "_SURFACE_TYPE_TRANSPARENT", surfaceType == SurfaceType.Transparent);

            bool enableBlendModePreserveSpecularLighting = material.HasProperty(kEnableBlendModePreserveSpecularLighting) && material.GetFloat(kEnableBlendModePreserveSpecularLighting) > 0.0f;
            SetKeyword(material, "_BLENDMODE_PRESERVE_SPECULAR_LIGHTING", enableBlendModePreserveSpecularLighting);

            // These need to always been set either with opaque or transparent! So a users can switch to opaque and remove the keyword correctly
            SetKeyword(material, "_BLENDMODE_ALPHA", false);
            SetKeyword(material, "_BLENDMODE_ADD", false);
            SetKeyword(material, "_BLENDMODE_MULTIPLY", false);
            SetKeyword(material, "_BLENDMODE_PRE_MULTIPLY", false);

            if (surfaceType == SurfaceType.Opaque)
            {
                material.SetOverrideTag("RenderType", alphaTestEnable ? "TransparentCutout" : "");
                material.SetInt("_SrcBlend", (int)UnityEngine.Rendering.BlendMode.One);
                material.SetInt("_DstBlend", (int)UnityEngine.Rendering.BlendMode.Zero);
                material.SetInt("_ZWrite", 1);
                material.renderQueue = alphaTestEnable ? (int)HDRenderQueue.AlphaTest : -1;
            }
            else
            {
                material.SetOverrideTag("RenderType", "Transparent");
                material.SetInt("_ZWrite", 0);
                var isPrePass = material.HasProperty(kPreRefractionPass) && material.GetFloat(kPreRefractionPass) > 0.0f;
                material.renderQueue = (int)(isPrePass ? HDRenderQueue.PreRefraction : HDRenderQueue.Transparent);

                if (material.HasProperty(kBlendMode))
                {
                    BlendMode blendMode = (BlendMode)material.GetFloat(kBlendMode);

                    SetKeyword(material, "_BLENDMODE_ALPHA", BlendMode.Alpha == blendMode);
                    SetKeyword(material, "_BLENDMODE_ADD", BlendMode.Additive == blendMode);
                    SetKeyword(material, "_BLENDMODE_MULTIPLY", BlendMode.Multiplicative == blendMode);
                    SetKeyword(material, "_BLENDMODE_PRE_MULTIPLY", BlendMode.PremultipliedAlpha == blendMode);

                    switch (blendMode)
                    {
                        // Alpha
                        // color: src * src_a + dst * (1 - src_a)
                        // src * src_a is done in the shader as it allow to reduce precision issue when using _BLENDMODE_PRESERVE_SPECULAR_LIGHTING (See Material.hlsl)
                        case BlendMode.Alpha:
                            material.SetInt("_SrcBlend", (int)UnityEngine.Rendering.BlendMode.One);
                            material.SetInt("_DstBlend", (int)UnityEngine.Rendering.BlendMode.OneMinusSrcAlpha);
                            break;

                        // Additive
                        // color: src * src_a + dst
                        // src * src_a is done in the shader
                        case BlendMode.Additive:
                            material.SetInt("_SrcBlend", (int)UnityEngine.Rendering.BlendMode.One);
                            material.SetInt("_DstBlend", (int)UnityEngine.Rendering.BlendMode.One);
                            break;

                        // Multiplicative
                        // color: src * dst
                        case BlendMode.Multiplicative:
                            material.SetInt("_SrcBlend", (int)UnityEngine.Rendering.BlendMode.DstColor);
                            material.SetInt("_DstBlend", (int)UnityEngine.Rendering.BlendMode.Zero);
                            break;

                        // PremultipliedAlpha
                        // color: src * src_a + dst * (1 - src_a)
                        // src is supposed to have been multiplied by alpha in the texture on artists side.
                        case BlendMode.PremultipliedAlpha:
                            material.SetInt("_SrcBlend", (int)UnityEngine.Rendering.BlendMode.One);
                            material.SetInt("_DstBlend", (int)UnityEngine.Rendering.BlendMode.OneMinusSrcAlpha);
                            break;
                    }
                }
            }

            bool doubleSidedEnable = material.HasProperty(kDoubleSidedEnable) && material.GetFloat(kDoubleSidedEnable) > 0.0f;
            if (doubleSidedEnable)
            {
                material.SetInt("_CullMode", (int)UnityEngine.Rendering.CullMode.Off);
            }
            else
            {
                material.SetInt("_CullMode", (int)UnityEngine.Rendering.CullMode.Back);
            }
            SetKeyword(material, "_DOUBLESIDED_ON", doubleSidedEnable);


            bool fogEnabled = material.HasProperty(kEnableFogOnTransparent) && material.GetFloat(kEnableFogOnTransparent) > 0.0f && surfaceType == SurfaceType.Transparent;
            SetKeyword(material, "_ENABLE_FOG_ON_TRANSPARENT", fogEnabled);

            if (material.HasProperty(kDistortionEnable))
            {
                bool distortionDepthTest = material.GetFloat(kDistortionDepthTest) > 0.0f;
                if (distortionDepthTest)
                {
                    material.SetInt("_ZTestMode", (int)UnityEngine.Rendering.CompareFunction.LessEqual);
                }
                else
                {
                    material.SetInt("_ZTestMode", (int)UnityEngine.Rendering.CompareFunction.Always);
                }

                var distortionBlendMode = material.GetInt(kDistortionBlendMode);
                switch (distortionBlendMode)
                {
                    default:
                    case 0: // Add
                        material.SetInt("_DistortionSrcBlend", (int)UnityEngine.Rendering.BlendMode.One);
                        material.SetInt("_DistortionDstBlend", (int)UnityEngine.Rendering.BlendMode.One);

                        material.SetInt("_DistortionBlurSrcBlend", (int)UnityEngine.Rendering.BlendMode.One);
                        material.SetInt("_DistortionBlurDstBlend", (int)UnityEngine.Rendering.BlendMode.One);
                        material.SetInt("_DistortionBlurBlendOp", (int)UnityEngine.Rendering.BlendOp.Max);
                            break;

                    case 1: // Multiply
                        material.SetInt("_DistortionSrcBlend", (int)UnityEngine.Rendering.BlendMode.DstColor);
                        material.SetInt("_DistortionDstBlend", (int)UnityEngine.Rendering.BlendMode.Zero);

                        material.SetInt("_DistortionBlurSrcBlend", (int)UnityEngine.Rendering.BlendMode.DstAlpha);
                        material.SetInt("_DistortionBlurDstBlend", (int)UnityEngine.Rendering.BlendMode.Zero);
                        material.SetInt("_DistortionBlurBlendOp", (int)UnityEngine.Rendering.BlendOp.Add);
                        break;
                }
            }
			
			// YIBING BEGIN
			if (material.HasProperty(kTransparentDepthWritePrepassEnable))
            {
                bool depthWriteEnable = (material.GetFloat(kTransparentDepthWritePrepassEnable) > 0.0f) && ((SurfaceType)material.GetFloat(kSurfaceType) == SurfaceType.Transparent);
                if (depthWriteEnable)
                {
                    material.SetShaderPassEnabled("TransparentDepthWrite", true);
                }
                else
                {
                    material.SetShaderPassEnabled("TransparentDepthWrite", false);
                }
            }
			// YIBING END

            // A material's GI flag internally keeps track of whether emission is enabled at all, it's enabled but has no effect
            // or is enabled and may be modified at runtime. This state depends on the values of the current flag and emissive color.
            // The fixup routine makes sure that the material is in the correct state if/when changes are made to the mode or color.
            MaterialEditor.FixupEmissiveFlag(material);

            // Commented out for now because unfortunately we used the hard coded property names used by the GI system for our own parameters
            // So we need a way to work around that before we activate this.
            //SetupMainTexForAlphaTestGI("_EmissiveColorMap", "_EmissiveColor", material);

            // DoubleSidedGI has to be synced with our double sided toggle
            var serializedObject = new SerializedObject(material);
            var doubleSidedGIppt = serializedObject.FindProperty("m_DoubleSidedGI");
            doubleSidedGIppt.boolValue = doubleSidedEnable;
            serializedObject.ApplyModifiedProperties();
        }

        // This is a hack for GI. PVR looks in the shader for a texture named "_MainTex" to extract the opacity of the material for baking. In the same manner, "_Cutoff" and "_Color" are also necessary.
        // Since we don't have those parameters in our shaders we need to provide a "fake" useless version of them with the right values for the GI to work.
        protected static void SetupMainTexForAlphaTestGI(string colorMapPropertyName, string colorPropertyName, Material material)
        {
            if(material.HasProperty(colorMapPropertyName))
            {
                var mainTex = material.GetTexture(colorMapPropertyName);
                material.SetTexture("_MainTex", mainTex);
            }

            if(material.HasProperty(colorPropertyName))
            {
                var color = material.GetColor(colorPropertyName);
                material.SetColor("_Color", color);
            }

            if(material.HasProperty("_AlphaCutoff")) // Same for all our materials
            {
                var cutoff = material.GetFloat("_AlphaCutoff");
                material.SetFloat("_Cutoff", cutoff);
            }
        }

        static public void SetupBaseUnlitMaterialPass(Material material)
        {
            if (material.HasProperty(kDistortionEnable))
            {
                bool distortionEnable = material.GetFloat(kDistortionEnable) > 0.0f;

                bool distortionOnly = false;
                if (material.HasProperty(kDistortionOnly))
                {
                    distortionOnly = material.GetFloat(kDistortionOnly) > 0.0f;
                }

                // If distortion only is enabled, disable all passes (except distortion and debug)
                bool enablePass = !(distortionEnable && distortionOnly);

                // Disable all passes except distortion
                // Distortion is setup in code above
                material.SetShaderPassEnabled(HDShaderPassNames.s_ForwardStr, enablePass);
                material.SetShaderPassEnabled(HDShaderPassNames.s_ForwardDebugDisplayStr, true);
                material.SetShaderPassEnabled(HDShaderPassNames.s_DepthOnlyStr, enablePass);
                material.SetShaderPassEnabled(HDShaderPassNames.s_DepthForwardOnlyStr, enablePass);
                material.SetShaderPassEnabled(HDShaderPassNames.s_ForwardOnlyStr, enablePass);
                material.SetShaderPassEnabled(HDShaderPassNames.s_ForwardOnlyDebugDisplayStr, true);
                material.SetShaderPassEnabled(HDShaderPassNames.s_GBufferStr, enablePass);
                material.SetShaderPassEnabled(HDShaderPassNames.s_GBufferWithPrepassStr, enablePass);
                material.SetShaderPassEnabled(HDShaderPassNames.s_GBufferDebugDisplayStr, true);
                material.SetShaderPassEnabled(HDShaderPassNames.s_MotionVectorsStr, enablePass);
                material.SetShaderPassEnabled(HDShaderPassNames.s_DistortionVectorsStr, distortionEnable); // note: use distortionEnable
                material.SetShaderPassEnabled(HDShaderPassNames.s_TransparentDepthPrepassStr, enablePass);
                material.SetShaderPassEnabled(HDShaderPassNames.s_MetaStr, enablePass);
                material.SetShaderPassEnabled(HDShaderPassNames.s_ShadowCasterStr, enablePass);
            }

            if (material.HasProperty(kTransparentDepthPrepassEnable))
            {
                bool depthWriteEnable = (material.GetFloat(kTransparentDepthPrepassEnable) > 0.0f) && ((SurfaceType)material.GetFloat(kSurfaceType) == SurfaceType.Transparent);
                if (depthWriteEnable)
                {
                    material.SetShaderPassEnabled(HDShaderPassNames.s_TransparentDepthPrepassStr, true);
                }
                else
                {
                    material.SetShaderPassEnabled(HDShaderPassNames.s_TransparentDepthPrepassStr, false);
                }
            }
        }

        // Dedicated to emissive - for emissive Enlighten/PVR
        protected void DoEmissionArea(Material material)
        {
            // Emission for GI?
            if (ShouldEmissionBeEnabled(material))
            {
                if (m_MaterialEditor.EmissionEnabledProperty())
                {
                    // change the GI flag and fix it up with emissive as black if necessary
                    m_MaterialEditor.LightmapEmissionFlagsProperty(MaterialEditor.kMiniTextureFieldLabelIndentLevel, true);
                }
            }
        }

        public void ShaderPropertiesGUI(Material material)
        {
            // Use default labelWidth
            EditorGUIUtility.labelWidth = 0f;

            // Detect any changes to the material
            EditorGUI.BeginChangeCheck();
            {
                //EditorGUI.indentLevel++;
                BaseMaterialPropertiesGUI();
                EditorGUILayout.Space();

                VertexAnimationPropertiesGUI();

                EditorGUILayout.Space();
                MaterialPropertiesGUI(material);

                DoEmissionArea(material);

                EditorGUILayout.Space();
                EditorGUILayout.LabelField(StylesBaseUnlit.advancedText, EditorStyles.boldLabel);
                // NB RenderQueue editor is not shown on purpose: we want to override it based on blend mode
                EditorGUI.indentLevel++;
                m_MaterialEditor.EnableInstancingField();
                EditorGUI.indentLevel--;
            }

            if (EditorGUI.EndChangeCheck())
            {
                foreach (var obj in m_MaterialEditor.targets)
                    SetupMaterialKeywordsAndPassInternal((Material)obj);
            }
        }

        // This is call by the inspector
        public override void OnGUI(MaterialEditor materialEditor, MaterialProperty[] props)
        {
            m_MaterialEditor = materialEditor;
            // We should always do this call at the beginning
            m_MaterialEditor.serializedObject.Update();

            // MaterialProperties can be animated so we do not cache them but fetch them every event to ensure animated values are updated correctly
            FindBaseMaterialProperties(props);
            FindMaterialProperties(props);

            Material material = materialEditor.target as Material;
            ShaderPropertiesGUI(material);

            // We should always do this call at the end
            m_MaterialEditor.serializedObject.ApplyModifiedProperties();
        }
    }
}<|MERGE_RESOLUTION|>--- conflicted
+++ resolved
@@ -24,21 +24,12 @@
 
             public static GUIContent alphaCutoffEnableText = new GUIContent("Alpha Cutoff Enable", "Threshold for alpha cutoff");
             public static GUIContent alphaCutoffText = new GUIContent("Alpha Cutoff", "Threshold for alpha cutoff");
-<<<<<<< HEAD
-			// YIBING BEGIN
-	        public static GUIContent alphaCutoffShadowText = new GUIContent("Alpha Cutoff Shadow", "Threshold for alpha cutoff");
-            public static GUIContent alphaCutoffPrepassText = new GUIContent("Alpha Cutoff Prepass", "Threshold for alpha cutoff");
-            public static GUIContent alphaCutoffOpacityThresholdText = new GUIContent("Alpha Cutoff Opacity Threshold", "Threshold for alpha cutoff");
-            public static GUIContent transparentDepthWritePrepassEnableText = new GUIContent("Enable transparent depth write prepass", "Threshold for alpha cutoff");		
-			// YIBING END
-=======
             public static GUIContent alphaCutoffShadowText = new GUIContent("Alpha Cutoff Shadow", "Threshold for alpha cutoff in case of shadow pass");
             public static GUIContent alphaCutoffPrepassText = new GUIContent("Alpha Cutoff Prepass", "Threshold for alpha cutoff in case of depth prepass");
             public static GUIContent transparentDepthPrepassEnableText = new GUIContent("Enable transparent depth prepass", "It allow to ");
             public static GUIContent enableTransparentFogText = new GUIContent("Enable fog", "Enable fog on transparent material");
             public static GUIContent enableBlendModePreserveSpecularLightingText = new GUIContent("Blend preserve specular lighting", "Blend mode will only affect diffuse lighting, allowing correct specular lighting (reflection) on transparent object");
 
->>>>>>> e7f6d8b9
             public static GUIContent doubleSidedEnableText = new GUIContent("Double Sided", "This will render the two face of the objects (disable backface culling) and flip/mirror normal");
             public static GUIContent distortionEnableText = new GUIContent("Distortion", "Enable distortion on this shader");
             public static GUIContent distortionOnlyText = new GUIContent("Distortion Only", "This shader will only be use to render distortion");
@@ -78,25 +69,12 @@
         protected const string kAlphaCutoffEnabled = "_AlphaCutoffEnable";
         protected MaterialProperty alphaCutoff = null;
         protected const string kAlphaCutoff = "_AlphaCutoff";
-<<<<<<< HEAD
-		// YIBING BEGIN
-		protected MaterialProperty alphaCutoffShadow = null;
-        protected const string kAlphaCutoffShadow = "_AlphaCutoffShadow";
-        protected MaterialProperty alphaCutoffPrepass = null;
-        protected const string kAlphaCutoffPrepass = "_AlphaCutoffPrepass";
-        protected MaterialProperty alphaCutoffOpacityThreshold = null;
-        protected const string kAlphaCutoffOpacityThreshold = "_AlphaCutoffOpacityThreshold";
-        protected MaterialProperty transparentDepthWritePrepassEnable = null;
-        protected const string kTransparentDepthWritePrepassEnable = "_TransparentDepthWritePrepassEnable";
-		// YIBING END		
-=======
         protected MaterialProperty alphaCutoffShadow = null;
         protected const string kAlphaCutoffShadow = "_AlphaCutoffShadow";
         protected MaterialProperty alphaCutoffPrepass = null;
         protected const string kAlphaCutoffPrepass = "_AlphaCutoffPrepass";
         protected MaterialProperty transparentDepthPrepassEnable = null;
         protected const string kTransparentDepthPrepassEnable = "_TransparentDepthPrepassEnable";
->>>>>>> e7f6d8b9
         protected MaterialProperty doubleSidedEnable = null;
         protected const string kDoubleSidedEnable = "_DoubleSidedEnable";
         protected MaterialProperty blendMode = null;
@@ -125,7 +103,7 @@
         protected const string kEnableFogOnTransparent = "_EnableFogOnTransparent";
         protected MaterialProperty enableBlendModePreserveSpecularLighting = null;
         protected const string kEnableBlendModePreserveSpecularLighting = "_EnableBlendModePreserveSpecularLighting";
-        
+
 
         // See comment in LitProperties.hlsl
         const string kEmissionColor = "_EmissionColor";
@@ -146,20 +124,6 @@
         {
             // Everything is optional (except surface type) so users that derive from this class can decide what they expose or not
             surfaceType = FindProperty(kSurfaceType, props);
-<<<<<<< HEAD
-			// YIBING BEGIN
-            alphaCutoffEnable = FindProperty(kAlphaCutoffEnabled, props, false);
-			// YIBING END
-            alphaCutoff = FindProperty(kAlphaCutoff, props);
-			// YIBING BEGIN
-			alphaCutoffShadow = FindProperty(kAlphaCutoffShadow, props, false);
-            alphaCutoffPrepass = FindProperty(kAlphaCutoffPrepass, props, false);
-            alphaCutoffOpacityThreshold = FindProperty(kAlphaCutoffOpacityThreshold, props, false);
-            transparentDepthWritePrepassEnable = FindProperty(kTransparentDepthWritePrepassEnable, props, false);
-			// YIBING END
-            doubleSidedEnable = FindProperty(kDoubleSidedEnable, props);
-            blendMode = FindProperty(kBlendMode, props);
-=======
             alphaCutoffEnable = FindProperty(kAlphaCutoffEnabled, props, false);
             alphaCutoff = FindProperty(kAlphaCutoff, props, false);
 
@@ -171,7 +135,6 @@
             blendMode = FindProperty(kBlendMode, props, false);
 
             // Distortion is optional
->>>>>>> e7f6d8b9
             distortionEnable = FindProperty(kDistortionEnable, props, false);
             distortionOnly = FindProperty(kDistortionOnly, props, false);
             distortionDepthTest = FindProperty(kDistortionDepthTest, props, false);
@@ -184,7 +147,7 @@
             preRefractionPass = FindProperty(kPreRefractionPass, props, false);
 
             enableFogOnTransparent = FindProperty(kEnableFogOnTransparent, props, false);
-            enableBlendModePreserveSpecularLighting = FindProperty(kEnableBlendModePreserveSpecularLighting, props, false);            
+            enableBlendModePreserveSpecularLighting = FindProperty(kEnableBlendModePreserveSpecularLighting, props, false);
         }
 
         void SurfaceTypePopup()
@@ -269,24 +232,10 @@
                         }
                     }
                 }
-<<<<<<< HEAD
-            }
-			
-			// YIBING BEGIN
-			if (alphaCutoffEnable != null)
-			{
-			// YIBING END
-            m_MaterialEditor.ShaderProperty(alphaCutoffEnable, StylesBaseUnlit.alphaCutoffEnableText);
-            if (alphaCutoffEnable.floatValue == 1.0f)
-            {
-                m_MaterialEditor.ShaderProperty(alphaCutoff, StylesBaseUnlit.alphaCutoffText);
-=======
+
                 EditorGUI.indentLevel--;
->>>>>>> e7f6d8b9
-            }
-			// YIBING BEGIN
-			}
-			// YIBING END
+            }
+
             // This function must finish with double sided option (see LitUI.cs)
             if (doubleSidedEnable != null)
                 m_MaterialEditor.ShaderProperty(doubleSidedEnable, StylesBaseUnlit.doubleSidedEnableText);
@@ -342,22 +291,9 @@
         // All Setup Keyword functions must be static. It allow to create script to automatically update the shaders with a script if ocde change
         static public void SetupBaseUnlitKeywords(Material material)
         {
-<<<<<<< HEAD
-			// YIBING BEGIN
-            bool alphaTestEnable = false;
-            if (material.HasProperty(kAlphaCutoffEnabled))
-            {
-                alphaTestEnable = material.GetFloat(kAlphaCutoffEnabled) > 0.0f;
-            }
-			// YIBING END
-			// YIBING BEGIN
-            // bool alphaTestEnable = material.GetFloat(kAlphaCutoffEnabled) > 0.0f;
-			// YIBING END
-=======
             bool alphaTestEnable = material.HasProperty(kAlphaCutoffEnabled) && material.GetFloat(kAlphaCutoffEnabled) > 0.0f;
             SetKeyword(material, "_ALPHATEST_ON", alphaTestEnable);
 
->>>>>>> e7f6d8b9
             SurfaceType surfaceType = (SurfaceType)material.GetFloat(kSurfaceType);
             SetKeyword(material, "_SURFACE_TYPE_TRANSPARENT", surfaceType == SurfaceType.Transparent);
 
@@ -480,21 +416,6 @@
                         break;
                 }
             }
-			
-			// YIBING BEGIN
-			if (material.HasProperty(kTransparentDepthWritePrepassEnable))
-            {
-                bool depthWriteEnable = (material.GetFloat(kTransparentDepthWritePrepassEnable) > 0.0f) && ((SurfaceType)material.GetFloat(kSurfaceType) == SurfaceType.Transparent);
-                if (depthWriteEnable)
-                {
-                    material.SetShaderPassEnabled("TransparentDepthWrite", true);
-                }
-                else
-                {
-                    material.SetShaderPassEnabled("TransparentDepthWrite", false);
-                }
-            }
-			// YIBING END
 
             // A material's GI flag internally keeps track of whether emission is enabled at all, it's enabled but has no effect
             // or is enabled and may be modified at runtime. This state depends on the values of the current flag and emissive color.
