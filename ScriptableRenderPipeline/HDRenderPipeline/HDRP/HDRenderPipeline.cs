--- conflicted
+++ resolved
@@ -560,17 +560,16 @@
             if (resolutionChanged || m_CameraDepthStencilBuffer == null)
             {
                 CreateDepthStencilBuffer(hdCamera);
-<<<<<<< HEAD
-                m_SSSBufferManager.Resize(hdCamera);
-                m_DbufferManager.Resize(hdCamera);
-=======
+                if (m_FrameSettings.enableDBuffer)
+                {
+                    m_DbufferManager.Resize(hdCamera);                    
+                }
 
                 if (m_FrameSettings.enableSubsurfaceScattering)
                 {
                     // TODO: The R8 target doesn't allocate with MSAA support...
                     m_SSSBufferManager.Resize(hdCamera);
                 }
->>>>>>> f4e44a67
             }
 
             if (resolutionChanged || m_LightLoop.NeedResize())
