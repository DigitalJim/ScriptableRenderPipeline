﻿using System;
using System.Collections.Generic;
using UnityEngine.Rendering;

namespace UnityEngine.Experimental.Rendering.HDPipeline
{
    class BufferPyramid
    {
        List<RTHandleSystem.RTHandle> m_ColorPyramidMips = new List<RTHandleSystem.RTHandle>();
        List<RTHandleSystem.RTHandle> m_DepthPyramidMips = new List<RTHandleSystem.RTHandle>();

        BufferPyramidProcessor m_Processor;

        public BufferPyramid(BufferPyramidProcessor processor)
            {
            m_Processor = processor;
        }

        float GetXRscale()
        {
            // for stereo double-wide, each half of the texture will represent a single eye's pyramid
            float scale = 1.0f;
            //if (m_Asset.renderPipelineSettings.supportsStereo && (desc.dimension != TextureDimension.Tex2DArray))
            //    scale = 2.0f; // double-wide
            return scale;
        }

        public void DestroyBuffers()
        {
            foreach (var rth in m_ColorPyramidMips)
                RTHandles.Release(rth);

            foreach (var rth in m_DepthPyramidMips)
                RTHandles.Release(rth);
        }

        public int GetPyramidLodCount(Vector2Int size)
        {
            var minSize = Mathf.Min(size.x, size.y);
            return Mathf.Max(0, Mathf.FloorToInt(Mathf.Log(minSize, 2f)));
        }

        Vector2Int CalculatePyramidMipSize(Vector2Int baseMipSize, int mipIndex)
        {
            return new Vector2Int(baseMipSize.x >> mipIndex, baseMipSize.y >> mipIndex);
        }

        Vector2Int CalculatePyramidSize(Vector2Int size)
        {
            // Instead of using the screen size, we round up to the next power of 2 because currently some platforms don't support NPOT Render Texture with mip maps (PS4 for example)
            // Then we render in a Screen Sized viewport.
            // Note that even if PS4 supported POT Mips, the buffers would be padded to the next power of 2 anyway (TODO: check with other platforms...)
            int pyramidSize = (int)Mathf.NextPowerOfTwo(Mathf.Max(size.x, size.y));
            return new Vector2Int((int)(pyramidSize * GetXRscale()), pyramidSize);
        }

        void UpdatePyramidMips(HDCamera camera, RenderTextureFormat format, List<RTHandleSystem.RTHandle> mipList, int lodCount)
        {
            int currentLodCount = mipList.Count;
            if (lodCount > currentLodCount)
            {
                for (int i = currentLodCount; i < lodCount; ++i)
                {
                    int mipIndexCopy = i + 1; // Don't remove this copy! It's important for the value to be correctly captured by the lambda.
                    var newMip = RTHandles.Alloc(size => CalculatePyramidMipSize(CalculatePyramidSize(size), mipIndexCopy), colorFormat: format, sRGB: false, enableRandomWrite: true, useMipMap: false, filterMode: FilterMode.Bilinear, name: string.Format("PyramidMip{0}", i));
                    mipList.Add(newMip);
                }
            }
        }

        public Vector2 GetPyramidToScreenScale(HDCamera camera, RTHandleSystem.RTHandle rth)
        {
            return new Vector2((float)camera.actualWidth / rth.rt.width, (float)camera.actualHeight / rth.rt.height);
        }

        public void RenderDepthPyramid(
            HDCamera hdCamera,
            CommandBuffer cmd,
            ScriptableRenderContext renderContext,
            RTHandleSystem.RTHandle sourceDepthTexture,
            RTHandleSystem.RTHandle targetDepthTexture)
        {
<<<<<<< HEAD
            int lodCount = GetPyramidLodCount(hdCamera);
=======
            int lodCount = Mathf.Min(
                GetPyramidLodCount(targetDepthTexture.referenceSize),
                GetPyramidLodCount(new Vector2Int(hdCamera.actualWidth, hdCamera.actualHeight))
            );
            if (lodCount == 0)
            {
                Debug.LogWarning("The target for the pyramid buffer has an invalid size. Skipping DepthPyramid calculation.");
                return;
            }

>>>>>>> 659ddaca
            UpdatePyramidMips(hdCamera, targetDepthTexture.rt.format, m_DepthPyramidMips, lodCount);

            Vector2 scale = GetPyramidToScreenScale(hdCamera, targetDepthTexture);
            cmd.SetGlobalVector(HDShaderIDs._DepthPyramidSize, new Vector4(hdCamera.actualWidth, hdCamera.actualHeight, 1f / hdCamera.actualWidth, 1f / hdCamera.actualHeight));
            cmd.SetGlobalVector(HDShaderIDs._DepthPyramidScale, new Vector4(scale.x, scale.y, lodCount, 0.0f));

            m_Processor.RenderDepthPyramid(
                hdCamera.actualWidth, hdCamera.actualHeight,
                cmd,
                sourceDepthTexture,
                targetDepthTexture,
                m_DepthPyramidMips,
                lodCount,
                scale
                );

            cmd.SetGlobalTexture(HDShaderIDs._DepthPyramidTexture, targetDepthTexture);
        }

        public void RenderColorPyramid(
            HDCamera hdCamera,
            CommandBuffer cmd, 
            ScriptableRenderContext renderContext,
            RTHandleSystem.RTHandle sourceColorTexture,
            RTHandleSystem.RTHandle targetColorTexture)
        {
<<<<<<< HEAD
            int lodCount = GetPyramidLodCount(hdCamera);
=======
            int lodCount = Mathf.Min(
                GetPyramidLodCount(targetColorTexture.referenceSize),
                GetPyramidLodCount(new Vector2Int(hdCamera.actualWidth, hdCamera.actualHeight))
            );
            if (lodCount == 0)
            {
                Debug.LogWarning("The target for the pyramid buffer has an invalid size. Skipping ColorPyramid calculation.");
                return;
            }

>>>>>>> 659ddaca
            UpdatePyramidMips(hdCamera, targetColorTexture.rt.format, m_ColorPyramidMips, lodCount);

            Vector2 scale = GetPyramidToScreenScale(hdCamera, targetColorTexture);
            cmd.SetGlobalVector(HDShaderIDs._ColorPyramidSize, new Vector4(hdCamera.actualWidth, hdCamera.actualHeight, 1f / hdCamera.actualWidth, 1f / hdCamera.actualHeight));
            cmd.SetGlobalVector(HDShaderIDs._ColorPyramidScale, new Vector4(scale.x, scale.y, lodCount, 0.0f));

            m_Processor.RenderColorPyramid(
                hdCamera,
                cmd,
                sourceColorTexture,
                targetColorTexture,
                m_ColorPyramidMips,
                lodCount,
                scale
                );

            cmd.SetGlobalTexture(HDShaderIDs._ColorPyramidTexture, targetColorTexture);
        }

        public RTHandleSystem.RTHandle AllocColorRT(string id, int frameIndex, RTHandleSystem rtHandleSystem)
        {
            return rtHandleSystem.Alloc(
                size => CalculatePyramidSize(size), 
                filterMode: FilterMode.Trilinear, 
                colorFormat: RenderTextureFormat.ARGBHalf, 
                sRGB: false, 
                useMipMap: true, 
                autoGenerateMips: false, 
                enableRandomWrite: true, 
                name: string.Format("ColorPyramid-{0}-{1}", id, frameIndex)
            );
        }

        public RTHandleSystem.RTHandle AllocDepthRT(string id, int frameIndex, RTHandleSystem rtHandleSystem)
        {
            return rtHandleSystem.Alloc(
                size => CalculatePyramidSize(size), 
                filterMode: FilterMode.Trilinear, 
                colorFormat: RenderTextureFormat.RGFloat, 
                sRGB: false, 
                useMipMap: true, 
                autoGenerateMips: false, 
                enableRandomWrite: true, // Need randomReadWrite because we downsample the first mip with a compute shader.
                name: string.Format("DepthPyramid-{0}-{1}", id, frameIndex)
            );
        }
    }
}<|MERGE_RESOLUTION|>--- conflicted
+++ resolved
@@ -32,7 +32,7 @@
 
             foreach (var rth in m_DepthPyramidMips)
                 RTHandles.Release(rth);
-        }
+            }
 
         public int GetPyramidLodCount(Vector2Int size)
         {
@@ -80,9 +80,6 @@
             RTHandleSystem.RTHandle sourceDepthTexture,
             RTHandleSystem.RTHandle targetDepthTexture)
         {
-<<<<<<< HEAD
-            int lodCount = GetPyramidLodCount(hdCamera);
-=======
             int lodCount = Mathf.Min(
                 GetPyramidLodCount(targetDepthTexture.referenceSize),
                 GetPyramidLodCount(new Vector2Int(hdCamera.actualWidth, hdCamera.actualHeight))
@@ -93,7 +90,6 @@
                 return;
             }
 
->>>>>>> 659ddaca
             UpdatePyramidMips(hdCamera, targetDepthTexture.rt.format, m_DepthPyramidMips, lodCount);
 
             Vector2 scale = GetPyramidToScreenScale(hdCamera, targetDepthTexture);
@@ -120,9 +116,6 @@
             RTHandleSystem.RTHandle sourceColorTexture,
             RTHandleSystem.RTHandle targetColorTexture)
         {
-<<<<<<< HEAD
-            int lodCount = GetPyramidLodCount(hdCamera);
-=======
             int lodCount = Mathf.Min(
                 GetPyramidLodCount(targetColorTexture.referenceSize),
                 GetPyramidLodCount(new Vector2Int(hdCamera.actualWidth, hdCamera.actualHeight))
@@ -133,7 +126,6 @@
                 return;
             }
 
->>>>>>> 659ddaca
             UpdatePyramidMips(hdCamera, targetColorTexture.rt.format, m_ColorPyramidMips, lodCount);
 
             Vector2 scale = GetPyramidToScreenScale(hdCamera, targetColorTexture);
