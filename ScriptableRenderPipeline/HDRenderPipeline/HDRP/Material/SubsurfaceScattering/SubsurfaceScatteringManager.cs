--- conflicted
+++ resolved
@@ -108,21 +108,7 @@
 
         public void Resize(HDCamera hdCamera)
         {
-<<<<<<< HEAD
             CoreUtils.ResizeHTile(ref m_HTile, ref m_HTileRT, hdCamera.renderTextureDesc);
-=======
-            // We must use a RenderTexture and not GetTemporaryRT() as currently Unity only aloow to bind a RenderTexture for a UAV in a pixel shader
-            // We use 8x8 tiles in order to match the native GCN HTile as closely as possible.
-            var desc = hdCamera.renderTextureDesc;
-            desc.width = (desc.width + 7) / 8;
-            desc.height = (desc.height + 7) / 8;
-            // TODO: This fails allocation with MSAA enabled?
-            m_HTile = CoreUtils.CreateRenderTexture(desc, 0, RenderTextureFormat.R8, RenderTextureReadWrite.Linear); // DXGI_FORMAT_R8_UINT is not supported by Unity
-            m_HTile.filterMode = FilterMode.Point;
-            m_HTile.enableRandomWrite = true;
-            m_HTile.Create();
-            m_HTileRT = new RenderTargetIdentifier(m_HTile);
->>>>>>> f4e44a67
         }
 
         public void PushGlobalParams(CommandBuffer cmd, DiffusionProfileSettings sssParameters, FrameSettings frameSettings)
