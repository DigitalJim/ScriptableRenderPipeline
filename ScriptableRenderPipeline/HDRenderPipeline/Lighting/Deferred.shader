--- conflicted
+++ resolved
@@ -62,16 +62,11 @@
             // variable declaration
             //-------------------------------------------------------------------------------------
 
-<<<<<<< HEAD
-            DECLARE_GBUFFER_TEXTURE(_GBufferTexture);
+        #ifdef SHADOWS_SHADOWMASK
+            TEXTURE2D(_ShadowMaskTexture);
+        #endif
         #ifdef VOLUMETRIC_LIGHTING_ENABLED
             TEXTURE3D(_VBufferLighting);
-        #endif
-        #ifdef SHADOWS_SHADOWMASK
-=======
-            #ifdef SHADOWS_SHADOWMASK
->>>>>>> ebe46e27
-            TEXTURE2D(_ShadowMaskTexture);
         #endif
 
             struct Attributes
