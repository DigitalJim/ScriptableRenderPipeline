{
    "name": "com.unity.render-pipelines.lightweight",
    "description": "The Lightweight Render Pipeline (LWRP) is a prebuilt Scriptable Render Pipeline, made by Unity. The technology offers graphics that are scalable to mobile platforms, and you can also use it for higher-end consoles and PCs. You’re able to achieve quick rendering at a high quality without needing compute shader technology. LWRP uses simplified, physically based Lighting and Materials. The LWRP uses single-pass forward rendering. Use this pipeline to get optimized real-time performance on several platforms.",
    "version": "5.3.0",
    "unity": "2019.1",
    "displayName": "Lightweight RP",
    "dependencies": {
<<<<<<< HEAD
        "com.unity.postprocessing": "2.0.16-preview",
        "com.unity.render-pipelines.core": "5.1.0-preview",
        "com.unity.shadergraph": "5.1.0-preview",
        "com.unity.2d.common": "1.0.10-preview",
        "com.unity.mathematics": "0.0.12-preview.19"
=======
        "com.unity.postprocessing": "2.1.2",
        "com.unity.render-pipelines.core": "5.3.0",
        "com.unity.shadergraph": "5.3.0"
>>>>>>> 4ecd9761
    }
}<|MERGE_RESOLUTION|>--- conflicted
+++ resolved
@@ -5,16 +5,10 @@
     "unity": "2019.1",
     "displayName": "Lightweight RP",
     "dependencies": {
-<<<<<<< HEAD
-        "com.unity.postprocessing": "2.0.16-preview",
-        "com.unity.render-pipelines.core": "5.1.0-preview",
-        "com.unity.shadergraph": "5.1.0-preview",
+        "com.unity.postprocessing": "2.1.2",
+        "com.unity.render-pipelines.core": "5.3.0",
+        "com.unity.shadergraph": "5.3.0",
         "com.unity.2d.common": "1.0.10-preview",
         "com.unity.mathematics": "0.0.12-preview.19"
-=======
-        "com.unity.postprocessing": "2.1.2",
-        "com.unity.render-pipelines.core": "5.3.0",
-        "com.unity.shadergraph": "5.3.0"
->>>>>>> 4ecd9761
     }
 }