--- conflicted
+++ resolved
@@ -1,454 +1,451 @@
-# Changelog
-All notable changes to this package will be documented in this file.
-
-The format is based on [Keep a Changelog](http://keepachangelog.com/en/1.0.0/)
-and this project adheres to [Semantic Versioning](http://semver.org/spec/v2.0.0.html).
-
-## [6.6.0] - 2019-XX-XX
-### Added
-- Added support for Baked Indirect mixed lighting.
-- You can now use Light Probes for occlusion. This means that baked lights can now occlude dynamic objects.
-<<<<<<< HEAD
-- (WIP) Added an experimental 2D renderer that implements a 2D lighting system.
-- (WIP) Added a Light2D component that works with the 2D renderer to add lighting effects to 2D sprites.
-=======
-- Added RenderObjects. You can add RenderObjects to a Renderer to perform custom rendering.
-
-### Fixed
-- Fixed an XR rendering issue where Unity required a depth texture.
->>>>>>> b687592b
-
-### Fixed
-- Fixed a project import issue in the LWRP template.
-- Fixed the warnings that appear when you create new Unlit Shader Graphs using the Lightweight Render Pipeline.
-- Fixed light attenuation precision on mobile platforms.
-- Fixed split-screen rendering on mobile platforms.
-- Fixed rendering when using an off-screen camera that renders to a depth texture.
-- Exposed stencil render state in the renderer.
-- The default layer mask is now applied to a depth pre-pass.
-- Several improvements and fixes to the render pass UI.
-
-## [6.5.0] - 2019-03-07
-### Added
-- You can now create a custom forward renderer by clicking on `Assets/Create/Rendering/Lightweight Render Pipeline/Forward Renderer`. This creates an Asset in your Project. You can add additional features to it and drag-n-drop the renderer to either the pipeline Asset or to a camera.
-- You can now add `ScriptableRendererFeature`  to the `ScriptableRenderer` to extend it with custom effects. A feature is an `ScriptableObject` that can be drag-n-dropped in the renderer and adds one or more `ScriptableRenderPass` to the renderer.
-- `ScriptableRenderer` now exposes interface to configure lights. To do so, implement `SetupLights` when you create a new renderer.
-- `ScriptableRenderer` now exposes interface to configure culling. To do so, implement `SetupCullingParameters` when you create a new renderer.
-- `ScriptableRendererData` contains rendering resources for `ScriptableRenderer`. A renderer can be overridden globally for all cameras or on a per-camera basis.
-- `ScriptableRenderPass` now has a `RenderPassEvents`. This controls where in the pipeline the render pass is added.
-- `ScriptableRenderPass` now exposes `ConfigureTarget` and `ConfigureClear`. This allows the renderer to automatically figure out the currently active rendering targets.
-- `ScriptableRenderPass` now exposes `Blit`. This performs a blit and sets the active render target in the renderer.
-- `ScriptableRenderPass` now exposes `RenderPostProcessing`. This renders post-processing and sets the active render target in the renderer.
-- `ScriptableRenderPass` now exposes `CreateDrawingSettings` as a helper for render passes that need to call `ScriptableRenderContext.DrawRenderers`.
-
-### Changed
-- Removed `RegisterShaderPassName` from `ScriptableRenderPass`. Instead, `CreateDrawingSettings` now  takes one or a list of `ShaderTagId`. 
-- Removed remaining experimental namespace from LWRP. All APIrelated to `ScriptableRenderer`, `ScriptableRenderPass`, and render pass injection is now out of preview.
-- Removed `SetRenderTarget` from `ScriptableRenderPass`. You should never call it. Instead, call `ConfigureTarget`, and the renderer automatically sets up targets for you. 
-- Removed `RenderFullscreenQuad` from `ScriptableRenderer`. Use `CommandBuffer.DrawMesh` and `RenderingUtils.fullscreenMesh` instead.
-- Removed `RenderPostProcess` from `ScriptableRenderer`. Use `ScriptableRenderPass.RenderPostProcessing` instead.
-- Removed `postProcessingContext` property from `ScriptableRenderer`. This is now exposed in `RenderingUtils.postProcessingContext`.
-- Removed `GetCameraClearFlag` from `ScriptableRenderer`.
-
-### Fixed
-- Fixed y-flip in VR when post-processing is active.
-- Fixed occlusion mesh for VR not rendering before rendering opaques.
-- Enabling or disabling SRP Batcher in runtime works now.
-- Fixed video player recorder when post-processing is enabled.
-
-## [6.4.0] - 2019-02-21
-
-## [6.3.0] - 2019-02-18
-
-## [6.2.0] - 2019-02-15
-
-### Changed
-- Code refactor: all macros with ARGS have been swapped with macros with PARAM. This is because the ARGS macros were incorrectly named.
-
-## [6.1.0] - 2019-02-13
-
-## [6.0.0] - 2019-02-23
-### Added
-- You can now implement a custom renderer for LWRP. To do so, implement an `IRendererData` that contains all resources used in rendering. Then create an `IRendererSetup` that creates and queues `ScriptableRenderPass`. Change the renderer type either in the Pipeline Asset or in the Camera Inspector.
-- LWRP now uses the Unity recorder extension. You can use this to capture the output of Cameras.
-- You can now inject a custom render pass before LWRP renders opaque objects. To do so, implement an `IBeforeRender` interface.
-- Distortion support in all Particle Shaders.
-- An upgrade system for LWRP Materials with `MaterialPostprocessor`.
-- An upgrade path for Unlit shaders
-- Tooltips for Shaders.
-- SRP Batcher support for Particle Shaders.
-- Docs for these Shaders: Baked Lit, Particles Lit, Particles Simple Lit, and Particles Unlit.
-- LWRP now supports dynamic resolution scaling. The target platform must also support it.
-- LWRP now includes version defines for both C# and Shaders in the format of `LWRP_X_Y_Z_OR_NEWER`. For example, `LWRP_5_3_0_OR_NEWER` defines version 5.3.0.
-- The Terrain Lit Shader now samples Spherical Harmonics if you haven't baked any lightmaps for terrain.
-- Added a __Priority__ option, which you can use to tweak the rendering order. This is similar to render queue in the built-in render pipeline. These Shaders now have this option: Lit, Simple Lit, Baked Lit, Unlit, and all three Particle Shaders.
-- Added support for overriding terrain detail rendering shaders, via the render pipeline editor resources asset.
-
-### Changed
-- You can now only initialize a camera by setting a Background Type. The supported options are Skybox, Solid Color, and Don't Care.
-- LWRP now uses non-square shadowmap textures when it renders directional shadows with 2 shadow cascades. 
-- LWRP now uses RGB111110 as the HDR format on mobile devices, when this format is supported.
-- Removed `IAfterDepthPrePass` interface.
-- We’ve redesigned the Shader GUI. For example, all property names in Shaders are now inline across the board
-- The Simple Lit Shader now has Smoothness, which can be stored in the alpha of specular or albedo maps.
-- The Simple Lit and Particles Simple Lit Shaders now take shininess from the length (brightness) of the specular map.
-- The __Double sided__ property is now __Render Face__. This means you can also do front face culling.
-- Changed the docs for Lit Shader, Simple Lit Shader and Unlit Shader according to Shader GUI changes.
-- When you create a new LWRP Asset, it will now be initialized with settings that favor performance on mobile platforms.
-- Updated the [FAQ](faq.md) and the [Built-in/LWRP feature comparison table](lwrp-builtin-feature-comparison.md).
-
-### Fixed
-- Several tweaks to reduce bandwidth consumption on mobile devices.
-- The foldouts in the Lightweight Asset inspector UI now remember their state.
-- Added missing meta file for GizmosRenderingPass.cs.
-- Fixed artifacts when using multiple or Depth Only cameras. [Case 1072615](https://issuetracker.unity3d.com/issues/ios-using-multiple-cameras-in-the-scene-in-lightweight-render-pipeline-gives-corrupted-image-in-ios-device)
-- Fixed a typo in ERROR_ON_UNSUPPORTED_FUNCTION() that was causing the shader compiler to run out of memory in GLES2. [Case 1104271](https://issuetracker.unity3d.com/issues/mobile-os-restarts-because-of-high-memory-usage-when-compiling-shaders-for-opengles2)
-- LWRP now renders shadows on scaled objects correctly. [Case 1109017](https://issuetracker.unity3d.com/issues/scaled-objects-render-shadows-and-specularity-incorrectly-in-the-lwrp-on-device)
-- LWRP now allows some Asset settings to be changed at runtime. [Case 1105552](https://issuetracker.unity3d.com/issues/lwrp-changing-render-scale-in-runtime-has-no-effect-since-lwrp-3-dot-3-0)
-- Realtime shadows now work in GLES2. [Case 1087251](https://issuetracker.unity3d.com/issues/android-lwrp-no-real-time-light-and-shadows-using-gles2)
-- Framedebugger now renders correctly when stepping through drawcalls.
-- Cameras that request MSAA and Opaque Textures now use less frame bandwidth when they render.
-- Fixed rendering in the gamma color space, so it doesn't appear darker.
-- Particles SImple Lit and Particles Unlit Shaders now work correctly.
-- __Soft Particles__ now work correctly.
-- Camera fading for particles.
-- Fixed a typo in the Unlit `IgnoreProjector` tag.
-- Particles render in both eyes with stereo instancing
-- Fixed specular issues on mobile. [case 1109017](https://issuetracker.unity3d.com/issues/scaled-objects-render-shadows-and-specularity-incorrectly-in-the-lwrp-on-device)
-- Fixed issue causing LWRP to create MSAA framebuffer even when MSAA setting was disabled.
-- Post-processing in mobile VR is now forced to be disabled. It was causing many rendering issues.
-- Fixed Editor Previews breaking in Play Mode when VR is enabled. [Case 1109009](https://issuetracker.unity3d.com/issues/lwrp-editor-previews-break-in-play-mode-if-vr-is-enabled)
-- A camera's HDR enable flag is now respected when rendering in XR.
-- Terrain detail rendering now works correctly when LWRP is installed but inactive.
-
-## [5.2.0] - 2018-11-27
-### Added
-- LWRP now handles blits that are required by the device when rendering to the backbuffer.
-- You can now enable the SRP Batcher. To do so, go to the `Pipeline Asset`. Under `Advanced`, toggle `SRP Batcher`.
-
-### Changed
-- Renamed shader variable `unity_LightIndicesOffsetAndCount` to `unity_PerObjectLightData`.
-- Shader variables `unity_4LightIndices0` and `unity_4LightIndices1` are now declared as `unity_PerObjectLightIndices` array.
-
-## [5.1.0] - 2018-11-19
-### Added
-- The user documentation for LWRP is now in this GitHub repo, instead of in the separate GitHub wiki. You can find the most up-to-date pages in the [TableOfContents.md](TableOfCotents.md) file. Pages not listed in that file are still in progress.
-
-### Changed
-- The LWRP package is no longer in preview.
-- LWRP built-in render passes are now internal.
-- Changed namespace from `UnityEngine.Experimental.Rendering.LightweightPipeline` to `UnityEngine.Rendering.LWRP`.
-- Changed namespace from `UnityEditor.Experimental.Rendering.LightweightPipeline` to `UnityEditor.Rendering.LWRP`.
-
-### Fixed
-- LWRP now respects the iOS Player setting **Force hard shadows**. When you enable this setting, hardware filtering of shadows is disabled.
-- Scene view mode now renders baked lightmaps correctly. [Case 1092227](https://issuetracker.unity3d.com/issues/lwrp-scene-view-modes-render-objects-black)
-- Shadow bias calculations are now correct for both Shader Graph and Terrain shaders.
-- Blit shader now ignores culling.
-- When you select __Per Vertex__ option for __Additional Lights__, the __Per Object Limit__ option is not greyed out anymore.
-- When you change camera viewport height to values above 1.0, the Unity Editor doesn't freeze anymore. [Case 1097497](https://issuetracker.unity3d.com/issues/macos-lwrp-editor-freezes-after-changing-cameras-viewport-rect-values)
-- When you use AR with LWRP, the following error message is not displayed in the console anymore: "The camera list passed to the render pipeline is either null or empty."
-
-## [5.0.0-preview] - 2018-09-28
-### Added
-- Added occlusion mesh rendering/hookup for VR
-- You can now configure default depth and normal shadow bias values in the pipeline asset.
-- You can now add the `LWRPAdditionalLightData` component to a `Light` to override the default depth and normal shadow bias.
-- You can now log the amount of shader variants in your build. To do so, go to the `Pipeline Asset`. Under `Advanced`, select and set the `Shader Variant Log Level`.
-### Changed
-- Removed the `supportedShaderFeatures` property from LWRP core. The shader stripper now figures out which variants to strip based on the current assigned pipeline Asset in the Graphics settings.
-### Fixed
-- The following error does not appear in console anymore: ("Begin/End Profiler section mismatch")
-- When you select a material with the Lit shader, this no longer causes the following error in the console: ("Material doesn't have..."). [case 1092354](https://fogbugz.unity3d.com/f/cases/1092354/)
-- In the Simple Lit shader, per-vertex additional lights are now shaded properly.
-- Shader variant stripping now works when you're building a Project with Cloud Build. This greatly reduces build times from Cloud Build.
-- Dynamic Objects now receive lighting when the light mode is set to mixed.
-- MSAA now works on Desktop platforms.
-- The shadow bias value is now computed correctly for shadow cascades and different shadow resolutions. [case 1076285](https://issuetracker.unity3d.com/issues/lwrp-realtime-directional-light-shadow-maps-exhibit-artifacts)
-- When you use __Area Light__ with LWRP, __Cast Shadows__ no longer overlaps with other UI elements in the Inspector. [case 1085363](https://issuetracker.unity3d.com/issues/inspector-area-light-cast-shadows-ui-option-is-obscured-by-render-mode-for-lwrp-regression-in-2018-dot-3a3)
-
-### Changed
-Read/write XRGraphicsConfig -> Read-only XRGraphics interface to XRSettings. 
-
-## [4.0.0-preview] - 2018-09-28
-### Added
-- When you have enabled Gizmos, they now appear correctly in the Game view.
-- Added requiresDepthPrepass field to RenderingData struct to tell if the runtime platform requires a depth prepass to generate a camera depth texture.
-- The `RenderingData` struct now holds a reference to `CullResults`.
-- When __HDR__ is enabled in the Camera but disabled in the Asset, an information box in the Camera Inspector informs you about it.
-- When __MSAA__ is enabled in the Camera but disabled in the Asset, an information box in the Camera Inspector informs you about it.
-- Enabled instancing on the terrain shader.
-- Sorting of opaque objects now respects camera `opaqueSortMode` setting.
-- Sorting of opaque objects disables front-to-back sorting flag, when camera settings allow that and the GPU has hidden surface removal.
-- LWRP now has a Custom Light Explorer that suits its feature set.
-- LWRP now supports Vertex Lit shaders for detail meshes on terrain.
-- LWRP now has three interactive Autodesk shaders: Autodesk Interactive, Autodesk Interactive Masked and Autodesk Interactive Transparent.
-- [Shader API] The `GetMainLight` and `GetAdditionalLight` functions can now compute shadow attenuation and store it in the new `shadowAttenuation` field in `LightData` struct.
-- [Shader API] Added a `VertexPositionInputs` struct that contains vertex position in difference spaces (world, view, hclip).
-- [Shader API] Added a `GetVertexPositionInputs` function to get an initialized `VertexPositionInputs`.
-- [Shader API] Added a `GetPerObjectLightIndex` function to return the per-object index given a for-loop index.
-- [Shader API] Added a `GetShadowCoord` function that takes a `VertexPositionInputs` as input.
-- [ShaderLibrary] Added VertexNormalInputs struct that contains data for per-pixel normal computation.
-- [ShaderLibrary] Added GetVertexNormalInputs function to return an initialized VertexNormalInputs.
-
-### Changed
-- The `RenderingData` struct is now read-only.
-- `ScriptableRenderer`always performs a Clear before calling `IRendererSetup::Setup.` 
-- `ScriptableRenderPass::Execute` no longer takes `CullResults` as input. Instead, use `RenderingData`as input, since that references `CullResults`.
-- `IRendererSetup_Setup` no longer takes `ScriptableRenderContext` and `CullResults` as input.
-- Shader includes are now referenced via package relative paths instead of via the deprecated shader export path mechanism https://docs.unity3d.com/2018.3/Documentation/ScriptReference/ShaderIncludePathAttribute.html.
-- The LWRP Asset settings were re-organized to be more clear.
-- Vertex lighting now controls if additional lights should be shaded per-vertex or per-pixel.
-- Renamed all `Local Lights` nomenclature to `Additional Lights`.
-- Changed shader naming to conform to our SRP shader code convention.
-- [Shader API] Renamed `SpotAttenuation` function to `AngleAttenuation`.
-- [Shader API] Renamed `_SHADOWS_ENABLED` keyword to `_MAIN_LIGHT_SHADOWS`
-- [Shader API] Renamed `_SHADOWS_CASCADE` keyword to `_MAIN_LIGHT_SHADOWS_CASCADE`
-- [Shader API] Renamed `_VERTEX_LIGHTS` keyword to `_ADDITIONAL_LIGHTS_VERTEX`.
-- [Shader API] Renamed `_LOCAL_SHADOWS_ENABLED` to `_ADDITIONAL_LIGHT_SHADOWS`
-- [Shader API] Renamed `GetLight` function to `GetAdditionalLight`.
-- [Shader API] Renamed `GetPixelLightCount` function to `GetAdditionalLightsCount`.
-- [Shader API] Renamed `attenuation` to `distanceAttenuation` in `LightData`.
-- [Shader API] Renamed `GetLocalLightShadowStrength` function to `GetAdditionalLightShadowStrength`.
-- [Shader API] Renamed `SampleScreenSpaceShadowMap` functions to `SampleScreenSpaceShadowmap`.
-- [Shader API] Renamed `MainLightRealtimeShadowAttenuation` function to `MainLightRealtimeShadow`.
-- [Shader API] Renamed light constants from `Directional` and `Local` to `MainLight` and `AdditionalLights`.
-- [Shader API] Renamed `GetLocalLightShadowSamplingData` function to `GetAdditionalLightShadowSamplingData`.
-- [Shader API] Removed OUTPUT_NORMAL macro.
-- [Shader API] Removed `lightIndex` and `substractiveAttenuation` from `LightData`.
-- [Shader API] Removed `ComputeShadowCoord` function. `GetShadowCoord` is provided instead.
-- All `LightweightPipeline` references in API and classes are now named `LightweightRenderPipeline`.
-- Files no longer have the `Lightweight` prefix.
-- Renamed Physically Based shaders to `Lit`, `ParticlesLit`, and `TerrainLit`.
-- Renamed Simple Lighting shaders to `SimpleLit`, and `ParticlesSimpleLit`.
-- [ShaderLibrary] Renamed `InputSurfacePBR.hlsl`, `InputSurfaceSimple.hlsl`, and `InputSurfaceUnlit` to `LitInput.hlsl`, `SimpleLitInput.hlsl`, and `UnlitInput.hlsl`. These files were moved from the `ShaderLibrary` folder to the`Shaders`.
-- [ShaderLibrary] Renamed `LightweightPassLit.hlsl` and `LightweightPassLitSimple.hlsl` to `LitForwardPass.hlsl` and `SimpleLitForwardPass.hlsl`. These files were moved from the `ShaderLibrary` folder to `Shaders`.
-- [ShaderLibrary] Renamed `LightweightPassMetaPBR.hlsl`, `LightweightPassMetaSimple.hlsl` and `LighweightPassMetaUnlit` to `LitMetaPass.hlsl`, `SimpleLitMetaPass.hlsl` and `UnlitMetaPass.hlsl`. These files were moved from the `ShaderLibrary` folder to `Shaders`.
-- [ShaderLibrary] Renamed `LightweightPassShadow.hlsl` to `ShadowCasterPass.hlsl`. This file was moved to the `Shaders` folder.
-- [ShaderLibrary] Renamed `LightweightPassDepthOnly.hlsl` to `DepthOnlyPass.hlsl`. This file was moved to the `Shaders` folder.
-- [ShaderLibrary] Renamed `InputSurfaceTerrain.hlsl` to `TerrainLitInput.hlsl`. This file was moved to the `Shaders` folder.
-- [ShaderLibrary] Renamed `LightweightPassLitTerrain.hlsl` to `TerrainLitPases.hlsl`. This file was moved to the `Shaders` folder.
-- [ShaderLibrary] Renamed `ParticlesPBR.hlsl` to `ParticlesLitInput.hlsl`. This file was moved to the `Shaders` folder.
-- [ShaderLibrary] Renamed `InputSurfacePBR.hlsl` to `LitInput.hlsl`. This file was moved to the `Shaders` folder.
-- [ShaderLibrary] Renamed `InputSurfaceUnlit.hlsl` to `UnlitInput.hlsl`. This file was moved to the `Shaders` folder.
-- [ShaderLibrary] Renamed `InputBuiltin.hlsl` to `UnityInput.hlsl`.
-- [ShaderLibrary] Renamed `LightweightPassMetaCommon.hlsl` to `MetaInput.hlsl`.
-- [ShaderLibrary] Renamed `InputSurfaceCommon.hlsl` to `SurfaceInput.hlsl`.
-- [ShaderLibrary] Removed LightInput struct and GetLightDirectionAndAttenuation. Use GetAdditionalLight function instead.
-- [ShaderLibrary] Removed ApplyFog and ApplyFogColor functions. Use MixFog and MixFogColor instead.
-- [ShaderLibrary] Removed TangentWorldToNormal function. Use TransformTangentToWorld instead.
-- [ShaderLibrary] Removed view direction normalization functions. View direction should always be normalized per pixel for accurate results.
-- [ShaderLibrary] Renamed FragmentNormalWS function to NormalizeNormalPerPixel.
-
-### Fixed
-- If you have more than 16 lights in a scene, LWRP no longer causes random glitches while rendering lights.
-- The Unlit shader now samples Global Illumination correctly.
-- The Inspector window for the Unlit shader now displays correctly.
-- Reduced GC pressure by removing several per-frame memory allocations.
-- The tooltip for the the camera __MSAA__ property now appears correctly.
-- Fixed multiple C# code analysis rule violations.
-- The fullscreen mesh is no longer recreated upon every call to `ScriptableRenderer.fullscreenMesh`.
-
-## [3.3.0-preview]
-### Added
-- Added callbacks to LWRP that can be attached to a camera (IBeforeCameraRender, IAfterDepthPrePass, IAfterOpaquePass, IAfterOpaquePostProcess, IAfterSkyboxPass, IAfterTransparentPass, IAfterRender)
-
-###Changed
-- Clean up LWRP creation of render textures. If we are not going straight to screen ensure that we create both depth and color targets.
-- UNITY_DECLARE_FRAMEBUFFER_INPUT and UNITY_READ_FRAMEBUFFER_INPUT macros were added. They are necessary for reading transient attachments.
-- UNITY_MATRIX_I_VP is now defined.
-- Renamed LightweightForwardRenderer to ScriptableRenderer.
-- Moved all light constants to _LightBuffer CBUFFER. Now _PerCamera CBUFFER contains all other per camera constants.
-- Change real-time attenuation to inverse square.
-- Change attenuation for baked GI to inverse square, to match real-time attenuation.
-- Small optimization in light attenuation shader code.
-
-### Fixed
-- Lightweight Unlit shader UI doesn't throw an error about missing receive shadow property anymore.
-
-## [3.2.0-preview]
-### Changed
-- Receive Shadows property is now exposed in the material instead of in the renderer.
-- The UI for Lightweight asset has been updated with new categories. A more clean structure and foldouts has been added to keep things organized.
-
-### Fixed
-- Shadow casters are now properly culled per cascade. (case 1059142)
-- Rendering no longer breaks when Android platform is selected in Build Settings. (case 1058812)
-- Scriptable passes no longer have missing material references. Now they access cached materials in the renderer.(case 1061353)
-- When you change a Shadow Cascade option in the Pipeline Asset, this no longer warns you that you've exceeded the array size for the _WorldToShadow property.
-- Terrain shader optimizations.
-
-## [3.1.0-preview]
-
-### Fixed
-- Fixed assert errors caused by multi spot lights
-- Fixed LWRP-DirectionalShadowConstantBuffer params setting
-
-## [3.0.0-preview]
-### Added
-- Added camera additional data component to control shadows, depth and color texture.
-- pipeline now uses XRSEttings.eyeTextureResolutionScale as renderScale when in XR.
-- New pass architecture. Allows for custom passes to be written and then used on a per camera basis in LWRP
-
-### Changed
-- Shadow rendering has been optimized for the Mali Utgard architecture by removing indexing and avoiding divisions for orthographic projections. This reduces the frame time by 25% on the Overdraw benchmark.
-- Removed 7x7 tent filtering when using cascades.
-- Screenspace shadow resolve is now only done when rendering shadow cascades.
-- Updated the UI for the Lighweight pipeline asset.
-- Update assembly definitions to output assemblies that match Unity naming convention (Unity.*).
-
-### Fixed
-- Post-processing now works with VR on PC.
-- PS4 compiler error
-- Fixed VR multiview rendering by forcing MSAA to be off. There's a current issue in engine that breaks MSAA and Texture2DArray.
-- Fixed UnityPerDraw CB layout
-- GLCore compute buffer compiler error
-- Occlusion strength not being applied on LW standard shaders
-- CopyDepth pass is being called even when a depth from prepass is available
-- GLES2 shader compiler error in IntegrationTests
-- Can't set RenderScale and ShadowDistance by script
-- VR Single Pass Instancing shadows
-- Fixed compilation errors on Nintendo Switch (limited XRSetting support).
-
-## [2.0.0-preview]
-
-### Added
-- Explicit render target load/store actions were added to improve tile utilization
-- Camera opaque color can be requested on the pipeline asset. It can be accessed in the shader by defining a _CameraOpaqueTexture. This can be used as an alternative to GrabPass.
-- Dynamic Batching can be enabled in the pipeline asset
-- Pipeline now strips unused or invalid variants and passes based on selected pipeline capabilities in the asset. This reduces build and memory consuption on target.
-- Shader stripping settings were added to pipeline asset
-
-### Changed
-#### Pipeline
-- Pipeline code is now more modular and extensible. A ForwardRenderer class is initialized by the pipeline with RenderingData and it's responsible for enqueueing and executing passes. In the future pluggable renderers will be supported.
-- On mobile 1 directional light + up to 4 local lights (point or spot) are computed
-- On other platforms 1 directional light + up to 8 local lights are computed
-- Multiple shadow casting lights are supported. Currently only 1 directional + 4 spots light shadows.
-#### Shading Framework
-- Directional Lights are always considered a main light in shader. They have a fast shading path with no branching and no indexing.
-- GetMainLight() is provided in shader to initialize Light struct with main light shading data. 
-- Directional lights have a dedicated shadowmap for performance reasons. Shadow coord always comes from interpolator.
-- MainLigthRealtimeShadowAttenuation(float4 shadowCoord) is provided to compute main light realtime shadows.
-- Spot and Point lights are always shaded in the light loop. Branching on uniform and indexing happens when shading them.
-- GetLight(half index, float3 positionWS) is provided in shader to initialize Light struct for spot and point lights.
-- Spot light shadows are baked into a single shadow atlas.
-- Shadow coord for spot lights is always computed on fragment.
-- Use LocalLightShadowAttenuation(int lightIndex, float3 positionWS) to comppute realtime shadows for spot lights.
-
-### Fixed
-- Issue that was causing VR on Android to render black
-- Camera viewport issues
-- UWP build issues
-- Prevent nested camera rendering in the pipeline
-
-## [1.1.4-preview]
-
-### Added
- - Terrain and grass shaders ported
- - Updated materials and shader default albedo and specular color to midgrey.
- - Exposed _ScaledScreenParams to shader. It works the same as _ScreenParams but takes pipeline RenderScale into consideration
- - Performance Improvements in mobile
-
-### Fixed
- - SRP Shader library issue that was causing all constants to be highp in mobile
- - shader error that prevented LWRP to build to UWP
- - shader compilation errors in Linux due to case sensitive includes
- - Rendering Texture flipping issue
- - Standard Particles shader cutout and blending modes
- - crash caused by using projectors
- - issue that was causing Shadow Strength to not be computed on mobile
- - Material Upgrader issue that caused editor to SoftLocks
- - GI in Unlit shader
- - Null reference in the Unlit material shader GUI
-
-## [1.1.2-preview]
-
-### Changed
- - Performance improvements in mobile  
-
-### Fixed
- - Shadows on GLES 2.0
- - CPU performance regression in shadow rendering
- - Alpha clip shadow issues
- - Unmatched command buffer error message
- - Null reference exception caused by missing resource in LWRP
- - Issue that was causing Camera clear flags was being ignored in mobile
-
-
-## [1.1.1-preview]
-
-### Added
- - Added Cascade Split selection UI
- - Added SHADER_HINT_NICE_QUALITY. If user defines this to 1 in the shader Lightweight pipeline will favor quality even on mobile platforms.
-
-### Changed
- - Shadowmap uses 16bit format instead of 32bit.
- - Small shader performance improvements
-
-### Fixed
- - Subtractive Mode
- - Shadow Distance does not accept negative values anymore
-
-
-## [0.1.24]
-
-### Added
- - Added Light abstraction layer on lightweight shader library.
- - Added HDR global setting on pipeline asset. 
- - Added Soft Particles settings on pipeline asset.
- - Ported particles shaders to SRP library
-
-### Changed
- - HDR RT now uses what format is configured in Tier settings.
- - Refactored lightweight standard shaders and shader library to improve ease of use.
- - Optimized tile LOAD op on mobile.
- - Reduced GC pressure
- - Reduced shader variant count by ~56% by improving fog and lightmap keywords
- - Converted LW shader library files to use real/half when necessary.
-
-### Fixed
- - Realtime shadows on OpenGL
- - Shader compiler errors in GLES 2.0
- - Issue sorting issues when BeforeTransparent custom fx was enabled.
- - VR single pass rendering.
- - Viewport rendering issues when rendering to backbuffer.
- - Viewport rendering issues when rendering to with MSAA turned off.
- - Multi-camera rendering.
-
-## [0.1.23]
-
-### Added
- - UI Improvements (Rendering features not supported by LW are hidden)
-
-### Changed
- - Shaders were ported to the new SRP shader library. 
- - Constant Buffer refactor to use new Batcher
- - Shadow filtering and bias improved.
- - Pipeline now updates color constants in gamma when in Gamma colorspace.
- - Optimized ALU and CB usage on Shadows.
- - Reduced shader variant count by ~33% by improving shadow and light classification keywords
- - Default resources were removed from the pipeline asset.
-
-### Fixed
- - Fixed shader include path when using SRP from package manager.
- - Fixed spot light attenuation to match Unity Built-in pipeline.
- - Fixed depth pre-pass clearing issue.
-
-## [0.1.12]
-
-### Added
- - Standard Unlit shader now has an option to sample GI.
- - Added Material Upgrader for stock Unity Mobile and Legacy Shaders.
- - UI improvements
-
-### Changed
-- Realtime shadow filtering was improved. 
-
-### Fixed
- - Fixed an issue that was including unreferenced shaders in the build.
- - Fixed a null reference caused by Particle System component lights.
-
-
-## [0.1.11]
- Initial Release.+# Changelog
+All notable changes to this package will be documented in this file.
+
+The format is based on [Keep a Changelog](http://keepachangelog.com/en/1.0.0/)
+and this project adheres to [Semantic Versioning](http://semver.org/spec/v2.0.0.html).
+
+## [6.6.0] - 2019-XX-XX
+### Added
+- Added support for Baked Indirect mixed lighting.
+- You can now use Light Probes for occlusion. This means that baked lights can now occlude dynamic objects.
+- Added RenderObjects. You can add RenderObjects to a Renderer to perform custom rendering.
+- (WIP) Added an experimental 2D renderer that implements a 2D lighting system.
+- (WIP) Added a Light2D component that works with the 2D renderer to add lighting effects to 2D sprites.
+
+### Fixed
+- Fixed an XR rendering issue where Unity required a depth texture.
+
+### Fixed
+- Fixed a project import issue in the LWRP template.
+- Fixed the warnings that appear when you create new Unlit Shader Graphs using the Lightweight Render Pipeline.
+- Fixed light attenuation precision on mobile platforms.
+- Fixed split-screen rendering on mobile platforms.
+- Fixed rendering when using an off-screen camera that renders to a depth texture.
+- Exposed stencil render state in the renderer.
+- The default layer mask is now applied to a depth pre-pass.
+- Several improvements and fixes to the render pass UI.
+
+## [6.5.0] - 2019-03-07
+### Added
+- You can now create a custom forward renderer by clicking on `Assets/Create/Rendering/Lightweight Render Pipeline/Forward Renderer`. This creates an Asset in your Project. You can add additional features to it and drag-n-drop the renderer to either the pipeline Asset or to a camera.
+- You can now add `ScriptableRendererFeature`  to the `ScriptableRenderer` to extend it with custom effects. A feature is an `ScriptableObject` that can be drag-n-dropped in the renderer and adds one or more `ScriptableRenderPass` to the renderer.
+- `ScriptableRenderer` now exposes interface to configure lights. To do so, implement `SetupLights` when you create a new renderer.
+- `ScriptableRenderer` now exposes interface to configure culling. To do so, implement `SetupCullingParameters` when you create a new renderer.
+- `ScriptableRendererData` contains rendering resources for `ScriptableRenderer`. A renderer can be overridden globally for all cameras or on a per-camera basis.
+- `ScriptableRenderPass` now has a `RenderPassEvents`. This controls where in the pipeline the render pass is added.
+- `ScriptableRenderPass` now exposes `ConfigureTarget` and `ConfigureClear`. This allows the renderer to automatically figure out the currently active rendering targets.
+- `ScriptableRenderPass` now exposes `Blit`. This performs a blit and sets the active render target in the renderer.
+- `ScriptableRenderPass` now exposes `RenderPostProcessing`. This renders post-processing and sets the active render target in the renderer.
+- `ScriptableRenderPass` now exposes `CreateDrawingSettings` as a helper for render passes that need to call `ScriptableRenderContext.DrawRenderers`.
+
+### Changed
+- Removed `RegisterShaderPassName` from `ScriptableRenderPass`. Instead, `CreateDrawingSettings` now  takes one or a list of `ShaderTagId`. 
+- Removed remaining experimental namespace from LWRP. All APIrelated to `ScriptableRenderer`, `ScriptableRenderPass`, and render pass injection is now out of preview.
+- Removed `SetRenderTarget` from `ScriptableRenderPass`. You should never call it. Instead, call `ConfigureTarget`, and the renderer automatically sets up targets for you. 
+- Removed `RenderFullscreenQuad` from `ScriptableRenderer`. Use `CommandBuffer.DrawMesh` and `RenderingUtils.fullscreenMesh` instead.
+- Removed `RenderPostProcess` from `ScriptableRenderer`. Use `ScriptableRenderPass.RenderPostProcessing` instead.
+- Removed `postProcessingContext` property from `ScriptableRenderer`. This is now exposed in `RenderingUtils.postProcessingContext`.
+- Removed `GetCameraClearFlag` from `ScriptableRenderer`.
+
+### Fixed
+- Fixed y-flip in VR when post-processing is active.
+- Fixed occlusion mesh for VR not rendering before rendering opaques.
+- Enabling or disabling SRP Batcher in runtime works now.
+- Fixed video player recorder when post-processing is enabled.
+
+## [6.4.0] - 2019-02-21
+
+## [6.3.0] - 2019-02-18
+
+## [6.2.0] - 2019-02-15
+
+### Changed
+- Code refactor: all macros with ARGS have been swapped with macros with PARAM. This is because the ARGS macros were incorrectly named.
+
+## [6.1.0] - 2019-02-13
+
+## [6.0.0] - 2019-02-23
+### Added
+- You can now implement a custom renderer for LWRP. To do so, implement an `IRendererData` that contains all resources used in rendering. Then create an `IRendererSetup` that creates and queues `ScriptableRenderPass`. Change the renderer type either in the Pipeline Asset or in the Camera Inspector.
+- LWRP now uses the Unity recorder extension. You can use this to capture the output of Cameras.
+- You can now inject a custom render pass before LWRP renders opaque objects. To do so, implement an `IBeforeRender` interface.
+- Distortion support in all Particle Shaders.
+- An upgrade system for LWRP Materials with `MaterialPostprocessor`.
+- An upgrade path for Unlit shaders
+- Tooltips for Shaders.
+- SRP Batcher support for Particle Shaders.
+- Docs for these Shaders: Baked Lit, Particles Lit, Particles Simple Lit, and Particles Unlit.
+- LWRP now supports dynamic resolution scaling. The target platform must also support it.
+- LWRP now includes version defines for both C# and Shaders in the format of `LWRP_X_Y_Z_OR_NEWER`. For example, `LWRP_5_3_0_OR_NEWER` defines version 5.3.0.
+- The Terrain Lit Shader now samples Spherical Harmonics if you haven't baked any lightmaps for terrain.
+- Added a __Priority__ option, which you can use to tweak the rendering order. This is similar to render queue in the built-in render pipeline. These Shaders now have this option: Lit, Simple Lit, Baked Lit, Unlit, and all three Particle Shaders.
+- Added support for overriding terrain detail rendering shaders, via the render pipeline editor resources asset.
+
+### Changed
+- You can now only initialize a camera by setting a Background Type. The supported options are Skybox, Solid Color, and Don't Care.
+- LWRP now uses non-square shadowmap textures when it renders directional shadows with 2 shadow cascades. 
+- LWRP now uses RGB111110 as the HDR format on mobile devices, when this format is supported.
+- Removed `IAfterDepthPrePass` interface.
+- We’ve redesigned the Shader GUI. For example, all property names in Shaders are now inline across the board
+- The Simple Lit Shader now has Smoothness, which can be stored in the alpha of specular or albedo maps.
+- The Simple Lit and Particles Simple Lit Shaders now take shininess from the length (brightness) of the specular map.
+- The __Double sided__ property is now __Render Face__. This means you can also do front face culling.
+- Changed the docs for Lit Shader, Simple Lit Shader and Unlit Shader according to Shader GUI changes.
+- When you create a new LWRP Asset, it will now be initialized with settings that favor performance on mobile platforms.
+- Updated the [FAQ](faq.md) and the [Built-in/LWRP feature comparison table](lwrp-builtin-feature-comparison.md).
+
+### Fixed
+- Several tweaks to reduce bandwidth consumption on mobile devices.
+- The foldouts in the Lightweight Asset inspector UI now remember their state.
+- Added missing meta file for GizmosRenderingPass.cs.
+- Fixed artifacts when using multiple or Depth Only cameras. [Case 1072615](https://issuetracker.unity3d.com/issues/ios-using-multiple-cameras-in-the-scene-in-lightweight-render-pipeline-gives-corrupted-image-in-ios-device)
+- Fixed a typo in ERROR_ON_UNSUPPORTED_FUNCTION() that was causing the shader compiler to run out of memory in GLES2. [Case 1104271](https://issuetracker.unity3d.com/issues/mobile-os-restarts-because-of-high-memory-usage-when-compiling-shaders-for-opengles2)
+- LWRP now renders shadows on scaled objects correctly. [Case 1109017](https://issuetracker.unity3d.com/issues/scaled-objects-render-shadows-and-specularity-incorrectly-in-the-lwrp-on-device)
+- LWRP now allows some Asset settings to be changed at runtime. [Case 1105552](https://issuetracker.unity3d.com/issues/lwrp-changing-render-scale-in-runtime-has-no-effect-since-lwrp-3-dot-3-0)
+- Realtime shadows now work in GLES2. [Case 1087251](https://issuetracker.unity3d.com/issues/android-lwrp-no-real-time-light-and-shadows-using-gles2)
+- Framedebugger now renders correctly when stepping through drawcalls.
+- Cameras that request MSAA and Opaque Textures now use less frame bandwidth when they render.
+- Fixed rendering in the gamma color space, so it doesn't appear darker.
+- Particles SImple Lit and Particles Unlit Shaders now work correctly.
+- __Soft Particles__ now work correctly.
+- Camera fading for particles.
+- Fixed a typo in the Unlit `IgnoreProjector` tag.
+- Particles render in both eyes with stereo instancing
+- Fixed specular issues on mobile. [case 1109017](https://issuetracker.unity3d.com/issues/scaled-objects-render-shadows-and-specularity-incorrectly-in-the-lwrp-on-device)
+- Fixed issue causing LWRP to create MSAA framebuffer even when MSAA setting was disabled.
+- Post-processing in mobile VR is now forced to be disabled. It was causing many rendering issues.
+- Fixed Editor Previews breaking in Play Mode when VR is enabled. [Case 1109009](https://issuetracker.unity3d.com/issues/lwrp-editor-previews-break-in-play-mode-if-vr-is-enabled)
+- A camera's HDR enable flag is now respected when rendering in XR.
+- Terrain detail rendering now works correctly when LWRP is installed but inactive.
+
+## [5.2.0] - 2018-11-27
+### Added
+- LWRP now handles blits that are required by the device when rendering to the backbuffer.
+- You can now enable the SRP Batcher. To do so, go to the `Pipeline Asset`. Under `Advanced`, toggle `SRP Batcher`.
+
+### Changed
+- Renamed shader variable `unity_LightIndicesOffsetAndCount` to `unity_PerObjectLightData`.
+- Shader variables `unity_4LightIndices0` and `unity_4LightIndices1` are now declared as `unity_PerObjectLightIndices` array.
+
+## [5.1.0] - 2018-11-19
+### Added
+- The user documentation for LWRP is now in this GitHub repo, instead of in the separate GitHub wiki. You can find the most up-to-date pages in the [TableOfContents.md](TableOfCotents.md) file. Pages not listed in that file are still in progress.
+
+### Changed
+- The LWRP package is no longer in preview.
+- LWRP built-in render passes are now internal.
+- Changed namespace from `UnityEngine.Experimental.Rendering.LightweightPipeline` to `UnityEngine.Rendering.LWRP`.
+- Changed namespace from `UnityEditor.Experimental.Rendering.LightweightPipeline` to `UnityEditor.Rendering.LWRP`.
+
+### Fixed
+- LWRP now respects the iOS Player setting **Force hard shadows**. When you enable this setting, hardware filtering of shadows is disabled.
+- Scene view mode now renders baked lightmaps correctly. [Case 1092227](https://issuetracker.unity3d.com/issues/lwrp-scene-view-modes-render-objects-black)
+- Shadow bias calculations are now correct for both Shader Graph and Terrain shaders.
+- Blit shader now ignores culling.
+- When you select __Per Vertex__ option for __Additional Lights__, the __Per Object Limit__ option is not greyed out anymore.
+- When you change camera viewport height to values above 1.0, the Unity Editor doesn't freeze anymore. [Case 1097497](https://issuetracker.unity3d.com/issues/macos-lwrp-editor-freezes-after-changing-cameras-viewport-rect-values)
+- When you use AR with LWRP, the following error message is not displayed in the console anymore: "The camera list passed to the render pipeline is either null or empty."
+
+## [5.0.0-preview] - 2018-09-28
+### Added
+- Added occlusion mesh rendering/hookup for VR
+- You can now configure default depth and normal shadow bias values in the pipeline asset.
+- You can now add the `LWRPAdditionalLightData` component to a `Light` to override the default depth and normal shadow bias.
+- You can now log the amount of shader variants in your build. To do so, go to the `Pipeline Asset`. Under `Advanced`, select and set the `Shader Variant Log Level`.
+### Changed
+- Removed the `supportedShaderFeatures` property from LWRP core. The shader stripper now figures out which variants to strip based on the current assigned pipeline Asset in the Graphics settings.
+### Fixed
+- The following error does not appear in console anymore: ("Begin/End Profiler section mismatch")
+- When you select a material with the Lit shader, this no longer causes the following error in the console: ("Material doesn't have..."). [case 1092354](https://fogbugz.unity3d.com/f/cases/1092354/)
+- In the Simple Lit shader, per-vertex additional lights are now shaded properly.
+- Shader variant stripping now works when you're building a Project with Cloud Build. This greatly reduces build times from Cloud Build.
+- Dynamic Objects now receive lighting when the light mode is set to mixed.
+- MSAA now works on Desktop platforms.
+- The shadow bias value is now computed correctly for shadow cascades and different shadow resolutions. [case 1076285](https://issuetracker.unity3d.com/issues/lwrp-realtime-directional-light-shadow-maps-exhibit-artifacts)
+- When you use __Area Light__ with LWRP, __Cast Shadows__ no longer overlaps with other UI elements in the Inspector. [case 1085363](https://issuetracker.unity3d.com/issues/inspector-area-light-cast-shadows-ui-option-is-obscured-by-render-mode-for-lwrp-regression-in-2018-dot-3a3)
+
+### Changed
+Read/write XRGraphicsConfig -> Read-only XRGraphics interface to XRSettings. 
+
+## [4.0.0-preview] - 2018-09-28
+### Added
+- When you have enabled Gizmos, they now appear correctly in the Game view.
+- Added requiresDepthPrepass field to RenderingData struct to tell if the runtime platform requires a depth prepass to generate a camera depth texture.
+- The `RenderingData` struct now holds a reference to `CullResults`.
+- When __HDR__ is enabled in the Camera but disabled in the Asset, an information box in the Camera Inspector informs you about it.
+- When __MSAA__ is enabled in the Camera but disabled in the Asset, an information box in the Camera Inspector informs you about it.
+- Enabled instancing on the terrain shader.
+- Sorting of opaque objects now respects camera `opaqueSortMode` setting.
+- Sorting of opaque objects disables front-to-back sorting flag, when camera settings allow that and the GPU has hidden surface removal.
+- LWRP now has a Custom Light Explorer that suits its feature set.
+- LWRP now supports Vertex Lit shaders for detail meshes on terrain.
+- LWRP now has three interactive Autodesk shaders: Autodesk Interactive, Autodesk Interactive Masked and Autodesk Interactive Transparent.
+- [Shader API] The `GetMainLight` and `GetAdditionalLight` functions can now compute shadow attenuation and store it in the new `shadowAttenuation` field in `LightData` struct.
+- [Shader API] Added a `VertexPositionInputs` struct that contains vertex position in difference spaces (world, view, hclip).
+- [Shader API] Added a `GetVertexPositionInputs` function to get an initialized `VertexPositionInputs`.
+- [Shader API] Added a `GetPerObjectLightIndex` function to return the per-object index given a for-loop index.
+- [Shader API] Added a `GetShadowCoord` function that takes a `VertexPositionInputs` as input.
+- [ShaderLibrary] Added VertexNormalInputs struct that contains data for per-pixel normal computation.
+- [ShaderLibrary] Added GetVertexNormalInputs function to return an initialized VertexNormalInputs.
+
+### Changed
+- The `RenderingData` struct is now read-only.
+- `ScriptableRenderer`always performs a Clear before calling `IRendererSetup::Setup.` 
+- `ScriptableRenderPass::Execute` no longer takes `CullResults` as input. Instead, use `RenderingData`as input, since that references `CullResults`.
+- `IRendererSetup_Setup` no longer takes `ScriptableRenderContext` and `CullResults` as input.
+- Shader includes are now referenced via package relative paths instead of via the deprecated shader export path mechanism https://docs.unity3d.com/2018.3/Documentation/ScriptReference/ShaderIncludePathAttribute.html.
+- The LWRP Asset settings were re-organized to be more clear.
+- Vertex lighting now controls if additional lights should be shaded per-vertex or per-pixel.
+- Renamed all `Local Lights` nomenclature to `Additional Lights`.
+- Changed shader naming to conform to our SRP shader code convention.
+- [Shader API] Renamed `SpotAttenuation` function to `AngleAttenuation`.
+- [Shader API] Renamed `_SHADOWS_ENABLED` keyword to `_MAIN_LIGHT_SHADOWS`
+- [Shader API] Renamed `_SHADOWS_CASCADE` keyword to `_MAIN_LIGHT_SHADOWS_CASCADE`
+- [Shader API] Renamed `_VERTEX_LIGHTS` keyword to `_ADDITIONAL_LIGHTS_VERTEX`.
+- [Shader API] Renamed `_LOCAL_SHADOWS_ENABLED` to `_ADDITIONAL_LIGHT_SHADOWS`
+- [Shader API] Renamed `GetLight` function to `GetAdditionalLight`.
+- [Shader API] Renamed `GetPixelLightCount` function to `GetAdditionalLightsCount`.
+- [Shader API] Renamed `attenuation` to `distanceAttenuation` in `LightData`.
+- [Shader API] Renamed `GetLocalLightShadowStrength` function to `GetAdditionalLightShadowStrength`.
+- [Shader API] Renamed `SampleScreenSpaceShadowMap` functions to `SampleScreenSpaceShadowmap`.
+- [Shader API] Renamed `MainLightRealtimeShadowAttenuation` function to `MainLightRealtimeShadow`.
+- [Shader API] Renamed light constants from `Directional` and `Local` to `MainLight` and `AdditionalLights`.
+- [Shader API] Renamed `GetLocalLightShadowSamplingData` function to `GetAdditionalLightShadowSamplingData`.
+- [Shader API] Removed OUTPUT_NORMAL macro.
+- [Shader API] Removed `lightIndex` and `substractiveAttenuation` from `LightData`.
+- [Shader API] Removed `ComputeShadowCoord` function. `GetShadowCoord` is provided instead.
+- All `LightweightPipeline` references in API and classes are now named `LightweightRenderPipeline`.
+- Files no longer have the `Lightweight` prefix.
+- Renamed Physically Based shaders to `Lit`, `ParticlesLit`, and `TerrainLit`.
+- Renamed Simple Lighting shaders to `SimpleLit`, and `ParticlesSimpleLit`.
+- [ShaderLibrary] Renamed `InputSurfacePBR.hlsl`, `InputSurfaceSimple.hlsl`, and `InputSurfaceUnlit` to `LitInput.hlsl`, `SimpleLitInput.hlsl`, and `UnlitInput.hlsl`. These files were moved from the `ShaderLibrary` folder to the`Shaders`.
+- [ShaderLibrary] Renamed `LightweightPassLit.hlsl` and `LightweightPassLitSimple.hlsl` to `LitForwardPass.hlsl` and `SimpleLitForwardPass.hlsl`. These files were moved from the `ShaderLibrary` folder to `Shaders`.
+- [ShaderLibrary] Renamed `LightweightPassMetaPBR.hlsl`, `LightweightPassMetaSimple.hlsl` and `LighweightPassMetaUnlit` to `LitMetaPass.hlsl`, `SimpleLitMetaPass.hlsl` and `UnlitMetaPass.hlsl`. These files were moved from the `ShaderLibrary` folder to `Shaders`.
+- [ShaderLibrary] Renamed `LightweightPassShadow.hlsl` to `ShadowCasterPass.hlsl`. This file was moved to the `Shaders` folder.
+- [ShaderLibrary] Renamed `LightweightPassDepthOnly.hlsl` to `DepthOnlyPass.hlsl`. This file was moved to the `Shaders` folder.
+- [ShaderLibrary] Renamed `InputSurfaceTerrain.hlsl` to `TerrainLitInput.hlsl`. This file was moved to the `Shaders` folder.
+- [ShaderLibrary] Renamed `LightweightPassLitTerrain.hlsl` to `TerrainLitPases.hlsl`. This file was moved to the `Shaders` folder.
+- [ShaderLibrary] Renamed `ParticlesPBR.hlsl` to `ParticlesLitInput.hlsl`. This file was moved to the `Shaders` folder.
+- [ShaderLibrary] Renamed `InputSurfacePBR.hlsl` to `LitInput.hlsl`. This file was moved to the `Shaders` folder.
+- [ShaderLibrary] Renamed `InputSurfaceUnlit.hlsl` to `UnlitInput.hlsl`. This file was moved to the `Shaders` folder.
+- [ShaderLibrary] Renamed `InputBuiltin.hlsl` to `UnityInput.hlsl`.
+- [ShaderLibrary] Renamed `LightweightPassMetaCommon.hlsl` to `MetaInput.hlsl`.
+- [ShaderLibrary] Renamed `InputSurfaceCommon.hlsl` to `SurfaceInput.hlsl`.
+- [ShaderLibrary] Removed LightInput struct and GetLightDirectionAndAttenuation. Use GetAdditionalLight function instead.
+- [ShaderLibrary] Removed ApplyFog and ApplyFogColor functions. Use MixFog and MixFogColor instead.
+- [ShaderLibrary] Removed TangentWorldToNormal function. Use TransformTangentToWorld instead.
+- [ShaderLibrary] Removed view direction normalization functions. View direction should always be normalized per pixel for accurate results.
+- [ShaderLibrary] Renamed FragmentNormalWS function to NormalizeNormalPerPixel.
+
+### Fixed
+- If you have more than 16 lights in a scene, LWRP no longer causes random glitches while rendering lights.
+- The Unlit shader now samples Global Illumination correctly.
+- The Inspector window for the Unlit shader now displays correctly.
+- Reduced GC pressure by removing several per-frame memory allocations.
+- The tooltip for the the camera __MSAA__ property now appears correctly.
+- Fixed multiple C# code analysis rule violations.
+- The fullscreen mesh is no longer recreated upon every call to `ScriptableRenderer.fullscreenMesh`.
+
+## [3.3.0-preview]
+### Added
+- Added callbacks to LWRP that can be attached to a camera (IBeforeCameraRender, IAfterDepthPrePass, IAfterOpaquePass, IAfterOpaquePostProcess, IAfterSkyboxPass, IAfterTransparentPass, IAfterRender)
+
+###Changed
+- Clean up LWRP creation of render textures. If we are not going straight to screen ensure that we create both depth and color targets.
+- UNITY_DECLARE_FRAMEBUFFER_INPUT and UNITY_READ_FRAMEBUFFER_INPUT macros were added. They are necessary for reading transient attachments.
+- UNITY_MATRIX_I_VP is now defined.
+- Renamed LightweightForwardRenderer to ScriptableRenderer.
+- Moved all light constants to _LightBuffer CBUFFER. Now _PerCamera CBUFFER contains all other per camera constants.
+- Change real-time attenuation to inverse square.
+- Change attenuation for baked GI to inverse square, to match real-time attenuation.
+- Small optimization in light attenuation shader code.
+
+### Fixed
+- Lightweight Unlit shader UI doesn't throw an error about missing receive shadow property anymore.
+
+## [3.2.0-preview]
+### Changed
+- Receive Shadows property is now exposed in the material instead of in the renderer.
+- The UI for Lightweight asset has been updated with new categories. A more clean structure and foldouts has been added to keep things organized.
+
+### Fixed
+- Shadow casters are now properly culled per cascade. (case 1059142)
+- Rendering no longer breaks when Android platform is selected in Build Settings. (case 1058812)
+- Scriptable passes no longer have missing material references. Now they access cached materials in the renderer.(case 1061353)
+- When you change a Shadow Cascade option in the Pipeline Asset, this no longer warns you that you've exceeded the array size for the _WorldToShadow property.
+- Terrain shader optimizations.
+
+## [3.1.0-preview]
+
+### Fixed
+- Fixed assert errors caused by multi spot lights
+- Fixed LWRP-DirectionalShadowConstantBuffer params setting
+
+## [3.0.0-preview]
+### Added
+- Added camera additional data component to control shadows, depth and color texture.
+- pipeline now uses XRSEttings.eyeTextureResolutionScale as renderScale when in XR.
+- New pass architecture. Allows for custom passes to be written and then used on a per camera basis in LWRP
+
+### Changed
+- Shadow rendering has been optimized for the Mali Utgard architecture by removing indexing and avoiding divisions for orthographic projections. This reduces the frame time by 25% on the Overdraw benchmark.
+- Removed 7x7 tent filtering when using cascades.
+- Screenspace shadow resolve is now only done when rendering shadow cascades.
+- Updated the UI for the Lighweight pipeline asset.
+- Update assembly definitions to output assemblies that match Unity naming convention (Unity.*).
+
+### Fixed
+- Post-processing now works with VR on PC.
+- PS4 compiler error
+- Fixed VR multiview rendering by forcing MSAA to be off. There's a current issue in engine that breaks MSAA and Texture2DArray.
+- Fixed UnityPerDraw CB layout
+- GLCore compute buffer compiler error
+- Occlusion strength not being applied on LW standard shaders
+- CopyDepth pass is being called even when a depth from prepass is available
+- GLES2 shader compiler error in IntegrationTests
+- Can't set RenderScale and ShadowDistance by script
+- VR Single Pass Instancing shadows
+- Fixed compilation errors on Nintendo Switch (limited XRSetting support).
+
+## [2.0.0-preview]
+
+### Added
+- Explicit render target load/store actions were added to improve tile utilization
+- Camera opaque color can be requested on the pipeline asset. It can be accessed in the shader by defining a _CameraOpaqueTexture. This can be used as an alternative to GrabPass.
+- Dynamic Batching can be enabled in the pipeline asset
+- Pipeline now strips unused or invalid variants and passes based on selected pipeline capabilities in the asset. This reduces build and memory consuption on target.
+- Shader stripping settings were added to pipeline asset
+
+### Changed
+#### Pipeline
+- Pipeline code is now more modular and extensible. A ForwardRenderer class is initialized by the pipeline with RenderingData and it's responsible for enqueueing and executing passes. In the future pluggable renderers will be supported.
+- On mobile 1 directional light + up to 4 local lights (point or spot) are computed
+- On other platforms 1 directional light + up to 8 local lights are computed
+- Multiple shadow casting lights are supported. Currently only 1 directional + 4 spots light shadows.
+#### Shading Framework
+- Directional Lights are always considered a main light in shader. They have a fast shading path with no branching and no indexing.
+- GetMainLight() is provided in shader to initialize Light struct with main light shading data. 
+- Directional lights have a dedicated shadowmap for performance reasons. Shadow coord always comes from interpolator.
+- MainLigthRealtimeShadowAttenuation(float4 shadowCoord) is provided to compute main light realtime shadows.
+- Spot and Point lights are always shaded in the light loop. Branching on uniform and indexing happens when shading them.
+- GetLight(half index, float3 positionWS) is provided in shader to initialize Light struct for spot and point lights.
+- Spot light shadows are baked into a single shadow atlas.
+- Shadow coord for spot lights is always computed on fragment.
+- Use LocalLightShadowAttenuation(int lightIndex, float3 positionWS) to comppute realtime shadows for spot lights.
+
+### Fixed
+- Issue that was causing VR on Android to render black
+- Camera viewport issues
+- UWP build issues
+- Prevent nested camera rendering in the pipeline
+
+## [1.1.4-preview]
+
+### Added
+ - Terrain and grass shaders ported
+ - Updated materials and shader default albedo and specular color to midgrey.
+ - Exposed _ScaledScreenParams to shader. It works the same as _ScreenParams but takes pipeline RenderScale into consideration
+ - Performance Improvements in mobile
+
+### Fixed
+ - SRP Shader library issue that was causing all constants to be highp in mobile
+ - shader error that prevented LWRP to build to UWP
+ - shader compilation errors in Linux due to case sensitive includes
+ - Rendering Texture flipping issue
+ - Standard Particles shader cutout and blending modes
+ - crash caused by using projectors
+ - issue that was causing Shadow Strength to not be computed on mobile
+ - Material Upgrader issue that caused editor to SoftLocks
+ - GI in Unlit shader
+ - Null reference in the Unlit material shader GUI
+
+## [1.1.2-preview]
+
+### Changed
+ - Performance improvements in mobile  
+
+### Fixed
+ - Shadows on GLES 2.0
+ - CPU performance regression in shadow rendering
+ - Alpha clip shadow issues
+ - Unmatched command buffer error message
+ - Null reference exception caused by missing resource in LWRP
+ - Issue that was causing Camera clear flags was being ignored in mobile
+
+
+## [1.1.1-preview]
+
+### Added
+ - Added Cascade Split selection UI
+ - Added SHADER_HINT_NICE_QUALITY. If user defines this to 1 in the shader Lightweight pipeline will favor quality even on mobile platforms.
+
+### Changed
+ - Shadowmap uses 16bit format instead of 32bit.
+ - Small shader performance improvements
+
+### Fixed
+ - Subtractive Mode
+ - Shadow Distance does not accept negative values anymore
+
+
+## [0.1.24]
+
+### Added
+ - Added Light abstraction layer on lightweight shader library.
+ - Added HDR global setting on pipeline asset. 
+ - Added Soft Particles settings on pipeline asset.
+ - Ported particles shaders to SRP library
+
+### Changed
+ - HDR RT now uses what format is configured in Tier settings.
+ - Refactored lightweight standard shaders and shader library to improve ease of use.
+ - Optimized tile LOAD op on mobile.
+ - Reduced GC pressure
+ - Reduced shader variant count by ~56% by improving fog and lightmap keywords
+ - Converted LW shader library files to use real/half when necessary.
+
+### Fixed
+ - Realtime shadows on OpenGL
+ - Shader compiler errors in GLES 2.0
+ - Issue sorting issues when BeforeTransparent custom fx was enabled.
+ - VR single pass rendering.
+ - Viewport rendering issues when rendering to backbuffer.
+ - Viewport rendering issues when rendering to with MSAA turned off.
+ - Multi-camera rendering.
+
+## [0.1.23]
+
+### Added
+ - UI Improvements (Rendering features not supported by LW are hidden)
+
+### Changed
+ - Shaders were ported to the new SRP shader library. 
+ - Constant Buffer refactor to use new Batcher
+ - Shadow filtering and bias improved.
+ - Pipeline now updates color constants in gamma when in Gamma colorspace.
+ - Optimized ALU and CB usage on Shadows.
+ - Reduced shader variant count by ~33% by improving shadow and light classification keywords
+ - Default resources were removed from the pipeline asset.
+
+### Fixed
+ - Fixed shader include path when using SRP from package manager.
+ - Fixed spot light attenuation to match Unity Built-in pipeline.
+ - Fixed depth pre-pass clearing issue.
+
+## [0.1.12]
+
+### Added
+ - Standard Unlit shader now has an option to sample GI.
+ - Added Material Upgrader for stock Unity Mobile and Legacy Shaders.
+ - UI improvements
+
+### Changed
+- Realtime shadow filtering was improved. 
+
+### Fixed
+ - Fixed an issue that was including unreferenced shaders in the build.
+ - Fixed a null reference caused by Particle System component lights.
+
+
+## [0.1.11]
+ Initial Release.