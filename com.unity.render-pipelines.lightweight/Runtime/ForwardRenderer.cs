--- conflicted
+++ resolved
@@ -10,12 +10,9 @@
         MainLightShadowsOnly,
         Overdraw,
         Wireframe,
-<<<<<<< HEAD
-        SolidWireframe
-=======
+        SolidWireframe,
         AdditionalLightsShadowMap,
         MainLightShadowMap,
->>>>>>> 4df9563b
     }
     
     internal class ForwardRenderer : ScriptableRenderer
