using System.Collections.Generic;
using UnityEditor.Rendering;

namespace UnityEngine.Rendering.LWRP
{
    /// <summary>
    /// Draw  objects into the given color and depth target
    ///
    /// You can use this pass to render objects that have a material and/or shader
    /// with the pass names LightweightForward or SRPDefaultUnlit.
    /// </summary>
    internal class DrawObjectsPass : ScriptableRenderPass
    {
        FilteringSettings m_FilteringSettings;
        RenderStateBlock m_RenderStateBlock;
        List<ShaderTagId> m_ShaderTagIdList = new List<ShaderTagId>();
        string m_ProfilerTag;
        bool m_IsOpaque;

        public DrawObjectsPass(string profilerTag, bool opaque, RenderPassEvent evt, RenderQueueRange renderQueueRange, LayerMask layerMask, StencilState stencilState, int stencilReference)
        {
            m_ProfilerTag = profilerTag;
            m_ShaderTagIdList.Add(new ShaderTagId("LightweightForward"));
            m_ShaderTagIdList.Add(new ShaderTagId("SRPDefaultUnlit"));
            renderPassEvent = evt;
            m_FilteringSettings = new FilteringSettings(renderQueueRange, layerMask);
            m_RenderStateBlock = new RenderStateBlock(RenderStateMask.Nothing);
            m_IsOpaque = opaque;

            if (stencilState.enabled)
            {
                m_RenderStateBlock.stencilReference = stencilReference;
                m_RenderStateBlock.mask = RenderStateMask.Stencil;
                m_RenderStateBlock.stencilState = stencilState;
            }
        }

        /// <inheritdoc/>
        public override void Execute(ScriptableRenderContext context, ref RenderingData renderingData)
        {
            CommandBuffer cmd = CommandBufferPool.Get(m_ProfilerTag);
            using (new ProfilingSample(cmd, m_ProfilerTag))
            {
                context.ExecuteCommandBuffer(cmd);
                cmd.Clear();

                Camera camera = renderingData.cameraData.camera;
                var sortFlags = (m_IsOpaque)
                    ? renderingData.cameraData.defaultOpaqueSortFlags
                    : SortingCriteria.CommonTransparent;
                
                bool isMaterialDebugActive = lightingDebugMode != LightingDebugMode.None ||
                                             debugMaterialIndex != DebugMaterialIndex.None;
                bool isReplacementDebugActive = DebugDisplaySettings.Instance.buffer.FullScreenDebugMode ==
                                                FullScreenDebugMode.Overdraw;
                if (isMaterialDebugActive || isReplacementDebugActive)
                {
<<<<<<< HEAD
                    if(lightingDebugMode == LightingDebugMode.ShadowCascades)
                        // we disable cubemap reflections, too distracting (in TemplateLWRP for ex.)
                        cmd.EnableShaderKeyword("_DEBUG_ENVIRONMENTREFLECTIONS_OFF");
                    else
                        cmd.DisableShaderKeyword("_DEBUG_ENVIRONMENTREFLECTIONS_OFF");

=======
                    DebugReplacementPassType debugPassType =
                        (isMaterialDebugActive) ? DebugReplacementPassType.None : DebugReplacementPassType.Overdraw;
                        
>>>>>>> 94f5a5ad
                    RenderingUtils.RenderObjectWithDebug(context, ref renderingData, camera,
                        debugPassType, m_FilteringSettings, sortFlags);
                }
                else
                {
                    var drawSettings = CreateDrawingSettings(m_ShaderTagIdList, ref renderingData, sortFlags);

                    context.DrawRenderers(renderingData.cullResults, ref drawSettings, ref m_FilteringSettings,
                        ref m_RenderStateBlock);

                    // Render objects that did not match any shader pass with error shader
                    RenderingUtils.RenderObjectsWithError(context, ref renderingData.cullResults, camera,
                        m_FilteringSettings, SortingCriteria.None);
                }

                context.ExecuteCommandBuffer(cmd);
                CommandBufferPool.Release(cmd);
            }
        }
    }
}<|MERGE_RESOLUTION|>--- conflicted
+++ resolved
@@ -55,18 +55,15 @@
                                                 FullScreenDebugMode.Overdraw;
                 if (isMaterialDebugActive || isReplacementDebugActive)
                 {
-<<<<<<< HEAD
                     if(lightingDebugMode == LightingDebugMode.ShadowCascades)
                         // we disable cubemap reflections, too distracting (in TemplateLWRP for ex.)
                         cmd.EnableShaderKeyword("_DEBUG_ENVIRONMENTREFLECTIONS_OFF");
                     else
                         cmd.DisableShaderKeyword("_DEBUG_ENVIRONMENTREFLECTIONS_OFF");
 
-=======
                     DebugReplacementPassType debugPassType =
                         (isMaterialDebugActive) ? DebugReplacementPassType.None : DebugReplacementPassType.Overdraw;
                         
->>>>>>> 94f5a5ad
                     RenderingUtils.RenderObjectWithDebug(context, ref renderingData, camera,
                         debugPassType, m_FilteringSettings, sortFlags);
                 }
