--- conflicted
+++ resolved
@@ -43,10 +43,7 @@
                 for (var i = 0; i < shapeEditor.pointCount; ++i)
                     pointsProperty.GetArrayElementAtIndex(i).vector3Value = shapeEditor.GetPoint(i).position;
 
-<<<<<<< HEAD
                 // This is untracked right now...
-=======
->>>>>>> ba2a1608
                 serializedObject.ApplyModifiedProperties();
             }
         }
@@ -73,15 +70,9 @@
             public static GUIContent generalLightIntensity = EditorGUIUtility.TrTextContent("Intensity", "Specify the light color's intensity");
             public static GUIContent generalUseNormalMap = EditorGUIUtility.TrTextContent("Use Normal Map", "Specify whether the light considers normal maps");
             public static GUIContent generalVolumeOpacity = EditorGUIUtility.TrTextContent("Volume Opacity", "Specify the light's volumetric light volume opacity");
-<<<<<<< HEAD
-            public static GUIContent generalLightOperation = EditorGUIUtility.TrTextContent("Light Operation", "Specify the light operation");
-            public static GUIContent generalLightOverlapMode = EditorGUIUtility.TrTextContent("Alpha Blend on Overlap", "Use alpha blending instead of additive blending when this light overlaps others");
-            public static GUIContent generalLightOrder = EditorGUIUtility.TrTextContent("Light Order", "The relative order in which lights of the same light operation get rendered.");
-=======
             public static GUIContent generalBlendStyle = EditorGUIUtility.TrTextContent("Blend Style", "Specify the blend style");
             public static GUIContent generalLightOverlapMode = EditorGUIUtility.TrTextContent("Alpha Blend on Overlap", "Use alpha blending instead of additive blending when this light overlaps others");
             public static GUIContent generalLightOrder = EditorGUIUtility.TrTextContent("Light Order", "The relative order in which lights of the same blend style get rendered.");
->>>>>>> ba2a1608
 
             public static GUIContent pointLightQuality = EditorGUIUtility.TrTextContent("Quality", "Use accurate if there are noticeable visual issues");
             public static GUIContent pointLightInnerAngle =  EditorGUIUtility.TrTextContent("Inner Angle", "Specify the inner angle of the light");
@@ -120,11 +111,7 @@
         SerializedProperty m_UseNormalMap;
         SerializedProperty m_ApplyToSortingLayers;
         SerializedProperty m_VolumetricAlpha;
-<<<<<<< HEAD
-        SerializedProperty m_LightOperationIndex;
-=======
         SerializedProperty m_BlendStyleIndex;
->>>>>>> ba2a1608
         SerializedProperty m_FalloffIntensity;
         SerializedProperty m_PointZDistance;
         SerializedProperty m_LightOrder;
@@ -159,7 +146,6 @@
         int m_LastLightType = 0;
 
         HeaderModifier m_HeaderModifier;
-<<<<<<< HEAD
 
         Analytics.Analytics m_Analytics = Analytics.Analytics.instance;
         HashSet<Light2D> m_ModifiedLights;
@@ -177,8 +163,6 @@
             }
         }
 
-=======
->>>>>>> ba2a1608
         public override VisualElement CreateInspectorGUI()
         {
             m_HeaderModifier = new HeaderModifier(OnInspectorGUI, () =>
@@ -210,11 +194,7 @@
             m_UseNormalMap = serializedObject.FindProperty("m_UseNormalMap");
             m_ApplyToSortingLayers = serializedObject.FindProperty("m_ApplyToSortingLayers");
             m_VolumetricAlpha = serializedObject.FindProperty("m_LightVolumeOpacity");
-<<<<<<< HEAD
-            m_LightOperationIndex = serializedObject.FindProperty("m_LightOperationIndex");
-=======
             m_BlendStyleIndex = serializedObject.FindProperty("m_BlendStyleIndex");
->>>>>>> ba2a1608
             m_FalloffIntensity = serializedObject.FindProperty("m_FalloffIntensity");
             m_PointZDistance = serializedObject.FindProperty("m_PointLightDistance");
             m_LightOrder = serializedObject.FindProperty("m_LightOrder");
@@ -245,19 +225,7 @@
             {
                 for (int i = 0; i < rendererData.lightBlendStyles.Length; ++i)
                 {
-<<<<<<< HEAD
-                    lightOperationIndices.Add(i);
-
-                    ref var lightOperation = ref rendererData.lightOperations[i];
-                    if (lightOperation.enabled)
-                    {
-                        lightOperationNames.Add(lightOperation.name);
-                        m_AnyLightOperationEnabled = true;
-                    }
-                    else
-                        lightOperationNames.Add(lightOperation.name + " (Disabled)");
-=======
-                    blendStyleIndices.Add(i);
+                  blendStyleIndices.Add(i);
 
                     ref var blendStyle = ref rendererData.lightBlendStyles[i];
                     if (blendStyle.enabled)
@@ -267,7 +235,6 @@
                     }
                     else
                         blendStyleNames.Add(blendStyle.name + " (Disabled)");
->>>>>>> ba2a1608
                 }
             }
             else
@@ -306,7 +273,7 @@
 
         private void OnDestroy()
         {
-<<<<<<< HEAD
+
             if(m_ModifiedLights.Count > 0)
             {
                 foreach (Light2D light in m_ModifiedLights)
@@ -318,8 +285,6 @@
 
         void OnPointLight(SerializedObject serializedObject)
         {
-=======
->>>>>>> ba2a1608
             EditorGUI.BeginChangeCheck();
             EditorGUILayout.Slider(m_PointInnerAngle, 0, 360, Styles.pointLightInnerAngle);
             if (EditorGUI.EndChangeCheck())
@@ -391,12 +356,8 @@
             }
 
             RemoveSelectedGlobalLights(targets);
-<<<<<<< HEAD
-
 
             AnalyticsTrackChanges(serializedObject);
-=======
->>>>>>> ba2a1608
             serializedObject.ApplyModifiedProperties();
             AddSelectedGlobalLights(targets);
         }
@@ -473,11 +434,7 @@
             {
                 Light2D light = lights[i] as Light2D;
                 if (light.lightType == Light2D.LightType.Global)
-<<<<<<< HEAD
-                    Light2D.RemoveGlobalLight(light.lightOperationIndex, light);
-=======
-                    Light2D.RemoveGlobalLight(light.blendStyleIndex, light);
->>>>>>> ba2a1608
+                  Light2D.RemoveGlobalLight(light.blendStyleIndex, light);
             }
         }
 
@@ -766,11 +723,7 @@
 
             EditorGUI.BeginChangeCheck();
 
-<<<<<<< HEAD
-            EditorGUILayout.IntPopup(m_LightOperationIndex, m_LightOperationNames, m_LightOperationIndices, Styles.generalLightOperation);
-=======
             EditorGUILayout.IntPopup(m_BlendStyleIndex, m_BlendStyleNames, m_BlendStyleIndices, Styles.generalBlendStyle);
->>>>>>> ba2a1608
             EditorGUILayout.PropertyField(m_LightColor, Styles.generalLightColor);
 
             EditorGUI.BeginChangeCheck();
