<<<<<<< HEAD
// UNITY_SHADER_NO_UPGRADE

#ifndef LIGHTWEIGHT_SHADER_VARIABLES_INCLUDED
#define LIGHTWEIGHT_SHADER_VARIABLES_INCLUDED

#if defined(STEREO_INSTANCING_ON) && (defined(SHADER_API_D3D11) || defined(SHADER_API_GLES3) || defined(SHADER_API_GLCORE) || defined(SHADER_API_PSSL) || defined(SHADER_API_VULKAN))
#define UNITY_STEREO_INSTANCING_ENABLED
#endif

#if defined(STEREO_MULTIVIEW_ON) && (defined(SHADER_API_GLES3) || defined(SHADER_API_GLCORE)) && !(defined(SHADER_API_SWITCH))
    #define UNITY_STEREO_MULTIVIEW_ENABLED
#endif

#if defined(UNITY_SINGLE_PASS_STEREO) || defined(UNITY_STEREO_INSTANCING_ENABLED) || defined(UNITY_STEREO_MULTIVIEW_ENABLED)
#define USING_STEREO_MATRICES
#endif

#if defined(USING_STEREO_MATRICES)
#define glstate_matrix_projection unity_StereoMatrixP[unity_StereoEyeIndex]
#define unity_MatrixV unity_StereoMatrixV[unity_StereoEyeIndex]
#define unity_MatrixInvV unity_StereoMatrixInvV[unity_StereoEyeIndex]
#define unity_MatrixVP unity_StereoMatrixVP[unity_StereoEyeIndex]

#define unity_CameraProjection unity_StereoCameraProjection[unity_StereoEyeIndex]
#define unity_CameraInvProjection unity_StereoCameraInvProjection[unity_StereoEyeIndex]
#define unity_WorldToCamera unity_StereoWorldToCamera[unity_StereoEyeIndex]
#define unity_CameraToWorld unity_StereoCameraToWorld[unity_StereoEyeIndex]
#define _WorldSpaceCameraPos unity_StereoWorldSpaceCameraPos[unity_StereoEyeIndex]
#endif

#define UNITY_LIGHTMODEL_AMBIENT (glstate_lightmodel_ambient * 2)

// ----------------------------------------------------------------------------

CBUFFER_START(UnityPerCamera)
// Time (t = time since current level load) values from Unity
float4 _Time; // (t/20, t, t*2, t*3)
float4 _SinTime; // sin(t/8), sin(t/4), sin(t/2), sin(t)
float4 _CosTime; // cos(t/8), cos(t/4), cos(t/2), cos(t)
float4 unity_DeltaTime; // dt, 1/dt, smoothdt, 1/smoothdt
float4 _TimeParameters; // t, sin(t), cos(t)

#if !defined(USING_STEREO_MATRICES)
float3 _WorldSpaceCameraPos;
#endif

// x = 1 or -1 (-1 if projection is flipped)
// y = near plane
// z = far plane
// w = 1/far plane
float4 _ProjectionParams;

// x = width
// y = height
// z = 1 + 1.0/width
// w = 1 + 1.0/height
float4 _ScreenParams;

// Values used to linearize the Z buffer (http://www.humus.name/temp/Linearize%20depth.txt)
// x = 1-far/near
// y = far/near
// z = x/far
// w = y/far
// or in case of a reversed depth buffer (UNITY_REVERSED_Z is 1)
// x = -1+far/near
// y = 1
// z = x/far
// w = 1/far
float4 _ZBufferParams;

// x = orthographic camera's width
// y = orthographic camera's height
// z = unused
// w = 1.0 if camera is ortho, 0.0 if perspective
float4 unity_OrthoParams;

// x = scale for x derivative
// y = scale for y derivative
// z = unused
// w = unused
float4 VT_ResolveConstantPatch;
CBUFFER_END


CBUFFER_START(UnityPerCameraRare)
float4 unity_CameraWorldClipPlanes[6];

#if !defined(USING_STEREO_MATRICES)
// Projection matrices of the camera. Note that this might be different from projection matrix
// that is set right now, e.g. while rendering shadows the matrices below are still the projection
// of original camera.
float4x4 unity_CameraProjection;
float4x4 unity_CameraInvProjection;
float4x4 unity_WorldToCamera;
float4x4 unity_CameraToWorld;
#endif
CBUFFER_END

// ----------------------------------------------------------------------------

// Block Layout should be respected due to SRP Batcher
CBUFFER_START(UnityPerDraw)
// Space block Feature
float4x4 unity_ObjectToWorld;
float4x4 unity_WorldToObject;
float4 unity_LODFade; // x is the fade value ranging within [0,1]. y is x quantized into 16 levels
half4 unity_WorldTransformParams; // w is usually 1.0, or -1.0 for odd-negative scale transforms

// Light Indices block feature
// These are set internally by the engine upon request by RendererConfiguration.
real4 unity_LightData;
real4 unity_LightIndices[2];

half4 unity_ProbesOcclusion;

// Reflection Probe 0 block feature
// HDR environment map decode instructions
real4 unity_SpecCube0_HDR;

// Lightmap block feature
float4 unity_LightmapST;
float4 unity_DynamicLightmapST;

// SH block feature
real4 unity_SHAr;
real4 unity_SHAg;
real4 unity_SHAb;
real4 unity_SHBr;
real4 unity_SHBg;
real4 unity_SHBb;
real4 unity_SHC;
CBUFFER_END

#if defined(UNITY_STEREO_MULTIVIEW_ENABLED) || ((defined(UNITY_SINGLE_PASS_STEREO) || defined(UNITY_STEREO_INSTANCING_ENABLED)) && (defined(SHADER_API_GLCORE) || defined(SHADER_API_GLES3) || defined(SHADER_API_METAL) || defined(SHADER_API_VULKAN)))
    #define GLOBAL_CBUFFER_START(name)    cbuffer name {
    #define GLOBAL_CBUFFER_END            }
#else
    #define GLOBAL_CBUFFER_START(name)    CBUFFER_START(name)
    #define GLOBAL_CBUFFER_END            CBUFFER_END
#endif

#if defined(USING_STEREO_MATRICES)
GLOBAL_CBUFFER_START(UnityStereoGlobals)
float4x4 unity_StereoMatrixP[2];
float4x4 unity_StereoMatrixV[2];
float4x4 unity_StereoMatrixInvV[2];
float4x4 unity_StereoMatrixVP[2];

float4x4 unity_StereoCameraProjection[2];
float4x4 unity_StereoCameraInvProjection[2];
float4x4 unity_StereoWorldToCamera[2];
float4x4 unity_StereoCameraToWorld[2];

float3 unity_StereoWorldSpaceCameraPos[2];
float4 unity_StereoScaleOffset[2];
GLOBAL_CBUFFER_END
#endif

#if defined(USING_STEREO_MATRICES) && defined(UNITY_STEREO_MULTIVIEW_ENABLED)
GLOBAL_CBUFFER_START(UnityStereoEyeIndices)
    float4 unity_StereoEyeIndices[2];
GLOBAL_CBUFFER_END
#endif

#if defined(UNITY_STEREO_MULTIVIEW_ENABLED) && defined(SHADER_STAGE_VERTEX)
// OVR_multiview
// In order to convey this info over the DX compiler, we wrap it into a cbuffer.
#if !defined(UNITY_DECLARE_MULTIVIEW)
#define UNITY_DECLARE_MULTIVIEW(number_of_views) GLOBAL_CBUFFER_START(OVR_multiview) uint gl_ViewID; uint numViews_##number_of_views; GLOBAL_CBUFFER_END
#define UNITY_VIEWID gl_ViewID
#endif
#endif

#if defined(UNITY_STEREO_MULTIVIEW_ENABLED) && defined(SHADER_STAGE_VERTEX)
#define unity_StereoEyeIndex UNITY_VIEWID
UNITY_DECLARE_MULTIVIEW(2);
#elif defined(UNITY_STEREO_INSTANCING_ENABLED) || defined(UNITY_STEREO_MULTIVIEW_ENABLED)
static uint unity_StereoEyeIndex;
#elif defined(UNITY_SINGLE_PASS_STEREO)
GLOBAL_CBUFFER_START(UnityStereoEyeIndex)
int unity_StereoEyeIndex;
GLOBAL_CBUFFER_END
#endif

CBUFFER_START(UnityPerDrawRare)
float4x4 glstate_matrix_transpose_modelview0;
CBUFFER_END

// ----------------------------------------------------------------------------

CBUFFER_START(UnityPerFrame)
real4 glstate_lightmodel_ambient;
real4 unity_AmbientSky;
real4 unity_AmbientEquator;
real4 unity_AmbientGround;
real4 unity_IndirectSpecColor;
float4 unity_FogParams;
real4  unity_FogColor;

#if !defined(USING_STEREO_MATRICES)
float4x4 glstate_matrix_projection;
float4x4 unity_MatrixV;
float4x4 unity_MatrixInvV;
float4x4 unity_MatrixVP;
float4 unity_StereoScaleOffset;
int unity_StereoEyeIndex;
#endif

real4 unity_ShadowColor;
CBUFFER_END

// ----------------------------------------------------------------------------

// Unity specific
TEXTURECUBE(unity_SpecCube0);
SAMPLER(samplerunity_SpecCube0);

// Main lightmap
TEXTURE2D(unity_Lightmap);
SAMPLER(samplerunity_Lightmap);
// Dual or directional lightmap (always used with unity_Lightmap, so can share sampler)
TEXTURE2D(unity_LightmapInd);

// We can have shadowMask only if we have lightmap, so no sampler
TEXTURE2D(unity_ShadowMask);

// ----------------------------------------------------------------------------

// TODO: all affine matrices should be 3x4.
// TODO: sort these vars by the frequency of use (descending), and put commonly used vars together.
// Note: please use UNITY_MATRIX_X macros instead of referencing matrix variables directly.
CBUFFER_START(UnityPerPass)
float4x4 _PrevViewProjMatrix;
float4x4 _ViewProjMatrix;
float4x4 _NonJitteredViewProjMatrix;
float4x4 _ViewMatrix;
float4x4 _ProjMatrix;
float4x4 _InvViewProjMatrix;
float4x4 _InvViewMatrix;
float4x4 _InvProjMatrix;
float4   _InvProjParam;
float4   _ScreenSize;       // {w, h, 1/w, 1/h}
float4   _FrustumPlanes[6]; // {(a, b, c) = N, d = -dot(N, P)} [L, R, T, B, N, F]
CBUFFER_END

float4x4 OptimizeProjectionMatrix(float4x4 M)
{
    // Matrix format (x = non-constant value).
    // Orthographic Perspective  Combined(OR)
    // | x 0 0 x |  | x 0 x 0 |  | x 0 x x |
    // | 0 x 0 x |  | 0 x x 0 |  | 0 x x x |
    // | x x x x |  | x x x x |  | x x x x | <- oblique projection row
    // | 0 0 0 1 |  | 0 0 x 0 |  | 0 0 x x |
    // Notice that some values are always 0.
    // We can avoid loading and doing math with constants.
    M._21_41 = 0;
    M._12_42 = 0;
    return M;
}

#endif // LIGHTWEIGHT_SHADER_VARIABLES_INCLUDED
=======
#include "Packages/com.unity.render-pipelines.universal/ShaderLibrary/UnityInput.hlsl"
>>>>>>> e3d17ee3
<|MERGE_RESOLUTION|>--- conflicted
+++ resolved
@@ -1,265 +1 @@
-<<<<<<< HEAD
-// UNITY_SHADER_NO_UPGRADE
-
-#ifndef LIGHTWEIGHT_SHADER_VARIABLES_INCLUDED
-#define LIGHTWEIGHT_SHADER_VARIABLES_INCLUDED
-
-#if defined(STEREO_INSTANCING_ON) && (defined(SHADER_API_D3D11) || defined(SHADER_API_GLES3) || defined(SHADER_API_GLCORE) || defined(SHADER_API_PSSL) || defined(SHADER_API_VULKAN))
-#define UNITY_STEREO_INSTANCING_ENABLED
-#endif
-
-#if defined(STEREO_MULTIVIEW_ON) && (defined(SHADER_API_GLES3) || defined(SHADER_API_GLCORE)) && !(defined(SHADER_API_SWITCH))
-    #define UNITY_STEREO_MULTIVIEW_ENABLED
-#endif
-
-#if defined(UNITY_SINGLE_PASS_STEREO) || defined(UNITY_STEREO_INSTANCING_ENABLED) || defined(UNITY_STEREO_MULTIVIEW_ENABLED)
-#define USING_STEREO_MATRICES
-#endif
-
-#if defined(USING_STEREO_MATRICES)
-#define glstate_matrix_projection unity_StereoMatrixP[unity_StereoEyeIndex]
-#define unity_MatrixV unity_StereoMatrixV[unity_StereoEyeIndex]
-#define unity_MatrixInvV unity_StereoMatrixInvV[unity_StereoEyeIndex]
-#define unity_MatrixVP unity_StereoMatrixVP[unity_StereoEyeIndex]
-
-#define unity_CameraProjection unity_StereoCameraProjection[unity_StereoEyeIndex]
-#define unity_CameraInvProjection unity_StereoCameraInvProjection[unity_StereoEyeIndex]
-#define unity_WorldToCamera unity_StereoWorldToCamera[unity_StereoEyeIndex]
-#define unity_CameraToWorld unity_StereoCameraToWorld[unity_StereoEyeIndex]
-#define _WorldSpaceCameraPos unity_StereoWorldSpaceCameraPos[unity_StereoEyeIndex]
-#endif
-
-#define UNITY_LIGHTMODEL_AMBIENT (glstate_lightmodel_ambient * 2)
-
-// ----------------------------------------------------------------------------
-
-CBUFFER_START(UnityPerCamera)
-// Time (t = time since current level load) values from Unity
-float4 _Time; // (t/20, t, t*2, t*3)
-float4 _SinTime; // sin(t/8), sin(t/4), sin(t/2), sin(t)
-float4 _CosTime; // cos(t/8), cos(t/4), cos(t/2), cos(t)
-float4 unity_DeltaTime; // dt, 1/dt, smoothdt, 1/smoothdt
-float4 _TimeParameters; // t, sin(t), cos(t)
-
-#if !defined(USING_STEREO_MATRICES)
-float3 _WorldSpaceCameraPos;
-#endif
-
-// x = 1 or -1 (-1 if projection is flipped)
-// y = near plane
-// z = far plane
-// w = 1/far plane
-float4 _ProjectionParams;
-
-// x = width
-// y = height
-// z = 1 + 1.0/width
-// w = 1 + 1.0/height
-float4 _ScreenParams;
-
-// Values used to linearize the Z buffer (http://www.humus.name/temp/Linearize%20depth.txt)
-// x = 1-far/near
-// y = far/near
-// z = x/far
-// w = y/far
-// or in case of a reversed depth buffer (UNITY_REVERSED_Z is 1)
-// x = -1+far/near
-// y = 1
-// z = x/far
-// w = 1/far
-float4 _ZBufferParams;
-
-// x = orthographic camera's width
-// y = orthographic camera's height
-// z = unused
-// w = 1.0 if camera is ortho, 0.0 if perspective
-float4 unity_OrthoParams;
-
-// x = scale for x derivative
-// y = scale for y derivative
-// z = unused
-// w = unused
-float4 VT_ResolveConstantPatch;
-CBUFFER_END
-
-
-CBUFFER_START(UnityPerCameraRare)
-float4 unity_CameraWorldClipPlanes[6];
-
-#if !defined(USING_STEREO_MATRICES)
-// Projection matrices of the camera. Note that this might be different from projection matrix
-// that is set right now, e.g. while rendering shadows the matrices below are still the projection
-// of original camera.
-float4x4 unity_CameraProjection;
-float4x4 unity_CameraInvProjection;
-float4x4 unity_WorldToCamera;
-float4x4 unity_CameraToWorld;
-#endif
-CBUFFER_END
-
-// ----------------------------------------------------------------------------
-
-// Block Layout should be respected due to SRP Batcher
-CBUFFER_START(UnityPerDraw)
-// Space block Feature
-float4x4 unity_ObjectToWorld;
-float4x4 unity_WorldToObject;
-float4 unity_LODFade; // x is the fade value ranging within [0,1]. y is x quantized into 16 levels
-half4 unity_WorldTransformParams; // w is usually 1.0, or -1.0 for odd-negative scale transforms
-
-// Light Indices block feature
-// These are set internally by the engine upon request by RendererConfiguration.
-real4 unity_LightData;
-real4 unity_LightIndices[2];
-
-half4 unity_ProbesOcclusion;
-
-// Reflection Probe 0 block feature
-// HDR environment map decode instructions
-real4 unity_SpecCube0_HDR;
-
-// Lightmap block feature
-float4 unity_LightmapST;
-float4 unity_DynamicLightmapST;
-
-// SH block feature
-real4 unity_SHAr;
-real4 unity_SHAg;
-real4 unity_SHAb;
-real4 unity_SHBr;
-real4 unity_SHBg;
-real4 unity_SHBb;
-real4 unity_SHC;
-CBUFFER_END
-
-#if defined(UNITY_STEREO_MULTIVIEW_ENABLED) || ((defined(UNITY_SINGLE_PASS_STEREO) || defined(UNITY_STEREO_INSTANCING_ENABLED)) && (defined(SHADER_API_GLCORE) || defined(SHADER_API_GLES3) || defined(SHADER_API_METAL) || defined(SHADER_API_VULKAN)))
-    #define GLOBAL_CBUFFER_START(name)    cbuffer name {
-    #define GLOBAL_CBUFFER_END            }
-#else
-    #define GLOBAL_CBUFFER_START(name)    CBUFFER_START(name)
-    #define GLOBAL_CBUFFER_END            CBUFFER_END
-#endif
-
-#if defined(USING_STEREO_MATRICES)
-GLOBAL_CBUFFER_START(UnityStereoGlobals)
-float4x4 unity_StereoMatrixP[2];
-float4x4 unity_StereoMatrixV[2];
-float4x4 unity_StereoMatrixInvV[2];
-float4x4 unity_StereoMatrixVP[2];
-
-float4x4 unity_StereoCameraProjection[2];
-float4x4 unity_StereoCameraInvProjection[2];
-float4x4 unity_StereoWorldToCamera[2];
-float4x4 unity_StereoCameraToWorld[2];
-
-float3 unity_StereoWorldSpaceCameraPos[2];
-float4 unity_StereoScaleOffset[2];
-GLOBAL_CBUFFER_END
-#endif
-
-#if defined(USING_STEREO_MATRICES) && defined(UNITY_STEREO_MULTIVIEW_ENABLED)
-GLOBAL_CBUFFER_START(UnityStereoEyeIndices)
-    float4 unity_StereoEyeIndices[2];
-GLOBAL_CBUFFER_END
-#endif
-
-#if defined(UNITY_STEREO_MULTIVIEW_ENABLED) && defined(SHADER_STAGE_VERTEX)
-// OVR_multiview
-// In order to convey this info over the DX compiler, we wrap it into a cbuffer.
-#if !defined(UNITY_DECLARE_MULTIVIEW)
-#define UNITY_DECLARE_MULTIVIEW(number_of_views) GLOBAL_CBUFFER_START(OVR_multiview) uint gl_ViewID; uint numViews_##number_of_views; GLOBAL_CBUFFER_END
-#define UNITY_VIEWID gl_ViewID
-#endif
-#endif
-
-#if defined(UNITY_STEREO_MULTIVIEW_ENABLED) && defined(SHADER_STAGE_VERTEX)
-#define unity_StereoEyeIndex UNITY_VIEWID
-UNITY_DECLARE_MULTIVIEW(2);
-#elif defined(UNITY_STEREO_INSTANCING_ENABLED) || defined(UNITY_STEREO_MULTIVIEW_ENABLED)
-static uint unity_StereoEyeIndex;
-#elif defined(UNITY_SINGLE_PASS_STEREO)
-GLOBAL_CBUFFER_START(UnityStereoEyeIndex)
-int unity_StereoEyeIndex;
-GLOBAL_CBUFFER_END
-#endif
-
-CBUFFER_START(UnityPerDrawRare)
-float4x4 glstate_matrix_transpose_modelview0;
-CBUFFER_END
-
-// ----------------------------------------------------------------------------
-
-CBUFFER_START(UnityPerFrame)
-real4 glstate_lightmodel_ambient;
-real4 unity_AmbientSky;
-real4 unity_AmbientEquator;
-real4 unity_AmbientGround;
-real4 unity_IndirectSpecColor;
-float4 unity_FogParams;
-real4  unity_FogColor;
-
-#if !defined(USING_STEREO_MATRICES)
-float4x4 glstate_matrix_projection;
-float4x4 unity_MatrixV;
-float4x4 unity_MatrixInvV;
-float4x4 unity_MatrixVP;
-float4 unity_StereoScaleOffset;
-int unity_StereoEyeIndex;
-#endif
-
-real4 unity_ShadowColor;
-CBUFFER_END
-
-// ----------------------------------------------------------------------------
-
-// Unity specific
-TEXTURECUBE(unity_SpecCube0);
-SAMPLER(samplerunity_SpecCube0);
-
-// Main lightmap
-TEXTURE2D(unity_Lightmap);
-SAMPLER(samplerunity_Lightmap);
-// Dual or directional lightmap (always used with unity_Lightmap, so can share sampler)
-TEXTURE2D(unity_LightmapInd);
-
-// We can have shadowMask only if we have lightmap, so no sampler
-TEXTURE2D(unity_ShadowMask);
-
-// ----------------------------------------------------------------------------
-
-// TODO: all affine matrices should be 3x4.
-// TODO: sort these vars by the frequency of use (descending), and put commonly used vars together.
-// Note: please use UNITY_MATRIX_X macros instead of referencing matrix variables directly.
-CBUFFER_START(UnityPerPass)
-float4x4 _PrevViewProjMatrix;
-float4x4 _ViewProjMatrix;
-float4x4 _NonJitteredViewProjMatrix;
-float4x4 _ViewMatrix;
-float4x4 _ProjMatrix;
-float4x4 _InvViewProjMatrix;
-float4x4 _InvViewMatrix;
-float4x4 _InvProjMatrix;
-float4   _InvProjParam;
-float4   _ScreenSize;       // {w, h, 1/w, 1/h}
-float4   _FrustumPlanes[6]; // {(a, b, c) = N, d = -dot(N, P)} [L, R, T, B, N, F]
-CBUFFER_END
-
-float4x4 OptimizeProjectionMatrix(float4x4 M)
-{
-    // Matrix format (x = non-constant value).
-    // Orthographic Perspective  Combined(OR)
-    // | x 0 0 x |  | x 0 x 0 |  | x 0 x x |
-    // | 0 x 0 x |  | 0 x x 0 |  | 0 x x x |
-    // | x x x x |  | x x x x |  | x x x x | <- oblique projection row
-    // | 0 0 0 1 |  | 0 0 x 0 |  | 0 0 x x |
-    // Notice that some values are always 0.
-    // We can avoid loading and doing math with constants.
-    M._21_41 = 0;
-    M._12_42 = 0;
-    return M;
-}
-
-#endif // LIGHTWEIGHT_SHADER_VARIABLES_INCLUDED
-=======
-#include "Packages/com.unity.render-pipelines.universal/ShaderLibrary/UnityInput.hlsl"
->>>>>>> e3d17ee3
+#include "Packages/com.unity.render-pipelines.universal/ShaderLibrary/UnityInput.hlsl"