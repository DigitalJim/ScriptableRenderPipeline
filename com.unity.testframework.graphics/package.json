{
	"name": "com.unity.testframework.graphics",
	"displayName":"Graphics Tests Framework",
<<<<<<< HEAD
	"version": "4.0.0-preview",
=======
	"version": "4.1.0-preview",
>>>>>>> e74bf163
	"unity": "2018.3",
	"description": "Provides test framework helpers for writing tests for graphics code, such as image comparison assertions and automatic management of reference images.",
	"keywords": ["qa", "test", "testing", "tests", "graphics"],
	"dependencies": {
	}
}<|MERGE_RESOLUTION|>--- conflicted
+++ resolved
@@ -1,11 +1,7 @@
 {
 	"name": "com.unity.testframework.graphics",
 	"displayName":"Graphics Tests Framework",
-<<<<<<< HEAD
-	"version": "4.0.0-preview",
-=======
 	"version": "4.1.0-preview",
->>>>>>> e74bf163
 	"unity": "2018.3",
 	"description": "Provides test framework helpers for writing tests for graphics code, such as image comparison assertions and automatic management of reference images.",
 	"keywords": ["qa", "test", "testing", "tests", "graphics"],
