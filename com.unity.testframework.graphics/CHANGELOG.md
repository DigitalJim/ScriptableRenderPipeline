# Changelog
All notable changes to this package will be documented in this file.

The format is based on [Keep a Changelog](http://keepachangelog.com/en/1.0.0/)
and this project adheres to [Semantic Versioning](http://semver.org/spec/v2.0.0.html).

<<<<<<< HEAD
=======
## [4.1.0-preview] - 2018-09-28

>>>>>>> e74bf163
## [4.0.0-preview] - 2019-09-21

## [3.3.0]

## [3.2.0]

## [3.1.0]

## [0.1.0] - 2018-05-04

### This is the first release of *Unity Package com.unity.testframework.graphics*.

* ImageAssert for comparing images
* Automatic management of reference images and test case generation<|MERGE_RESOLUTION|>--- conflicted
+++ resolved
@@ -4,11 +4,8 @@
 The format is based on [Keep a Changelog](http://keepachangelog.com/en/1.0.0/)
 and this project adheres to [Semantic Versioning](http://semver.org/spec/v2.0.0.html).
 
-<<<<<<< HEAD
-=======
 ## [4.1.0-preview] - 2018-09-28
 
->>>>>>> e74bf163
 ## [4.0.0-preview] - 2019-09-21
 
 ## [3.3.0]
