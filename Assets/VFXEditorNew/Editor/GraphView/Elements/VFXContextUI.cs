using System;
using System.Collections.Generic;
using System.Linq;
using RMGUI.GraphView;
using UnityEngine;
using UnityEngine.RMGUI;
using UnityEngine.RMGUI.StyleEnums;
using UnityEngine.RMGUI.StyleSheets;

namespace UnityEditor.VFX.UI
{
	class BlockContainer : VisualContainer, ISelection, IDropTarget
	{
		// ISelection implementation
		public List<ISelectable> selection { get; private set; }

		bool m_DragStarted;

		public BlockContainer()
		{
			selection = new List<ISelectable>();
            clipChildren = false;
		}

		public EventPropagation SelectAll()
		{
			ClearSelection();

			var blocks = children.OfType<VFXBlockUI>().ToList();
			foreach (var c in blocks)
			{
				AddToSelection(c);
			}

			return EventPropagation.Stop;
		}

		// functions to ISelection extensions
		public virtual void AddToSelection(ISelectable selectable)
		{
			var block = selectable as VFXBlockUI;
			if (block != null && block.presenter != null)
				block.presenter.selected = true;
			selection.Add(selectable);
		}

		public virtual void RemoveFromSelection(ISelectable selectable)
		{
			var block = selectable as VFXBlockUI;
			if (block != null && block.presenter != null)
				block.presenter.selected = false;
			selection.Remove(selectable);
		}

		public virtual void ClearSelection()
		{
			foreach (var block in selection.OfType<VFXBlockUI>())
			{
				if (block.presenter != null)
					block.presenter.selected = false;
			}

			selection.Clear();
		}

		public bool CanAcceptDrop(List<ISelectable> selection)
		{
			foreach (var item in selection)
			{
				if ((item as VFXBlockUI) == null)
				{
					return false;
				}
			}

			return true;
		}

		public EventPropagation DragUpdated(Event evt, List<ISelectable> selection, IDropTarget dropTarget)
		{
			if (!m_DragStarted)
			{
				// TODO: Do something on first DragUpdated event (initiate drag)
				m_DragStarted = true;
			}
			else
			{
				// TODO: Do something on subsequent DragUpdated events
			}

			return EventPropagation.Stop;
		}

		public EventPropagation DragPerform(Event evt, List<ISelectable> selection, IDropTarget dropTarget)
		{
			// TODO: Do something on DragPerform event (this is where the actual drop takes place)
// 			foreach (var item in dragSelection)
// 			{
//				...
// 			}

			m_DragStarted = false;

			return EventPropagation.Stop;
		}

		public EventPropagation DragExited()
		{
			// TODO: Do something when current drag is cancelled

			m_DragStarted = false;

			return EventPropagation.Stop;
		}
	}

	class VFXContextUI : GraphElement
	{
		// TODO: Unused except for debugging
		const string RectColorProperty = "rect-color";

		VisualElement m_Title;
		VisualContainer m_FlowInputConnectorContainer;
		VisualContainer m_FlowOutputConnectorContainer;
		VisualContainer m_NodeContainer;
		BlockContainer m_BlockContainer;

		protected GraphViewTypeFactory typeFactory { get; set; }

		public VFXContextUI()
        {
            forceNotififcationOnAdd = true;
            pickingMode = PickingMode.Ignore;
			phaseInterest = EventPhase.BubbleUp;

			m_FlowInputConnectorContainer = new VisualContainer()
			{
				name = "FlowInputs",
				pickingMode = PickingMode.Ignore,
				classList = new ClassList("FlowContainer","Input")
			};

			m_FlowOutputConnectorContainer = new VisualContainer()
			{
				name = "FlowOutputs",
				pickingMode = PickingMode.Ignore,
				classList = new ClassList("FlowContainer","Output")
			};

			m_NodeContainer = new VisualContainer()
			{
				name = "NodeContents"
			};
            m_NodeContainer.clipChildren = false;

            AddManipulator(new ShortcutHandler(
				new Dictionary<Event, ShortcutDelegate>
				{
					{Event.KeyboardEvent("#a"), SelectAll},
					{Event.KeyboardEvent("#n"), ClearSelection},
					{Event.KeyboardEvent("delete"), DeleteSelection},
				}));

			AddChild(m_FlowInputConnectorContainer);
			AddChild(m_NodeContainer);
			AddChild(m_FlowOutputConnectorContainer);
			m_Title = new VisualElement() { name = "Title" ,text = "Title" };
			m_NodeContainer.AddChild(m_Title);

			m_BlockContainer = new BlockContainer()
			{
				pickingMode = PickingMode.Ignore
			};

			m_BlockContainer.AddManipulator(new ClickSelector());

			m_NodeContainer.AddChild(m_BlockContainer);
            /*
			m_NodeContainer.AddManipulator(new ContextualMenu((evt, customData) =>
			{
				var menu = new GenericMenu();

				// Needs to have the model here to filter compatible node blocks
				var contextType = GetPresenter<VFXContextPresenter>().Model.ContextType;
				foreach (var desc in VFXLibrary.GetBlocks())
					if ((desc.CompatibleContexts & contextType) != 0)
						menu.AddItem(new GUIContent(desc.Name), false,
									 contentView => AddBlock(-1, desc),
									 this);

				menu.ShowAsContext();
				return EventPropagation.Continue;
			}));
            */
			typeFactory = new GraphViewTypeFactory();
			typeFactory[typeof(VFXBlockPresenter)] = typeof(VFXBlockUI);
            typeFactory[typeof(VFXDataInputAnchorPresenter)] = typeof(VFXDataAnchor);
            typeFactory[typeof(VFXDataOutputAnchorPresenter)] = typeof(VFXDataAnchor);

            classList = new ClassList("VFXContext");
		}

		public EventPropagation SelectAll()
		{
			return m_BlockContainer.SelectAll();
		}

		public EventPropagation ClearSelection()
		{
			m_BlockContainer.ClearSelection();
			return EventPropagation.Stop;
		}

		public override EventPropagation Select(VisualContainer selectionContainer, Event evt)
		{
			var clearBlockSelection = false;
			var gView = this.GetFirstAncestorOfType<GraphView>();
			if (gView != null && gView.selection.Contains(this) && !evt.control)
				clearBlockSelection = true;

			var result = base.Select(selectionContainer, evt);

			if (clearBlockSelection)
				m_BlockContainer.ClearSelection();

			return result;
		}

		public EventPropagation DeleteSelection()
		{
			var elementsToRemove = m_BlockContainer.selection.OfType<VFXBlockUI>().ToList();
			foreach (var block in elementsToRemove)
			{
				RemoveBlock(block as VFXBlockUI);
			}

			return (elementsToRemove.Count > 0) ? EventPropagation.Stop : EventPropagation.Continue;
		}

		public override void SetPosition(Rect newPos)
		{
			if (classList.Contains("vertical"))
			{
				base.SetPosition(newPos);
			}
			else
			{
				positionType = PositionType.Absolute;
				positionLeft = newPos.x;
				positionTop = newPos.y;
			}
		}

		public void AddBlock(int index, VFXBlock block)
		{
			VFXContextPresenter presenter = GetPresenter<VFXContextPresenter>();
            presenter.AddBlock(-1, block);
		}

		public void RemoveBlock(VFXBlockUI block)
		{
			if (block == null)
				return;

			VFXContextPresenter contextPresenter = GetPresenter<VFXContextPresenter>();
			contextPresenter.RemoveBlock(block.GetPresenter<VFXBlockPresenter>().Model);
		}

		private void InstantiateBlock(VFXBlockPresenter blockPresenter)
		{
			// call factory
			GraphElement newElem = typeFactory.Create(blockPresenter);

			if (newElem == null)
			{
				return;
			}

			newElem.SetPosition(blockPresenter.position);
			newElem.presenter = blockPresenter;
			m_BlockContainer.AddChild(newElem);

			newElem.presenter.selected = blockPresenter.selected;
		}

		public void RefreshContext()
		{
			VFXContextPresenter contextPresenter = GetPresenter<VFXContextPresenter>();
            var blockPresenters = contextPresenter.blockPresenters;

            // recreate the children list based on the presenter list to keep the order.

            var blocksUIs = m_BlockContainer.children.OfType<VFXBlockUI>().ToDictionary(t=>t.GetPresenter<VFXBlockPresenter>(),t=>t);

            foreach(var kv in blocksUIs)
            {
                m_BlockContainer.RemoveChild(kv.Value);
            }
            foreach(var blockPresenter in blockPresenters)
            {
                VFXBlockUI blockUI;
                if( blocksUIs.TryGetValue(blockPresenter,out blockUI))
                {
                    m_BlockContainer.AddChild(blockUI);
                }
                else
                {
                    InstantiateBlock(blockPresenter);
                }
            }


            

            // Does not guarantee correct ordering
			/*var blocks = m_BlockContainer.children.OfType<VFXBlockUI>().ToList();

			// Process removals
			foreach (var c in blocks)
			{
				// been removed?
				var nb = c as VFXBlockUI;
				var block = contextPresenter.blockPresenters.OfType<VFXBlockPresenter>().FirstOrDefault(a => a == nb.GetPresenter<VFXBlockPresenter>());
				if (block == null)
				{
					m_BlockContainer.RemoveFromSelection(nb);
					m_BlockContainer.RemoveChild(nb);
				}
			}

			// Process additions
			foreach (var blockPresenter in contextPresenter.blockPresenters)
			{
                var block = blocks.OfType<VFXBlockUI>().FirstOrDefault(a => a.GetPresenter<VFXBlockPresenter>() == blockPresenter);
				if (block == null)
				{
                    InstantiateBlock(blockPresenter);
				}
			}*/
		}

		public override void OnDataChanged()
		{
			base.OnDataChanged();

			VFXContextPresenter presenter = GetPresenter<VFXContextPresenter>();
			if (presenter == null || presenter.context == null)
				return;

<<<<<<< HEAD
			// Recreate label with good name // Dirty
            m_Title.content.text = presenter.context.name;

            VFXContextType contextType = presenter.context.contextType;
=======
			// Recreate label with good name // Dirty
			m_Title.text = presenter.Model.name;

			VFXContextType contextType = presenter.Model.contextType;
>>>>>>> 64353270

			RemoveFromClassList("init", "update", "output");

			switch (contextType)
			{
				case VFXContextType.kInit: AddToClassList("init"); break;
				case VFXContextType.kUpdate: AddToClassList("update"); break;
				case VFXContextType.kOutput: AddToClassList("output"); break;
				default: throw new Exception();
			}

            if (presenter.context.position != presenter.position.position)
			{
                presenter.context.position = presenter.position.position;
				// Needs to make the model dirty
			}

			m_FlowInputConnectorContainer.ClearChildren();
			m_FlowOutputConnectorContainer.ClearChildren();

			foreach (var inanchorpresenter in presenter.inputAnchors)
			{
				var edge = VFXFlowAnchor.Create<VFXFlowEdgePresenter>(inanchorpresenter);
				m_FlowInputConnectorContainer.AddChild(edge);
			}

			foreach (var outanchorpresenter in presenter.outputAnchors)
			{
				var edge = VFXFlowAnchor.Create<VFXFlowEdgePresenter>(outanchorpresenter);
				m_FlowOutputConnectorContainer.AddChild(edge);
			}

			RefreshContext();


            if (m_PopupManipulator != null)
            {
                m_NodeContainer.RemoveManipulator(m_PopupManipulator);
            }
            m_PopupManipulator = new FilterPopup(new VFXBlockProvider(presenter, AddBlock));
            m_NodeContainer.AddManipulator(m_PopupManipulator);

        }

        FilterPopup m_PopupManipulator;

        public override void DoRepaint(IStylePainter painter)
		{
			base.DoRepaint(painter);
		}

		// TODO: Remove, unused except for debugging
		// Declare new USS rect-color and use it
		public override void OnStylesResolved(VisualElementStyles elementStyles)
		{
			base.OnStylesResolved(elementStyles);
			elementStyles.ApplyCustomProperty(RectColorProperty, ref m_RectColor);
		}

		// TODO: Remove, unused except for debugging
		StyleProperty<Color> m_RectColor;
		Color rectColor { get { return m_RectColor.GetOrDefault(Color.magenta); } }
	}
}<|MERGE_RESOLUTION|>--- conflicted
+++ resolved
@@ -347,17 +347,10 @@
 			if (presenter == null || presenter.context == null)
 				return;
 
-<<<<<<< HEAD
 			// Recreate label with good name // Dirty
-            m_Title.content.text = presenter.context.name;
+            m_Title.text = presenter.context.name;
 
             VFXContextType contextType = presenter.context.contextType;
-=======
-			// Recreate label with good name // Dirty
-			m_Title.text = presenter.Model.name;
-
-			VFXContextType contextType = presenter.Model.contextType;
->>>>>>> 64353270
 
 			RemoveFromClassList("init", "update", "output");
 
