--- conflicted
+++ resolved
@@ -1,268 +1,233 @@
-#pragma kernel CSVFXInit
-#pragma kernel CSVFXUpdate
-
-#include "HLSLSupport.cginc"
-#include "../VFXCommon.cginc"
-
-#define NB_THREADS_PER_GROUP 256
-
-CBUFFER_START(initUniforms)
-	float2 initUniform0_kVFXValueOp;
-	float initUniform1_kVFXValueOp;
-	float initUniform2_kVFXValueOp;
-	
-	float initUniform3_kVFXValueOp;
-	float initUniform4_kVFXValueOp;
-	float initUniform5_kVFXValueOp;
-	float initUniform6_kVFXValueOp;
-	
-	float initUniform7_kVFXValueOp;
-	uint initUniform8_kVFXSystemSeedOp;
-	uint nbSpawned;
-	uint spawnIndex;
-	
-CBUFFER_END
-
-CBUFFER_START(updateUniforms)
-	float4x4 updateUniform0_kVFXTRSToMatrixOp;
-	
-	float4x4 updateUniform6_kVFXInverseTRSOp;
-	
-	float3 updateUniform3_kVFXCombine3fOp;
-	float updateUniform1_kVFXValueOp;
-	
-	float updateUniform2_kVFXValueOp;
-	float updateUniform4_kVFXValueOp;
-	float updateUniform5_kVFXValueOp;
-	float updateUniform7_kVFXDeltaTimeOp;
-	
-	uint nbMax;
-	uint3 updateUniforms_PADDING_0;
-
-CBUFFER_END
-
-Texture3D updateSampler0_kVFXValueOpTexture;
-SamplerState samplerupdateSampler0_kVFXValueOpTexture;
-
-Texture2D curveTexture;
-SamplerState samplercurveTexture;
-
-struct Attribute0
-{
-	float3 position;
-	float age;
-};
-
-struct Attribute1
-{
-	float3 velocity;
-	float lifetime;
-};
-
-struct Attribute2
-{
-	float3 up;
-	float texIndex;
-};
-
-struct Attribute3
-{
-	float3 side;
-	uint _PADDING_0;
-};
-
-struct Attribute4
-{
-	float3 front;
-	uint _PADDING_0;
-};
-
-struct Attribute6
-{
-	float2 size;
-};
-
-RWStructuredBuffer<Attribute0> attribBuffer0;
-RWStructuredBuffer<Attribute1> attribBuffer1;
-RWStructuredBuffer<Attribute2> attribBuffer2;
-RWStructuredBuffer<Attribute3> attribBuffer3;
-RWStructuredBuffer<Attribute4> attribBuffer4;
-RWStructuredBuffer<Attribute6> attribBuffer6;
-
-RWStructuredBuffer<int> flags;
-ConsumeStructuredBuffer<uint> deadListIn;
-AppendStructuredBuffer<uint> deadListOut;
-Buffer<uint> deadListCount; // This is bad to use a SRV to fetch deadList count but Unity API currently prevent from copying to CB
-
-RWStructuredBuffer<uint3> bounds;
-
-float rand(inout uint seed)
-{
-	seed = 1664525 * seed + 1013904223;
-	return float(seed) / 4294967296.0;
-}
-
-// Non optimized generic function to allow curve edition without recompiling
-float sampleSignal(float4 curveData,float u) // sample curve
-{
-	float uNorm = (u * curveData.x) + curveData.y;
-	switch(asuint(curveData.w) >> 2)
-	{
-		case 1: uNorm = ((0.9921875 * frac(min(1.0f - 1e-5f,uNorm))) + 0.00390625); break; // clamp end
-		case 2: uNorm = ((0.9921875 * frac(max(0.0f,uNorm))) + 0.00390625); break; // clamp start
-		case 3: uNorm = ((0.9921875 * saturate(uNorm)) + 0.00390625); break; // clamp both
-	}
-	return curveTexture.SampleLevel(samplercurveTexture,float2(uNorm,curveData.z),0)[asuint(curveData.w) & 0x3];
-}
-
-<<<<<<< HEAD
-float3 sampleSpline(float v,float u)
-=======
-void VFXBlockSetPositionSphereSurface( inout float3 position,float3 Sphere_center,float Sphere_radius,inout uint seed)
->>>>>>> c2fd4343
-{
-	return curveTexture.SampleLevel(samplercurveTexture,float2(((0.9921875 * saturate(u)) + 0.00390625),v),0);
-}
-
-<<<<<<< HEAD
-void VFXBlockPositionSpline( inout float3 position,inout float3 velocity,inout float3 front,inout float3 side,inout float3 up,float2 Spline,float radius,uint systemSeed,inout uint seed)
-=======
-void VFXBlockSetColorRandom( inout float3 color,float3 FirstColor,float3 AltColor,inout uint seed)
->>>>>>> c2fd4343
-{
-	float t = RAND;
-	float3 center = SAMPLE_SPLINE_POSITION(Spline,t);
-	float3 tangent = normalize(SAMPLE_SPLINE_TANGENT(Spline,t));
-	up = tangent;
-	position = PositionOnCylinderSurface(center,tangent,0.0f,radius,0.0f,RAND * UNITY_TWO_PI);
-	front = normalize(position - center);
-	side = cross(front,up);
-	velocity += tangent * RAND;
-}
-
-void VFXBlockSetLifetimeRandom( inout float lifetime,float MinLifetime,float MaxLifetime,inout uint seed)
-{
-	lifetime = max(MinLifetime + RAND * (MaxLifetime-MinLifetime),0.0f);
-}
-
-void VFXBlockSetSubUVRandom( inout float texIndex,float MinIndex,float MaxIndex,uint systemSeed,inout uint seed)
-{
-	texIndex = lerp(MinIndex,MaxIndex,RAND);
-}
-
-void VFXBlockSizeRandomSquare( inout float2 size,float MinSize,float MaxSize,uint systemSeed,inout uint seed)
-{
-	float s = lerp(MinSize,MaxSize,RAND);
-	size = float2(s,s);
-}
-
-void VFXBlockVectorFieldRelativeForce( inout float3 velocity,float3 position,VFXSampler3D VectorField,float4x4 Box,float4x4 InvBox,float Intensity,float DragCoefficient,float deltaTime)
-{
-	float3 vectorFieldCoord = mul(INVERSE(Box), float4(position,1.0f)).xyz;
-	float3 value = SampleTexture(VectorField, vectorFieldCoord + 0.5f).xyz * 2.0f - 1.0f;
-	value = mul(Box,float4(value,0.0f)).xyz * Intensity;
-	float3 relativeForce = value - velocity;
-	velocity += relativeForce * min(1.0,(DragCoefficient * deltaTime));
-}
-
-void VFXBlockCollideWithSphere( inout float3 position,inout float3 velocity,float3 Sphere_center,float Sphere_radius,float Elasticity,float deltaTime)
-{
-	float3 nextPos = position + velocity * deltaTime;
-	float3 dir = Sphere_center - nextPos;
-	float sqrLength = dot(dir,dir);
-	if (sqrLength <= Sphere_radius * Sphere_radius)
-	{	
-		float dist = sqrt(sqrLength);
-		float3 n = dir / dist;	
-		float projVelocity = dot(n,velocity);
-		
-		if (projVelocity > 0)
-			velocity -= ((1 + Elasticity) * projVelocity) * n;
-			
-		position += n * (dist - Sphere_radius);
-	}
-}
-
-[numthreads(NB_THREADS_PER_GROUP,1,1)]
-void CSVFXInit(uint3 id : SV_DispatchThreadID,uint3 groupId : SV_GroupThreadID)
-{
-	if (id.x < min(nbSpawned,deadListCount[0]))
-	{
-		uint index = deadListIn.Consume();
-		
-		Attribute0 attrib0 = (Attribute0)0;
-		Attribute1 attrib1 = (Attribute1)0;
-		Attribute2 attrib2 = (Attribute2)0;
-		Attribute3 attrib3 = (Attribute3)0;
-		Attribute4 attrib4 = (Attribute4)0;
-		Attribute6 attrib6 = (Attribute6)0;
-		
-		uint local_seed = (uint)0;
-		
-		
-		uint seed = (id.x + spawnIndex) ^ initUniform8_kVFXSystemSeedOp;
-		seed = (seed ^ 61) ^ (seed >> 16);
-		seed *= 9;
-		seed = seed ^ (seed >> 4);
-		seed *= 0x27d4eb2d;
-		seed = seed ^ (seed >> 15);
-		local_seed = seed;
-		
-<<<<<<< HEAD
-		VFXBlockPositionSpline( attrib0.position,attrib1.velocity,attrib4.front,attrib3.side,attrib2.up,initUniform0_kVFXValueOp,initUniform1_kVFXValueOp,initUniform8_kVFXSystemSeedOp,local_seed);
-		VFXBlockSetLifetimeRandom( attrib1.lifetime,initUniform2_kVFXValueOp,initUniform3_kVFXValueOp,initUniform8_kVFXSystemSeedOp,local_seed);
-		VFXBlockSetSubUVRandom( attrib2.texIndex,initUniform4_kVFXValueOp,initUniform5_kVFXValueOp,initUniform8_kVFXSystemSeedOp,local_seed);
-		VFXBlockSizeRandomSquare( attrib6.size,initUniform6_kVFXValueOp,initUniform7_kVFXValueOp,initUniform8_kVFXSystemSeedOp,local_seed);
-=======
-		VFXBlockSetPositionSphereSurface( attrib0.position,initUniform0_kVFXTransformPosOp,initUniform1_kVFXValueOp,local_seed);
-		VFXBlockSetColorRandom( attrib2.color,initUniform2_kVFXCombine3fOp,initUniform3_kVFXCombine3fOp,local_seed);
-		VFXBlockSetLifetimeRandom( attrib3.lifetime,initUniform4_kVFXValueOp,initUniform5_kVFXValueOp,local_seed);
-		VFXBlockVelocityConstant( attrib4.velocity,initUniform6_kVFXTransformVecOp);
->>>>>>> c2fd4343
-		
-		attribBuffer0[index] = attrib0;
-		attribBuffer1[index] = attrib1;
-		attribBuffer2[index] = attrib2;
-		attribBuffer3[index] = attrib3;
-		attribBuffer4[index] = attrib4;
-		attribBuffer6[index] = attrib6;
-		
-		flags[index] = 1;
-	}
-}
-
-[numthreads(NB_THREADS_PER_GROUP,1,1)]
-void CSVFXUpdate(uint3 id : SV_DispatchThreadID,uint3 groupId : SV_GroupThreadID)
-{
-	if (id.x < nbMax && flags[id.x] == 1)
-	{
-		uint index = id.x;
-		bool kill = false;
-		
-		Attribute0 attrib0 = attribBuffer0[index];
-		Attribute1 attrib1 = attribBuffer1[index];
-		
-		VFXSampler3D updateSampler0_kVFXValueOp = InitSampler(updateSampler0_kVFXValueOpTexture,samplerupdateSampler0_kVFXValueOpTexture);
-		
-		VFXBlockVectorFieldRelativeForce( attrib1.velocity,attrib0.position,updateSampler0_kVFXValueOp,updateUniform0_kVFXTRSToMatrixOp,updateUniform6_kVFXInverseTRSOp,updateUniform1_kVFXValueOp,updateUniform2_kVFXValueOp,updateUniform7_kVFXDeltaTimeOp);
-		VFXBlockCollideWithSphere( attrib0.position,attrib1.velocity,updateUniform3_kVFXCombine3fOp,updateUniform4_kVFXValueOp,updateUniform5_kVFXValueOp,updateUniform7_kVFXDeltaTimeOp);
-		
-		attrib0.position += attrib1.velocity * updateUniform7_kVFXDeltaTimeOp;
-		
-		attrib0.age += updateUniform7_kVFXDeltaTimeOp;
-		if (attrib0.age >= attrib1.lifetime)
-			kill = true;
-		
-		if (kill)
-		{
-			flags[index] = 0;
-			deadListOut.Append(index);
-		}
-		else
-		{
-			attribBuffer0[index] = attrib0;
-			attribBuffer1[index] = attrib1;
-		}
-	}
-}
-
+#pragma kernel CSVFXInit
+#pragma kernel CSVFXUpdate
+
+#include "HLSLSupport.cginc"
+#include "../VFXCommon.cginc"
+
+#define NB_THREADS_PER_GROUP 256
+
+CBUFFER_START(initUniforms)
+	float3 initUniform0_kVFXTransformPosOp;
+	float initUniform1_kVFXValueOp;
+	
+	float3 initUniform2_kVFXCombine3fOp;
+	float initUniform4_kVFXValueOp;
+	
+	float3 initUniform3_kVFXCombine3fOp;
+	float initUniform5_kVFXValueOp;
+	
+	float3 initUniform6_kVFXTransformVecOp;
+	uint initUniform7_kVFXSystemSeedOp;
+	
+	uint nbSpawned;
+	uint spawnIndex;
+	uint2 initUniforms_PADDING_0;
+
+CBUFFER_END
+
+CBUFFER_START(updateUniforms)
+	float3 updateUniform0_kVFXTransformVecOp;
+	float updateUniform3_kVFXValueOp;
+	float4 updateUniform1_kVFXValueOp;
+	
+	float3 updateUniform2_kVFXTransformPosOp;
+	float updateUniform4_kVFXValueOp;
+	
+	float updateUniform5_kVFXValueOp;
+	float updateUniform6_kVFXValueOp;
+	float updateUniform7_kVFXValueOp;
+	float updateUniform8_kVFXDeltaTimeOp;
+	
+	uint nbMax;
+	uint3 updateUniforms_PADDING_0;
+
+CBUFFER_END
+
+Texture2D curveTexture;
+SamplerState samplercurveTexture;
+
+struct Attribute0
+{
+	float3 position;
+	uint _PADDING_0;
+};
+
+struct Attribute1
+{
+	float2 size;
+};
+
+struct Attribute2
+{
+	float3 color;
+	uint _PADDING_0;
+};
+
+struct Attribute3
+{
+	float lifetime;
+};
+
+struct Attribute4
+{
+	float3 velocity;
+	float age;
+};
+
+RWStructuredBuffer<Attribute0> attribBuffer0;
+RWStructuredBuffer<Attribute1> attribBuffer1;
+RWStructuredBuffer<Attribute2> attribBuffer2;
+RWStructuredBuffer<Attribute3> attribBuffer3;
+StructuredBuffer<Attribute3> attribBuffer3_RO;
+RWStructuredBuffer<Attribute4> attribBuffer4;
+
+RWStructuredBuffer<int> flags;
+ConsumeStructuredBuffer<uint> deadListIn;
+AppendStructuredBuffer<uint> deadListOut;
+Buffer<uint> deadListCount; // This is bad to use a SRV to fetch deadList count but Unity API currently prevent from copying to CB
+
+RWStructuredBuffer<uint3> bounds;
+
+float rand(inout uint seed)
+{
+	seed = 1664525 * seed + 1013904223;
+	return float(seed) / 4294967296.0;
+}
+
+// Non optimized generic function to allow curve edition without recompiling
+float sampleSignal(float4 curveData,float u) // sample curve
+{
+	float uNorm = (u * curveData.x) + curveData.y;
+	switch(asuint(curveData.w) >> 2)
+	{
+		case 1: uNorm = ((0.9921875 * frac(min(1.0f - 1e-5f,uNorm))) + 0.00390625); break; // clamp end
+		case 2: uNorm = ((0.9921875 * frac(max(0.0f,uNorm))) + 0.00390625); break; // clamp start
+		case 3: uNorm = ((0.9921875 * saturate(uNorm)) + 0.00390625); break; // clamp both
+	}
+	return curveTexture.SampleLevel(samplercurveTexture,float2(uNorm,curveData.z),0)[asuint(curveData.w) & 0x3];
+}
+
+void VFXBlockSetPositionSphereSurface( inout float3 position,float3 Sphere_center,float Sphere_radius,inout uint seed)
+{
+	float u1 = 2.0 * RAND - 1.0;
+	float u2 = UNITY_TWO_PI * RAND;
+	position = VFXPositionOnSphereSurface(Sphere,u1,u2);
+}
+
+void VFXBlockSetColorRandom( inout float3 color,float3 FirstColor,float3 AltColor,inout uint seed)
+{
+	color = lerp(FirstColor,AltColor,RAND3);
+}
+
+void VFXBlockSetLifetimeRandom( inout float lifetime,float MinLifetime,float MaxLifetime,inout uint seed)
+{
+	lifetime = max(MinLifetime + RAND * (MaxLifetime-MinLifetime),0.0f);
+}
+
+void VFXBlockVelocityConstant( inout float3 velocity,float3 Velocity)
+{
+	velocity += Velocity;
+}
+
+void VFXBlockSetForceConstant( inout float3 velocity,float3 Force,float deltaTime)
+{
+	velocity += Force * deltaTime;
+}
+
+void VFXBlockSizeOverLifeCurve( inout float2 size,float age,float lifetime,float4 Curve)
+{
+	float ratio = saturate(age/lifetime);
+	float s = sampleSignal(Curve, ratio);
+	size = float2(s,s);
+}
+
+void VFXBlockSetForceConformToSphere( inout float3 velocity,float3 position,float3 Sphere_center,float Sphere_radius,float attractionSpeed,float attractionForce,float stickForce,float stickDistance,float deltaTime)
+{
+	float3 dir = Sphere_center - position;
+	float distToCenter = length(dir);
+	float distToSurface = distToCenter - Sphere_radius;
+	dir /= distToCenter;
+	float spdNormal = dot(dir,velocity);
+	float ratio = smoothstep(0.0,stickDistance * 2.0,abs(distToSurface));
+	float tgtSpeed = sign(distToSurface) * attractionSpeed * ratio;
+	float deltaSpeed = tgtSpeed - spdNormal;
+	velocity += sign(deltaSpeed) * min(abs(deltaSpeed),deltaTime * lerp(stickForce,attractionForce,ratio)) * dir;
+}
+
+[numthreads(NB_THREADS_PER_GROUP,1,1)]
+void CSVFXInit(uint3 id : SV_DispatchThreadID,uint3 groupId : SV_GroupThreadID)
+{
+	if (id.x < min(nbSpawned,deadListCount[0]))
+	{
+		uint index = deadListIn.Consume();
+		
+		Attribute0 attrib0 = (Attribute0)0;
+		Attribute1 attrib1 = (Attribute1)0;
+		Attribute2 attrib2 = (Attribute2)0;
+		Attribute3 attrib3 = (Attribute3)0;
+		Attribute4 attrib4 = (Attribute4)0;
+		
+		uint local_seed = (uint)0;
+		
+		
+		uint seed = (id.x + spawnIndex) ^ initUniform7_kVFXSystemSeedOp;
+		seed = (seed ^ 61) ^ (seed >> 16);
+		seed *= 9;
+		seed = seed ^ (seed >> 4);
+		seed *= 0x27d4eb2d;
+		seed = seed ^ (seed >> 15);
+		local_seed = seed;
+		
+		VFXBlockSetPositionSphereSurface( attrib0.position,initUniform0_kVFXTransformPosOp,initUniform1_kVFXValueOp,local_seed);
+		VFXBlockSetColorRandom( attrib2.color,initUniform2_kVFXCombine3fOp,initUniform3_kVFXCombine3fOp,local_seed);
+		VFXBlockSetLifetimeRandom( attrib3.lifetime,initUniform4_kVFXValueOp,initUniform5_kVFXValueOp,local_seed);
+		VFXBlockVelocityConstant( attrib4.velocity,initUniform6_kVFXTransformVecOp);
+		
+		attribBuffer0[index] = attrib0;
+		attribBuffer1[index] = attrib1;
+		attribBuffer2[index] = attrib2;
+		attribBuffer3[index] = attrib3;
+		attribBuffer4[index] = attrib4;
+		
+		flags[index] = 1;
+	}
+}
+
+[numthreads(NB_THREADS_PER_GROUP,1,1)]
+void CSVFXUpdate(uint3 id : SV_DispatchThreadID,uint3 groupId : SV_GroupThreadID)
+{
+	if (id.x < nbMax && flags[id.x] == 1)
+	{
+		uint index = id.x;
+		bool kill = false;
+		
+		Attribute0 attrib0 = attribBuffer0[index];
+		Attribute1 attrib1 = attribBuffer1[index];
+		Attribute3 attrib3 = attribBuffer3_RO[index];
+		Attribute4 attrib4 = attribBuffer4[index];
+		
+		
+		VFXBlockSetForceConstant( attrib4.velocity,updateUniform0_kVFXTransformVecOp,updateUniform8_kVFXDeltaTimeOp);
+		VFXBlockSizeOverLifeCurve( attrib1.size,attrib4.age,attrib3.lifetime,updateUniform1_kVFXValueOp);
+		VFXBlockSetForceConformToSphere( attrib4.velocity,attrib0.position,updateUniform2_kVFXTransformPosOp,updateUniform3_kVFXValueOp,updateUniform4_kVFXValueOp,updateUniform5_kVFXValueOp,updateUniform6_kVFXValueOp,updateUniform7_kVFXValueOp,updateUniform8_kVFXDeltaTimeOp);
+		
+		attrib0.position += attrib4.velocity * updateUniform8_kVFXDeltaTimeOp;
+		
+		attrib4.age += updateUniform8_kVFXDeltaTimeOp;
+		if (attrib4.age >= attrib3.lifetime)
+			kill = true;
+		
+		if (kill)
+		{
+			flags[index] = 0;
+			deadListOut.Append(index);
+		}
+		else
+		{
+			attribBuffer0[index] = attrib0;
+			attribBuffer1[index] = attrib1;
+			attribBuffer4[index] = attrib4;
+		}
+	}
+}
+