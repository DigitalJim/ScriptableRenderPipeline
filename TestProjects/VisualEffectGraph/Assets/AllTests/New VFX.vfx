%YAML 1.1
%TAG !u! tag:unity3d.com,2011:
--- !u!114 &114023846229194376
MonoBehaviour:
  m_ObjectHideFlags: 1
  m_CorrespondingSourceObject: {fileID: 0}
  m_PrefabInstance: {fileID: 0}
  m_PrefabAsset: {fileID: 0}
  m_GameObject: {fileID: 0}
  m_Enabled: 1
  m_EditorHideFlags: 0
  m_Script: {fileID: 11500000, guid: 73a13919d81fb7444849bae8b5c812a2, type: 3}
  m_Name: VFXBasicSpawner
  m_EditorClassIdentifier: 
  m_Parent: {fileID: 114350483966674976}
  m_Children:
  - {fileID: 114873264888500148}
  m_UIPosition: {x: 702, y: -274}
  m_UICollapsed: 0
  m_UISuperCollapsed: 0
  m_InputSlots: []
  m_OutputSlots: []
  m_Label: tOTO
  m_Data: {fileID: 0}
  m_InputFlowSlot:
  - link: []
  - link: []
  m_OutputFlowSlot:
  - link:
    - context: {fileID: 114946465509916290}
      slotIndex: 0
--- !u!114 &114131763552434164
MonoBehaviour:
  m_ObjectHideFlags: 1
  m_CorrespondingSourceObject: {fileID: 0}
  m_PrefabInstance: {fileID: 0}
  m_PrefabAsset: {fileID: 0}
  m_GameObject: {fileID: 0}
  m_Enabled: 1
  m_EditorHideFlags: 0
  m_Script: {fileID: 11500000, guid: a971fa2e110a0ac42ac1d8dae408704b, type: 3}
  m_Name: SetAttribute
  m_EditorClassIdentifier: 
  m_Parent: {fileID: 114946465509916290}
  m_Children: []
  m_UIPosition: {x: 0, y: 0}
  m_UICollapsed: 0
  m_UISuperCollapsed: 0
  m_InputSlots:
  - {fileID: 114816735112706074}
  - {fileID: 114955576790943342}
  m_OutputSlots: []
  m_Disabled: 0
  attribute: lifetime
  Composition: 0
  Source: 0
  Random: 2
  channels: 6
--- !u!114 &114206037049139666
MonoBehaviour:
  m_ObjectHideFlags: 1
  m_CorrespondingSourceObject: {fileID: 0}
  m_PrefabInstance: {fileID: 0}
  m_PrefabAsset: {fileID: 0}
  m_GameObject: {fileID: 0}
  m_Enabled: 1
  m_EditorHideFlags: 0
  m_Script: {fileID: 11500000, guid: a971fa2e110a0ac42ac1d8dae408704b, type: 3}
  m_Name: SetAttribute
  m_EditorClassIdentifier: 
  m_Parent: {fileID: 114946465509916290}
  m_Children: []
  m_UIPosition: {x: 0, y: 0}
  m_UICollapsed: 0
  m_UISuperCollapsed: 0
  m_InputSlots:
  - {fileID: 8926484042661614545}
  - {fileID: 8926484042661614550}
  m_OutputSlots: []
  m_Disabled: 0
  attribute: velocity
  Composition: 0
  Source: 0
  Random: 1
  channels: 6
--- !u!114 &114307113894698210
MonoBehaviour:
  m_ObjectHideFlags: 1
  m_CorrespondingSourceObject: {fileID: 0}
  m_PrefabInstance: {fileID: 0}
  m_PrefabAsset: {fileID: 0}
  m_GameObject: {fileID: 0}
  m_Enabled: 1
  m_EditorHideFlags: 0
  m_Script: {fileID: 11500000, guid: 1b605c022ee79394a8a776c0869b3f9a, type: 3}
  m_Name: VFXSlot
  m_EditorClassIdentifier: 
  m_Parent: {fileID: 0}
  m_Children:
  - {fileID: 114986932069951040}
  - {fileID: 114963171269329408}
  m_UIPosition: {x: 0, y: 0}
  m_UICollapsed: 1
  m_UISuperCollapsed: 0
  m_MasterSlot: {fileID: 114307113894698210}
  m_MasterData:
    m_Owner: {fileID: 114946465509916290}
    m_Value:
      m_Type:
        m_SerializableType: UnityEditor.VFX.AABox, Unity.VisualEffectGraph.Editor,
          Version=0.0.0.0, Culture=neutral, PublicKeyToken=null
      m_SerializableObject: '{"center":{"x":0.0,"y":1.0,"z":0.0},"size":{"x":2.0,"y":3.0,"z":2.0}}'
    m_Space: 0
  m_Property:
    name: bounds
    m_serializedType:
      m_SerializableType: UnityEditor.VFX.AABox, Unity.VisualEffectGraph.Editor,
        Version=0.0.0.0, Culture=neutral, PublicKeyToken=null
    attributes: []
  m_Direction: 0
  m_LinkedSlots: []
--- !u!114 &114340500867371532
MonoBehaviour:
  m_ObjectHideFlags: 1
  m_CorrespondingSourceObject: {fileID: 0}
  m_PrefabInstance: {fileID: 0}
  m_PrefabAsset: {fileID: 0}
  m_GameObject: {fileID: 0}
  m_Enabled: 1
  m_EditorHideFlags: 0
  m_Script: {fileID: 11500000, guid: d01270efd3285ea4a9d6c555cb0a8027, type: 3}
  m_Name: VFXUI
  m_EditorClassIdentifier: 
  groupInfos: []
  stickyNoteInfos: []
  systemInfos:
  - title: OIUOIU
    position:
      serializedVersion: 2
      x: 0
      y: 0
      width: 0
      height: 0
    contexts:
    - {fileID: 114946465509916290}
    - {fileID: 114780028408030698}
    - {fileID: 0}
  categories: []
  uiBounds:
    serializedVersion: 2
    x: 660
    y: -274
    width: 424
    height: 1510
--- !u!114 &114350483966674976
MonoBehaviour:
  m_ObjectHideFlags: 1
  m_CorrespondingSourceObject: {fileID: 0}
  m_PrefabInstance: {fileID: 0}
  m_PrefabAsset: {fileID: 0}
  m_GameObject: {fileID: 0}
  m_Enabled: 1
  m_EditorHideFlags: 0
  m_Script: {fileID: 11500000, guid: 7d4c867f6b72b714dbb5fd1780afe208, type: 3}
  m_Name: New VFX
  m_EditorClassIdentifier: 
  m_Parent: {fileID: 0}
  m_Children:
  - {fileID: 114023846229194376}
  - {fileID: 114946465509916290}
  - {fileID: 114780028408030698}
  - {fileID: 8926484042661614532}
  m_UIPosition: {x: 0, y: 0}
  m_UICollapsed: 1
  m_UISuperCollapsed: 0
  m_UIInfos: {fileID: 114340500867371532}
  m_ParameterInfo: []
  m_GraphVersion: 2
  m_saved: 1
  m_SubgraphDependencies: []
  m_CategoryPath: 
--- !u!114 &114380859405582094
MonoBehaviour:
  m_ObjectHideFlags: 1
  m_CorrespondingSourceObject: {fileID: 0}
  m_PrefabInstance: {fileID: 0}
  m_PrefabAsset: {fileID: 0}
  m_GameObject: {fileID: 0}
  m_Enabled: 1
  m_EditorHideFlags: 0
  m_Script: {fileID: 11500000, guid: f780aa281814f9842a7c076d436932e7, type: 3}
  m_Name: VFXSlotFloat
  m_EditorClassIdentifier: 
  m_Parent: {fileID: 114963171269329408}
  m_Children: []
  m_UIPosition: {x: 0, y: 0}
  m_UICollapsed: 1
  m_UISuperCollapsed: 0
  m_MasterSlot: {fileID: 114307113894698210}
  m_MasterData:
    m_Owner: {fileID: 0}
    m_Value:
      m_Type:
        m_SerializableType: 
      m_SerializableObject: 
    m_Space: 2147483647
  m_Property:
    name: z
    m_serializedType:
      m_SerializableType: System.Single, mscorlib, Version=4.0.0.0, Culture=neutral,
        PublicKeyToken=b77a5c561934e089
    attributes: []
  m_Direction: 0
  m_LinkedSlots: []
--- !u!114 &114428730288789306
MonoBehaviour:
  m_ObjectHideFlags: 1
  m_CorrespondingSourceObject: {fileID: 0}
  m_PrefabInstance: {fileID: 0}
  m_PrefabAsset: {fileID: 0}
  m_GameObject: {fileID: 0}
  m_Enabled: 1
  m_EditorHideFlags: 0
  m_Script: {fileID: 11500000, guid: d78581a96eae8bf4398c282eb0b098bd, type: 3}
  m_Name: VFXDataParticle
  m_EditorClassIdentifier: 
  m_Parent: {fileID: 114350483966674976}
  m_Children: []
  m_UIPosition: {x: 0, y: 0}
  m_UICollapsed: 1
  m_UISuperCollapsed: 0
  title: 
  m_Owners:
  - {fileID: 114946465509916290}
  - {fileID: 114780028408030698}
  - {fileID: 8926484042661614532}
  m_Capacity: 33
  m_Space: 0
--- !u!114 &114512514798047786
MonoBehaviour:
  m_ObjectHideFlags: 1
  m_CorrespondingSourceObject: {fileID: 0}
  m_PrefabInstance: {fileID: 0}
  m_PrefabAsset: {fileID: 0}
  m_GameObject: {fileID: 0}
  m_Enabled: 1
  m_EditorHideFlags: 0
  m_Script: {fileID: 11500000, guid: f780aa281814f9842a7c076d436932e7, type: 3}
  m_Name: VFXSlotFloat
  m_EditorClassIdentifier: 
  m_Parent: {fileID: 114963171269329408}
  m_Children: []
  m_UIPosition: {x: 0, y: 0}
  m_UICollapsed: 1
  m_UISuperCollapsed: 0
  m_MasterSlot: {fileID: 114307113894698210}
  m_MasterData:
    m_Owner: {fileID: 0}
    m_Value:
      m_Type:
        m_SerializableType: 
      m_SerializableObject: 
    m_Space: 2147483647
  m_Property:
    name: x
    m_serializedType:
      m_SerializableType: System.Single, mscorlib, Version=4.0.0.0, Culture=neutral,
        PublicKeyToken=b77a5c561934e089
    attributes: []
  m_Direction: 0
  m_LinkedSlots: []
--- !u!114 &114538391275492396
MonoBehaviour:
  m_ObjectHideFlags: 1
  m_CorrespondingSourceObject: {fileID: 0}
  m_PrefabInstance: {fileID: 0}
  m_PrefabAsset: {fileID: 0}
  m_GameObject: {fileID: 0}
  m_Enabled: 1
  m_EditorHideFlags: 0
  m_Script: {fileID: 11500000, guid: f780aa281814f9842a7c076d436932e7, type: 3}
  m_Name: VFXSlotFloat
  m_EditorClassIdentifier: 
  m_Parent: {fileID: 114986932069951040}
  m_Children: []
  m_UIPosition: {x: 0, y: 0}
  m_UICollapsed: 1
  m_UISuperCollapsed: 0
  m_MasterSlot: {fileID: 114307113894698210}
  m_MasterData:
    m_Owner: {fileID: 0}
    m_Value:
      m_Type:
        m_SerializableType: 
      m_SerializableObject: 
    m_Space: 2147483647
  m_Property:
    name: z
    m_serializedType:
      m_SerializableType: System.Single, mscorlib, Version=4.0.0.0, Culture=neutral,
        PublicKeyToken=b77a5c561934e089
    attributes: []
  m_Direction: 0
  m_LinkedSlots: []
--- !u!114 &114571176826476282
MonoBehaviour:
  m_ObjectHideFlags: 1
  m_CorrespondingSourceObject: {fileID: 0}
  m_PrefabInstance: {fileID: 0}
  m_PrefabAsset: {fileID: 0}
  m_GameObject: {fileID: 0}
  m_Enabled: 1
  m_EditorHideFlags: 0
  m_Script: {fileID: 11500000, guid: f780aa281814f9842a7c076d436932e7, type: 3}
  m_Name: VFXSlotFloat
  m_EditorClassIdentifier: 
  m_Parent: {fileID: 0}
  m_Children: []
  m_UIPosition: {x: 0, y: 0}
  m_UICollapsed: 1
  m_UISuperCollapsed: 0
  m_MasterSlot: {fileID: 114571176826476282}
  m_MasterData:
    m_Owner: {fileID: 114873264888500148}
    m_Value:
      m_Type:
        m_SerializableType: System.Single, mscorlib, Version=4.0.0.0, Culture=neutral,
          PublicKeyToken=b77a5c561934e089
      m_SerializableObject: 10
    m_Space: 2147483647
  m_Property:
    name: Rate
    m_serializedType:
      m_SerializableType: System.Single, mscorlib, Version=4.0.0.0, Culture=neutral,
        PublicKeyToken=b77a5c561934e089
    attributes:
    - m_Type: 1
      m_Min: 0
      m_Max: Infinity
      m_Tooltip: 
      m_Regex: 
      m_RegexMaxLength: 0
    - m_Type: 3
      m_Min: -Infinity
      m_Max: Infinity
      m_Tooltip: Spawn Rate (in number per seconds)
      m_Regex: 
      m_RegexMaxLength: 0
  m_Direction: 0
  m_LinkedSlots: []
--- !u!114 &114739294351936256
MonoBehaviour:
  m_ObjectHideFlags: 1
  m_CorrespondingSourceObject: {fileID: 0}
  m_PrefabInstance: {fileID: 0}
  m_PrefabAsset: {fileID: 0}
  m_GameObject: {fileID: 0}
  m_Enabled: 1
  m_EditorHideFlags: 0
  m_Script: {fileID: 11500000, guid: f780aa281814f9842a7c076d436932e7, type: 3}
  m_Name: VFXSlotFloat
  m_EditorClassIdentifier: 
  m_Parent: {fileID: 114986932069951040}
  m_Children: []
  m_UIPosition: {x: 0, y: 0}
  m_UICollapsed: 1
  m_UISuperCollapsed: 0
  m_MasterSlot: {fileID: 114307113894698210}
  m_MasterData:
    m_Owner: {fileID: 0}
    m_Value:
      m_Type:
        m_SerializableType: 
      m_SerializableObject: 
    m_Space: 2147483647
  m_Property:
    name: x
    m_serializedType:
      m_SerializableType: System.Single, mscorlib, Version=4.0.0.0, Culture=neutral,
        PublicKeyToken=b77a5c561934e089
    attributes: []
  m_Direction: 0
  m_LinkedSlots: []
--- !u!114 &114780028408030698
MonoBehaviour:
  m_ObjectHideFlags: 1
  m_CorrespondingSourceObject: {fileID: 0}
  m_PrefabInstance: {fileID: 0}
  m_PrefabAsset: {fileID: 0}
  m_GameObject: {fileID: 0}
  m_Enabled: 1
  m_EditorHideFlags: 0
  m_Script: {fileID: 11500000, guid: 2dc095764ededfa4bb32fa602511ea4b, type: 3}
  m_Name: VFXBasicUpdate
  m_EditorClassIdentifier: 
  m_Parent: {fileID: 114350483966674976}
  m_Children: []
  m_UIPosition: {x: 707, y: 461}
  m_UICollapsed: 0
  m_UISuperCollapsed: 0
  m_InputSlots: []
  m_OutputSlots: []
  m_Label: Update
  m_Data: {fileID: 114428730288789306}
  m_InputFlowSlot:
  - link:
    - context: {fileID: 114946465509916290}
      slotIndex: 0
  m_OutputFlowSlot:
  - link:
    - context: {fileID: 8926484042661614532}
      slotIndex: 0
  integration: 0
  angularIntegration: 0
  ageParticles: 1
  reapParticles: 1
--- !u!114 &114816735112706074
MonoBehaviour:
  m_ObjectHideFlags: 1
  m_CorrespondingSourceObject: {fileID: 0}
  m_PrefabInstance: {fileID: 0}
  m_PrefabAsset: {fileID: 0}
  m_GameObject: {fileID: 0}
  m_Enabled: 1
  m_EditorHideFlags: 0
  m_Script: {fileID: 11500000, guid: f780aa281814f9842a7c076d436932e7, type: 3}
  m_Name: VFXSlotFloat
  m_EditorClassIdentifier: 
  m_Parent: {fileID: 0}
  m_Children: []
  m_UIPosition: {x: 0, y: 0}
  m_UICollapsed: 1
  m_UISuperCollapsed: 0
  m_MasterSlot: {fileID: 114816735112706074}
  m_MasterData:
    m_Owner: {fileID: 114131763552434164}
    m_Value:
      m_Type:
        m_SerializableType: System.Single, mscorlib, Version=4.0.0.0, Culture=neutral,
          PublicKeyToken=b77a5c561934e089
      m_SerializableObject: 1
    m_Space: 2147483647
  m_Property:
    name: Min
    m_serializedType:
      m_SerializableType: System.Single, mscorlib, Version=4.0.0.0, Culture=neutral,
        PublicKeyToken=b77a5c561934e089
    attributes: []
  m_Direction: 0
  m_LinkedSlots: []
--- !u!114 &114873264888500148
MonoBehaviour:
  m_ObjectHideFlags: 1
  m_CorrespondingSourceObject: {fileID: 0}
  m_PrefabInstance: {fileID: 0}
  m_PrefabAsset: {fileID: 0}
  m_GameObject: {fileID: 0}
  m_Enabled: 1
  m_EditorHideFlags: 0
  m_Script: {fileID: 11500000, guid: f05c6884b705ce14d82ae720f0ec209f, type: 3}
  m_Name: VFXSpawnerConstantRate
  m_EditorClassIdentifier: 
  m_Parent: {fileID: 114023846229194376}
  m_Children: []
  m_UIPosition: {x: 0, y: 0}
  m_UICollapsed: 0
  m_UISuperCollapsed: 0
  m_InputSlots:
  - {fileID: 114571176826476282}
  m_OutputSlots: []
  m_Disabled: 0
--- !u!114 &114920711487922656
MonoBehaviour:
  m_ObjectHideFlags: 1
  m_CorrespondingSourceObject: {fileID: 0}
  m_PrefabInstance: {fileID: 0}
  m_PrefabAsset: {fileID: 0}
  m_GameObject: {fileID: 0}
  m_Enabled: 1
  m_EditorHideFlags: 0
  m_Script: {fileID: 11500000, guid: f780aa281814f9842a7c076d436932e7, type: 3}
  m_Name: VFXSlotFloat
  m_EditorClassIdentifier: 
  m_Parent: {fileID: 114963171269329408}
  m_Children: []
  m_UIPosition: {x: 0, y: 0}
  m_UICollapsed: 1
  m_UISuperCollapsed: 0
  m_MasterSlot: {fileID: 114307113894698210}
  m_MasterData:
    m_Owner: {fileID: 0}
    m_Value:
      m_Type:
        m_SerializableType: 
      m_SerializableObject: 
    m_Space: 2147483647
  m_Property:
    name: y
    m_serializedType:
      m_SerializableType: System.Single, mscorlib, Version=4.0.0.0, Culture=neutral,
        PublicKeyToken=b77a5c561934e089
    attributes: []
  m_Direction: 0
  m_LinkedSlots: []
--- !u!114 &114935892456706286
MonoBehaviour:
  m_ObjectHideFlags: 1
  m_CorrespondingSourceObject: {fileID: 0}
  m_PrefabInstance: {fileID: 0}
  m_PrefabAsset: {fileID: 0}
  m_GameObject: {fileID: 0}
  m_Enabled: 1
  m_EditorHideFlags: 0
  m_Script: {fileID: 11500000, guid: f780aa281814f9842a7c076d436932e7, type: 3}
  m_Name: VFXSlotFloat
  m_EditorClassIdentifier: 
  m_Parent: {fileID: 114986932069951040}
  m_Children: []
  m_UIPosition: {x: 0, y: 0}
  m_UICollapsed: 1
  m_UISuperCollapsed: 0
  m_MasterSlot: {fileID: 114307113894698210}
  m_MasterData:
    m_Owner: {fileID: 0}
    m_Value:
      m_Type:
        m_SerializableType: 
      m_SerializableObject: 
    m_Space: 2147483647
  m_Property:
    name: y
    m_serializedType:
      m_SerializableType: System.Single, mscorlib, Version=4.0.0.0, Culture=neutral,
        PublicKeyToken=b77a5c561934e089
    attributes: []
  m_Direction: 0
  m_LinkedSlots: []
--- !u!114 &114946465509916290
MonoBehaviour:
  m_ObjectHideFlags: 1
  m_CorrespondingSourceObject: {fileID: 0}
  m_PrefabInstance: {fileID: 0}
  m_PrefabAsset: {fileID: 0}
  m_GameObject: {fileID: 0}
  m_Enabled: 1
  m_EditorHideFlags: 0
  m_Script: {fileID: 11500000, guid: 9dfea48843f53fc438eabc12a3a30abc, type: 3}
  m_Name: VFXBasicInitialize
  m_EditorClassIdentifier: 
  m_Parent: {fileID: 114350483966674976}
  m_Children:
  - {fileID: 114206037049139666}
  - {fileID: 114131763552434164}
  m_UIPosition: {x: 708, y: 57}
  m_UICollapsed: 0
  m_UISuperCollapsed: 0
  m_InputSlots:
  - {fileID: 114307113894698210}
  m_OutputSlots: []
  m_Label: Hello World
  m_Data: {fileID: 114428730288789306}
  m_InputFlowSlot:
  - link:
    - context: {fileID: 114023846229194376}
      slotIndex: 0
  m_OutputFlowSlot:
  - link:
    - context: {fileID: 114780028408030698}
      slotIndex: 0
--- !u!114 &114955576790943342
MonoBehaviour:
  m_ObjectHideFlags: 1
  m_CorrespondingSourceObject: {fileID: 0}
  m_PrefabInstance: {fileID: 0}
  m_PrefabAsset: {fileID: 0}
  m_GameObject: {fileID: 0}
  m_Enabled: 1
  m_EditorHideFlags: 0
  m_Script: {fileID: 11500000, guid: f780aa281814f9842a7c076d436932e7, type: 3}
  m_Name: VFXSlotFloat
  m_EditorClassIdentifier: 
  m_Parent: {fileID: 0}
  m_Children: []
  m_UIPosition: {x: 0, y: 0}
  m_UICollapsed: 1
  m_UISuperCollapsed: 0
  m_MasterSlot: {fileID: 114955576790943342}
  m_MasterData:
    m_Owner: {fileID: 114131763552434164}
    m_Value:
      m_Type:
        m_SerializableType: System.Single, mscorlib, Version=4.0.0.0, Culture=neutral,
          PublicKeyToken=b77a5c561934e089
      m_SerializableObject: 3
    m_Space: 2147483647
  m_Property:
    name: Max
    m_serializedType:
      m_SerializableType: System.Single, mscorlib, Version=4.0.0.0, Culture=neutral,
        PublicKeyToken=b77a5c561934e089
    attributes: []
  m_Direction: 0
  m_LinkedSlots: []
--- !u!114 &114963171269329408
MonoBehaviour:
  m_ObjectHideFlags: 1
  m_CorrespondingSourceObject: {fileID: 0}
  m_PrefabInstance: {fileID: 0}
  m_PrefabAsset: {fileID: 0}
  m_GameObject: {fileID: 0}
  m_Enabled: 1
  m_EditorHideFlags: 0
  m_Script: {fileID: 11500000, guid: ac39bd03fca81b849929b9c966f1836a, type: 3}
  m_Name: VFXSlotFloat3
  m_EditorClassIdentifier: 
  m_Parent: {fileID: 114307113894698210}
  m_Children:
  - {fileID: 114512514798047786}
  - {fileID: 114920711487922656}
  - {fileID: 114380859405582094}
  m_UIPosition: {x: 0, y: 0}
  m_UICollapsed: 1
  m_UISuperCollapsed: 0
  m_MasterSlot: {fileID: 114307113894698210}
  m_MasterData:
    m_Owner: {fileID: 0}
    m_Value:
      m_Type:
        m_SerializableType: 
      m_SerializableObject: 
    m_Space: 2147483647
  m_Property:
    name: size
    m_serializedType:
      m_SerializableType: UnityEngine.Vector3, UnityEngine.CoreModule, Version=0.0.0.0,
        Culture=neutral, PublicKeyToken=null
    attributes:
    - m_Type: 3
      m_Min: -Infinity
      m_Max: Infinity
      m_Tooltip: The size of the box along each axis.
      m_Regex: 
      m_RegexMaxLength: 0
  m_Direction: 0
  m_LinkedSlots: []
--- !u!114 &114986932069951040
MonoBehaviour:
  m_ObjectHideFlags: 1
  m_CorrespondingSourceObject: {fileID: 0}
  m_PrefabInstance: {fileID: 0}
  m_PrefabAsset: {fileID: 0}
  m_GameObject: {fileID: 0}
  m_Enabled: 1
  m_EditorHideFlags: 0
  m_Script: {fileID: 11500000, guid: ac39bd03fca81b849929b9c966f1836a, type: 3}
  m_Name: VFXSlotFloat3
  m_EditorClassIdentifier: 
  m_Parent: {fileID: 114307113894698210}
  m_Children:
  - {fileID: 114739294351936256}
  - {fileID: 114935892456706286}
  - {fileID: 114538391275492396}
  m_UIPosition: {x: 0, y: 0}
  m_UICollapsed: 1
  m_UISuperCollapsed: 0
  m_MasterSlot: {fileID: 114307113894698210}
  m_MasterData:
    m_Owner: {fileID: 0}
    m_Value:
      m_Type:
        m_SerializableType: 
      m_SerializableObject: 
    m_Space: 2147483647
  m_Property:
    name: center
    m_serializedType:
      m_SerializableType: UnityEngine.Vector3, UnityEngine.CoreModule, Version=0.0.0.0,
        Culture=neutral, PublicKeyToken=null
    attributes:
    - m_Type: 3
      m_Min: -Infinity
      m_Max: Infinity
      m_Tooltip: The centre of the box.
      m_Regex: 
      m_RegexMaxLength: 0
  m_Direction: 0
  m_LinkedSlots: []
--- !u!2058629511 &8926484042661614527
VisualEffectResource:
  m_ObjectHideFlags: 0
  m_CorrespondingSourceObject: {fileID: 0}
  m_PrefabInstance: {fileID: 0}
  m_PrefabAsset: {fileID: 0}
  m_Name: New VFX
  m_Graph: {fileID: 114350483966674976}
<<<<<<< HEAD
  m_ShaderSources: []
=======
  m_ShaderSources:
  - compute: 1
    name: '[System 1]Hello World'
    source: "#pragma kernel CSMain\n#define NB_THREADS_PER_GROUP 64\n#define VFX_USE_VELOCITY_CURRENT
      1\n#define VFX_USE_SEED_CURRENT 1\n#define VFX_USE_LIFETIME_CURRENT 1\n#define
      VFX_USE_POSITION_CURRENT 1\n#define VFX_USE_ALIVE_CURRENT 1\n#define VFX_USE_AGE_CURRENT
      1\n#define VFX_LOCAL_SPACE 1\n#include \"Packages/com.unity.visualeffectgraph/Shaders/RenderPipeline/HDRP/VFXDefines.hlsl\"\n\n\n\n#include
      \"Packages/com.unity.visualeffectgraph/Shaders/Common/VFXCommonCompute.cginc\"\n#include
      \"Packages/com.unity.visualeffectgraph/Shaders/VFXCommon.cginc\"\n\n\n\nRWByteAddressBuffer
      attributeBuffer;\nByteAddressBuffer sourceAttributeBuffer;\n\nCBUFFER_START(initParams)\n#if
      !VFX_USE_SPAWNER_FROM_GPU\n    uint nbSpawned;\t\t\t\t\t// Numbers of particle
      spawned\n    uint spawnIndex;\t\t\t\t// Index of the first particle spawned\n   
      uint dispatchWidth;\n#else\n    uint offsetInAdditionalOutput;\n\tuint nbMax;\n#endif\n\tuint
      systemSeed;\nCBUFFER_END\n\n#if VFX_USE_ALIVE_CURRENT\nRWStructuredBuffer<uint>
      deadListIn;\nByteAddressBuffer deadListCount; // This is bad to use a SRV to
      fetch deadList count but Unity API currently prevent from copying to CB\n#endif\n\n#if
      VFX_USE_SPAWNER_FROM_GPU\nStructuredBuffer<uint> eventList;\nByteAddressBuffer
      inputAdditional;\n#endif\n\nvoid SetAttribute_E6295C0(inout float3 velocity,
      inout uint seed, float3 Min, float3 Max) /*attribute:velocity Composition:Overwrite
      Source:Slot Random:PerComponent channels:XYZ */\n{\n    velocity = lerp(Min,Max,RAND3);\n}\nvoid
      SetAttribute_F01429A3(inout float lifetime, inout uint seed, float Min, float
      Max) /*attribute:lifetime Composition:Overwrite Source:Slot Random:Uniform
      channels:XYZ */\n{\n    lifetime = lerp(Min,Max,RAND);\n}\n\n\n\n[numthreads(NB_THREADS_PER_GROUP,1,1)]\nvoid
      CSMain(uint3 groupId          : SV_GroupID,\n            uint3 groupThreadId   
      : SV_GroupThreadID)\n{\n    uint id = groupThreadId.x + groupId.x * NB_THREADS_PER_GROUP;\n#if
      !VFX_USE_SPAWNER_FROM_GPU\n    id += groupId.y * dispatchWidth * NB_THREADS_PER_GROUP;\n#endif\n\n#if
      VFX_USE_SPAWNER_FROM_GPU\n    uint maxThreadId = inputAdditional.Load((offsetInAdditionalOutput
      * 2 + 0) << 2);\n    uint currentSpawnIndex = inputAdditional.Load((offsetInAdditionalOutput
      * 2 + 1) << 2) - maxThreadId;\n#else\n    uint maxThreadId = nbSpawned;\n   
      uint currentSpawnIndex = spawnIndex;\n#endif\n\n#if VFX_USE_ALIVE_CURRENT\n   
      maxThreadId = min(maxThreadId, deadListCount.Load(0x0));\n#elif VFX_USE_SPAWNER_FROM_GPU\n   
      maxThreadId = min(maxThreadId, nbMax); //otherwise, nbSpawned already clamped
      on CPU\n#endif\n\n    if (id < maxThreadId)\n    {\n#if VFX_USE_SPAWNER_FROM_GPU\n       
      int sourceIndex = eventList[id];\n#endif\n        uint particleIndex = id +
      currentSpawnIndex;\n\t\t\n#if !VFX_USE_SPAWNER_FROM_GPU\n        int sourceIndex
      = 0;\n        /*//Loop with 1 iteration generate a wrong IL Assembly (and actually,
      useless code)\n        uint currentSumSpawnCount = 0u;\n        for (sourceIndex=0;
      sourceIndex<1; sourceIndex++)\n        {\n            currentSumSpawnCount
      += uint(asfloat(sourceAttributeBuffer.Load((sourceIndex * 0x1 + 0x0) << 2)));\n           
      if (id < currentSumSpawnCount)\n            {\n                break;\n           
      }\n        }\n        */\n        \n\n#endif\n        float3 velocity = float3(0,0,0);\n       
      uint seed = (uint)0;\n        float lifetime = (float)1;\n        float3 position
      = float3(0,0,0);\n        bool alive = (bool)true;\n        float age = (float)0;\n       
      \n\n#if VFX_USE_PARTICLEID_CURRENT\n         particleId = particleIndex;\n#endif\n#if
      VFX_USE_SEED_CURRENT\n        seed = WangHash(particleIndex ^ systemSeed);\n#endif\n       
      \n        {\n            SetAttribute_E6295C0( /*inout */velocity,  /*inout
      */seed, float3(-0.333,0.2,-0.333), float3(0.333,1,0.333));\n        }\n       
      {\n            SetAttribute_F01429A3( /*inout */lifetime,  /*inout */seed,
      (float)1, (float)3);\n        }\n        \n\n\n#if VFX_USE_ALIVE_CURRENT\n       
      if (alive)\n        {\n\t\t\tuint deadIndex = deadListIn.DecrementCounter();\n           
      uint index = deadListIn[deadIndex];\n            attributeBuffer.Store3((index
      * 0x4 + 0x0) << 2,asuint(velocity));\n            attributeBuffer.Store((index
      * 0x1 + 0x90) << 2,asuint(lifetime));\n            attributeBuffer.Store3((index
      * 0x4 + 0xB4) << 2,asuint(position));\n            attributeBuffer.Store((index
      * 0x2 + 0x144) << 2,uint(alive));\n            attributeBuffer.Store((index
      * 0x2 + 0x145) << 2,asuint(age));\n            \n\n        }\n#else\n       
      uint index = particleIndex;\n        attributeBuffer.Store3((index * 0x4 +
      0x0) << 2,asuint(velocity));\n        attributeBuffer.Store((index * 0x1 +
      0x90) << 2,asuint(lifetime));\n        attributeBuffer.Store3((index * 0x4
      + 0xB4) << 2,asuint(position));\n        attributeBuffer.Store((index * 0x2
      + 0x144) << 2,uint(alive));\n        attributeBuffer.Store((index * 0x2 + 0x145)
      << 2,asuint(age));\n        \n\n#endif\n    }\n}\n"
  - compute: 1
    name: '[System 1]Update'
    source: "#pragma kernel CSMain\n#define NB_THREADS_PER_GROUP 64\n#define VFX_USE_VELOCITY_CURRENT
      1\n#define VFX_USE_LIFETIME_CURRENT 1\n#define VFX_USE_POSITION_CURRENT 1\n#define
      VFX_USE_ALIVE_CURRENT 1\n#define VFX_USE_AGE_CURRENT 1\n#define VFX_HAS_INDIRECT_DRAW
      1\n#define VFX_LOCAL_SPACE 1\n#include \"Packages/com.unity.visualeffectgraph/Shaders/RenderPipeline/HDRP/VFXDefines.hlsl\"\n\n\nCBUFFER_START(parameters)\n   
      float deltaTime_a;\n    uint3 PADDING_0;\nCBUFFER_END\n\n\n#include \"Packages/com.unity.visualeffectgraph/Shaders/Common/VFXCommonCompute.cginc\"\n#include
      \"Packages/com.unity.visualeffectgraph/Shaders/VFXCommon.cginc\"\n\n\n\nRWByteAddressBuffer
      attributeBuffer;\n\n#if VFX_USE_ALIVE_CURRENT\nRWStructuredBuffer<uint> deadListOut;\n#endif\n\n#if
      VFX_HAS_INDIRECT_DRAW\nRWStructuredBuffer<uint> indirectBuffer;\n#endif\n\nCBUFFER_START(updateParams)\n   
      uint nbMax;\n\tuint dispatchWidth;\n\tuint systemSeed;\nCBUFFER_END\n\nvoid
      EulerIntegration(inout float3 position, float3 velocity, float deltaTime)\n{\n   
      position += velocity * deltaTime;\n}\nvoid Age(inout float age, float deltaTime)\n{\n   
      age += deltaTime;\n}\nvoid Reap(float age, float lifetime, inout bool alive)\n{\n   
      if(age > lifetime) { alive = false; }\n}\n\n\n\n[numthreads(NB_THREADS_PER_GROUP,1,1)]\nvoid
      CSMain(uint3 groupId          : SV_GroupID,\n            uint3 groupThreadId   
      : SV_GroupThreadID)\n{\n\tuint id = groupThreadId.x + groupId.x * NB_THREADS_PER_GROUP
      + groupId.y * dispatchWidth * NB_THREADS_PER_GROUP;\n\tuint index = id;\n\tif
      (id < nbMax)\n\t{\n#if VFX_USE_ALIVE_CURRENT\n\t\tbool alive = (attributeBuffer.Load((index
      * 0x2 + 0x144) << 2));\n\t\t\n\n\t\tif (alive)\n\t\t{\n\t\t\tfloat3 velocity
      = asfloat(attributeBuffer.Load3((index * 0x4 + 0x0) << 2));\n\t\t\tfloat lifetime
      = asfloat(attributeBuffer.Load((index * 0x1 + 0x90) << 2));\n\t\t\tfloat3 position
      = asfloat(attributeBuffer.Load3((index * 0x4 + 0xB4) << 2));\n\t\t\tfloat age
      = asfloat(attributeBuffer.Load((index * 0x2 + 0x145) << 2));\n\t\t\t\n\n\t\t\t\n#if
      VFX_USE_OLDPOSITION_CURRENT\n\t\t\toldPosition = position;\n#endif\n\t\t\t\n\t\t\tEulerIntegration(
      /*inout */position, velocity, deltaTime_a);\n\t\t\tAge( /*inout */age, deltaTime_a);\n\t\t\tReap(age,
      lifetime,  /*inout */alive);\n\t\t\t\n\n\t\t\tif (alive)\n\t\t\t{\n\t\t\t\tattributeBuffer.Store3((index
      * 0x4 + 0xB4) << 2,asuint(position));\n\t\t\t\tattributeBuffer.Store((index
      * 0x2 + 0x145) << 2,asuint(age));\n\t\t\t\t\n\n#if VFX_HAS_INDIRECT_DRAW\n               
      uint indirectIndex = indirectBuffer.IncrementCounter();\n\t\t\t\tindirectBuffer[indirectIndex]
      = index;\n#endif\n\t\t\t}\n\t\t\telse\n\t\t\t{\n\t\t\t\tattributeBuffer.Store((index
      * 0x2 + 0x144) << 2,uint(alive));\n\t\t\t\t\n\n\t\t\t\tuint deadIndex = deadListOut.IncrementCounter();\n\t\t\t\tdeadListOut[deadIndex]
      = index;\n\t\t\t}\n\t\t}\n#else\n\t\tfloat3 velocity = asfloat(attributeBuffer.Load3((index
      * 0x4 + 0x0) << 2));\n\t\tfloat lifetime = asfloat(attributeBuffer.Load((index
      * 0x1 + 0x90) << 2));\n\t\tfloat3 position = asfloat(attributeBuffer.Load3((index
      * 0x4 + 0xB4) << 2));\n\t\tbool alive = (attributeBuffer.Load((index * 0x2
      + 0x144) << 2));\n\t\tfloat age = asfloat(attributeBuffer.Load((index * 0x2
      + 0x145) << 2));\n\t\t\n\n\t\t\n#if VFX_USE_OLDPOSITION_CURRENT\n\t\toldPosition
      = position;\n#endif\n\t\t\n\t\tEulerIntegration( /*inout */position, velocity,
      deltaTime_a);\n\t\tAge( /*inout */age, deltaTime_a);\n\t\tReap(age, lifetime, 
      /*inout */alive);\n\t\t\n\n\t\tattributeBuffer.Store3((index * 0x4 + 0xB4)
      << 2,asuint(position));\n\t\tattributeBuffer.Store((index * 0x2 + 0x144) <<
      2,uint(alive));\n\t\tattributeBuffer.Store((index * 0x2 + 0x145) << 2,asuint(age));\n\t\t\n\n#if
      VFX_HAS_INDIRECT_DRAW\n        uint indirectIndex = indirectBuffer.IncrementCounter();\n\t\tindirectBuffer[indirectIndex]
      = index;\n#endif\n#endif\n\t}\n}\n"
  - compute: 0
    name: '[System 1]Lit Quad Output'
    source: "Shader \"Hidden/VFX/New VFX/System 1/Lit Quad Output\"\n{\n\tSubShader\n\t{\t\n\t\tCull
      Off\n\t\t\n\t\tTags { \"Queue\"=\"Transparent+0\" \"IgnoreProjector\"=\"True\"
      \"RenderType\"=\"Transparent\" }\n\t\t\n\t\t\n\t\t\n\t\t\n\t\t\n\t\t\n\t\t\n\t\t\n\t\t\n\t\t\n\t\t\n\t\t\n\t\t\n\t\t\n\t\tBlend
      One OneMinusSrcAlpha \n\t\tZTest LEqual\n\t\tZWrite Off\n\t\tCull Off\n\t\t\n\t\n\t\t\t\n\t\tHLSLINCLUDE\n\t\t#if
      !defined(VFX_WORLD_SPACE) && !defined(VFX_LOCAL_SPACE)\n\t\t#define VFX_LOCAL_SPACE
      1\n\t\t#endif\n\t\t\n\t\t#define NB_THREADS_PER_GROUP 64\n\t\t#define VFX_USE_LIFETIME_CURRENT
      1\n\t\t#define VFX_USE_POSITION_CURRENT 1\n\t\t#define VFX_USE_COLOR_CURRENT
      1\n\t\t#define VFX_USE_ALPHA_CURRENT 1\n\t\t#define VFX_USE_ALIVE_CURRENT 1\n\t\t#define
      VFX_USE_AXISX_CURRENT 1\n\t\t#define VFX_USE_AXISY_CURRENT 1\n\t\t#define VFX_USE_AXISZ_CURRENT
      1\n\t\t#define VFX_USE_ANGLEX_CURRENT 1\n\t\t#define VFX_USE_ANGLEY_CURRENT
      1\n\t\t#define VFX_USE_ANGLEZ_CURRENT 1\n\t\t#define VFX_USE_PIVOTX_CURRENT
      1\n\t\t#define VFX_USE_PIVOTY_CURRENT 1\n\t\t#define VFX_USE_PIVOTZ_CURRENT
      1\n\t\t#define VFX_USE_SIZE_CURRENT 1\n\t\t#define VFX_USE_SCALEX_CURRENT 1\n\t\t#define
      VFX_USE_SCALEY_CURRENT 1\n\t\t#define VFX_USE_SCALEZ_CURRENT 1\n\t\t#define
      VFX_USE_AGE_CURRENT 1\n\t\t#define VFX_COLORMAPPING_DEFAULT 1\n\t\t#define
      IS_TRANSPARENT_PARTICLE 1\n\t\t#define VFX_BLENDMODE_ALPHA 1\n\t\t#define VFX_HAS_INDIRECT_DRAW
      1\n\t\t#define USE_DEAD_LIST_COUNT 1\n\t\t#define HDRP_LIT 1\n\t\t#define HDRP_MATERIAL_TYPE_STANDARD
      1\n\t\t#define HDRP_USE_BASE_COLOR_MAP 1\n\t\t#define HDRP_USE_BASE_COLOR_MAP_COLOR
      1\n\t\t#define HDRP_USE_BASE_COLOR_MAP_ALPHA 1\n\t\t#define HDRP_USE_BASE_COLOR
      1\n\t\t#define USE_NORMAL_BENDING 1\n\t\t#define VFX_PRIMITIVE_QUAD 1\n\t\t\n\t\t\n\t\t\n\t\t#define
      VFX_LOCAL_SPACE 1\n\t\t#include \"Packages/com.unity.visualeffectgraph/Shaders/RenderPipeline/HDRP/VFXDefines.hlsl\"\n\t\t\n\n\t\tCBUFFER_START(parameters)\n\t\t   
      float4 Size_b;\n\t\t    float gradient_c;\n\t\t    uint3 PADDING_0;\n\t\tCBUFFER_END\n\t\tTexture2D
      baseColorMap;\n\t\tSamplerState samplerbaseColorMap;\n\t\t\n\n\t\t\n\t\t#define
      VFX_NEEDS_COLOR_INTERPOLATOR (VFX_USE_COLOR_CURRENT || VFX_USE_ALPHA_CURRENT)\n\t\t\n\t\tByteAddressBuffer
      attributeBuffer;\t\n\t\t\n\t\t#if VFX_HAS_INDIRECT_DRAW\n\t\tStructuredBuffer<uint>
      indirectBuffer;\t\n\t\t#endif\t\n\t\t\n\t\t#if USE_DEAD_LIST_COUNT\n\t\tByteAddressBuffer
      deadListCount;\n\t\t#endif\n\t\t\n\t\tCBUFFER_START(outputParams)\n\t\t\tfloat
      nbMax;\n\t\t\tfloat systemSeed;\n\t\tCBUFFER_END\n\t\t\n\t\tENDHLSL\n\t\t\n\n\t\t\n\t\t\n\t\t//
      Forward pass\n\t\tPass\n\t\t{\t\t\n\t\t\tTags { \"LightMode\"=\"Forward\"}\n\t\t\t\t\t\n\t\t\tHLSLPROGRAM\n\t\t\t#pragma
      target 4.5\n\t\t\t\n\t\t\t#define UNITY_MATERIAL_LIT\n\t\t\t#define LIGHTLOOP_TILE_PASS\n\t\t\t#define
      _ENABLE_FOG_ON_TRANSPARENT\n\t\t\t#define _DISABLE_DECALS\n\t\t\t#define _BLENDMODE_ALPHA\n\t\t\t#define
      _SURFACE_TYPE_TRANSPARENT\n\t\t\t\n\n\t\t\t#pragma multi_compile USE_FPTL_LIGHTLIST
      USE_CLUSTERED_LIGHTLIST \n\t\t\t#pragma multi_compile SHADOW_LOW SHADOW_MEDIUM
      SHADOW_HIGH SHADOW_VERY_HIGH\n\t\t\t#pragma multi_compile _ DEBUG_DISPLAY\n\t\t\t//#pragma
      enable_d3d11_debug_symbols\n\t\t\t\t\n\t\t\t#define HDRP_NEEDS_UVS (HDRP_USE_BASE_COLOR_MAP
      || HDRP_USE_MASK_MAP || USE_NORMAL_MAP || HDRP_USE_EMISSIVE_MAP)\n\t\t\t#define
      HDRP_USE_EMISSIVE (HDRP_USE_EMISSIVE_MAP || HDRP_USE_EMISSIVE_COLOR || HDRP_USE_ADDITIONAL_EMISSIVE_COLOR)\n\t\t\t\n\t\t\t\n\t\t\t\n\t\t\t\n\t\t\t\n\t\t\t\n\t\t\t\n\t\t\t\t\n\t\t\t\t\n\t\t\tstruct
      ps_input\n\t\t\t{\n\t\t\t\tfloat4 pos : SV_POSITION;\n\t\t\t\t\n\t\t\t\t\n\t\t\t\t\t\t\t\n\t\t\t\t\t\t\t#if
      (VFX_NEEDS_COLOR_INTERPOLATOR && HDRP_USE_BASE_COLOR) || HDRP_USE_ADDITIONAL_BASE_COLOR\n\t\t\t\t\t\t\tnointerpolation
      float4 color : COLOR0;\n\t\t\t\t\t\t\t#endif\n\t\t\t\t\t\t\t#if HDRP_MATERIAL_TYPE_SPECULAR\n\t\t\t\t\t\t\tnointerpolation
      float3 specularColor : COLOR1;\n\t\t\t\t\t\t\t#endif\n\t\t\t\t\t\t\t#if HDRP_USE_EMISSIVE\t\n\t\t\t\t\t\t\tnointerpolation
      float4 emissiveColor : COLOR2;\n\t\t\t\t\t\t\t#endif\n\t\t\t\t\t\t\t\n\t\t\t\t\t\t\t//
      x: smoothness\n\t\t\t\t\t\t\t// y: metallic/thickness\n\t\t\t\t\t\t\t// z:
      normal scale\n\t\t\t\t\t\t\t// w: emissive scale\n\t\t\t\t\t\t\tnointerpolation
      float4 materialProperties : TEXCOORD0;\n\t\t\t\t\t\t\t\n\t\t\t\t\n\t\t\t\t#if
      USE_FLIPBOOK_INTERPOLATION\n\t\t\t\tfloat4 uv : TEXCOORD1;\n\t\t\t\t#else\n\t\t\t\tfloat2
      uv : TEXCOORD1;\t\n\t\t\t\t#endif\n\t\t\t\t#if USE_SOFT_PARTICLE || USE_ALPHA_TEST
      || USE_FLIPBOOK_INTERPOLATION\n\t\t\t\t// x: inverse soft particles fade distance\n\t\t\t\t//
      y: alpha threshold\n\t\t\t\t// z: frame blending factor\n\t\t\t\tnointerpolation
      float3 builtInInterpolants : TEXCOORD2;\n\t\t\t\t#endif\n\t\t\n\t\t\t\t#if
      USE_FLIPBOOK_MOTIONVECTORS\n\t\t\t\t// x: motion vector scale u\n\t\t\t\t//
      y: motion vector scale v\n\t\t\t\tnointerpolation float2 builtInInterpolants2
      : TEXCOORD3;\n\t\t\t\t#endif\n\t\t\n\t\t\t\tnointerpolation float3 normal :
      TEXCOORD4;\n\t\t\t\t#if USE_NORMAL_MAP || USE_NORMAL_BENDING\n\t\t\t\tnointerpolation
      float3 tangent : TEXCOORD5;\n\t\t\t\t#endif\n\t\t\t\t#if USE_NORMAL_BENDING\n\t\t\t\tfloat2
      bentFactors : TEXCOORD6;\n\t\t\t\t#endif\n\t\t\t\tfloat3 posWS : TEXCOORD7;\n\t\t\t};\n\t\t\t\n\t\t\n\t\t\t\t\t#if
      (VFX_NEEDS_COLOR_INTERPOLATOR && HDRP_USE_BASE_COLOR) || HDRP_USE_ADDITIONAL_BASE_COLOR\n\t\t\t\t\t#define
      VFX_VARYING_COLOR color.rgb\n\t\t\t\t\t#define VFX_VARYING_ALPHA color.a\n\t\t\t\t\t#endif\n\t\t\t\t\t\n\t\t\t\t\t#define
      VFX_VARYING_SMOOTHNESS materialProperties.x\n\t\t\t\t\t\n\t\t\t\t\t#if HDRP_MATERIAL_TYPE_STANDARD\n\t\t\t\t\t#define
      VFX_VARYING_METALLIC materialProperties.y\n\t\t\t\t\t#elif HDRP_MATERIAL_TYPE_SPECULAR\n\t\t\t\t\t#define
      VFX_VARYING_SPECULAR specularColor\n\t\t\t\t\t#elif HDRP_MATERIAL_TYPE_TRANSLUCENT\n\t\t\t\t\t#define
      VFX_VARYING_THICKNESS materialProperties.y\n\t\t\t\t\t#endif\n\t\t\t\t\t\n\t\t\t\t\t#if
      USE_NORMAL_MAP\n\t\t\t\t\t#define VFX_VARYING_NORMALSCALE materialProperties.z\n\t\t\t\t\t#endif\n\t\t\t\t\t\n\t\t\t\t\t#if
      HDRP_USE_EMISSIVE_MAP\n\t\t\t\t\t#define VFX_VARYING_EMISSIVESCALE materialProperties.w\n\t\t\t\t\t#endif\n\t\t\t\t\t\n\t\t\t\t\t#if
      HDRP_USE_EMISSIVE_COLOR || HDRP_USE_ADDITIONAL_EMISSIVE_COLOR\n\t\t\t\t\t#define
      VFX_VARYING_EMISSIVE emissiveColor.rgb\n\t\t\t\t\t#endif\n\t\t\t\t\t\n\t\t\t\t\t#if
      HDRP_USE_EMISSIVE\n\t\t\t\t\t#define VFX_VARYING_EXPOSUREWEIGHT emissiveColor.a\n\t\t\t\t\t#endif\n\t\t\t\t\t\t\n\t\t\t\n\t\t#define
      VFX_VARYING_PS_INPUTS ps_input\n\t\t#define VFX_VARYING_POSCS pos\n\t\t#define
      VFX_VARYING_INVSOFTPARTICLEFADEDISTANCE builtInInterpolants.x\n\t\t#define
      VFX_VARYING_ALPHATHRESHOLD builtInInterpolants.y\n\t\t#define VFX_VARYING_FRAMEBLEND
      builtInInterpolants.z\n\t\t#define VFX_VARYING_MOTIONVECTORSCALE builtInInterpolants2.xy\n\t\t#define
      VFX_VARYING_UV uv\n\t\t#define VFX_VARYING_NORMAL normal\n\t\t#if USE_NORMAL_MAP
      || USE_NORMAL_BENDING\n\t\t#define VFX_VARYING_TANGENT tangent\n\t\t#endif\n\t\t#if
      USE_NORMAL_BENDING\n\t\t#define VFX_VARYING_BENTFACTORS bentFactors\n\t\t#endif\n\t\t#define
      VFX_VARYING_POSWS posWS\n\t\t\n\t\t\n\t\t\t\n\t\t\t#if !(defined(VFX_VARYING_PS_INPUTS)
      && defined(VFX_VARYING_POSCS))\n\t\t\t#error VFX_VARYING_PS_INPUTS, VFX_VARYING_POSCS
      and VFX_VARYING_UV must be defined.\n\t\t\t#endif\n\t\t\t\n\t\t\t#include \"Packages/com.unity.visualeffectgraph/Shaders/RenderPipeline/HDRP/VFXCommon.cginc\"\n\t\t\t#include
      \"Packages/com.unity.visualeffectgraph/Shaders/VFXCommon.cginc\"\n\t\t\t\n\n\t\t\tvoid
      Orient_0(inout float3 axisX, inout float3 axisY, inout float3 axisZ) /*mode:FaceCameraPlane
      */\n\t\t\t{\n\t\t\t    \n\t\t\t    float3x3 viewRot = GetVFXToViewRotMatrix();\n\t\t\t   
      axisX = viewRot[0].xyz;\n\t\t\t    axisY = viewRot[1].xyz;\n\t\t\t    #if VFX_LOCAL_SPACE
      // Need to remove potential scale in local transform\n\t\t\t    axisX = normalize(axisX);\n\t\t\t   
      axisY = normalize(axisY);\n\t\t\t    axisZ = cross(axisX,axisY);\n\t\t\t   
      #else\n\t\t\t    axisZ = -viewRot[2].xyz;\n\t\t\t    #endif\n\t\t\t    \n\t\t\t}\n\t\t\tvoid
      AttributeFromCurve_45ABB90F(inout float size, float age, float lifetime, float4
      Size) /*attribute:size Composition:Overwrite AlphaComposition:Overwrite SampleMode:OverLife
      Mode:PerComponent ColorMode:ColorAndAlpha channels:X */\n\t\t\t{\n\t\t\t   
      float t = age / lifetime;\n\t\t\t    float value = 0.0f;\n\t\t\t    value =
      SampleCurve(Size, t);\n\t\t\t    size = value;\n\t\t\t}\n\t\t\tvoid ColorOverLife_733E3(float
      age, float lifetime, inout float3 color, inout float alpha, float gradient)
      /*mode:ColorAndAlpha ColorComposition:Multiply AlphaComposition:Multiply */\n\t\t\t{\n\t\t\t   
      \n\t\t\t    float4 sampledColor = SampleGradient(gradient, age/lifetime);\n\t\t\t   
      color *= sampledColor.rgb;\n\t\t\t    alpha *= sampledColor.a;\n\t\t\t    \n\t\t\t}\n\t\t\t\n\n\t\t\t\n\t\t\t#pragma
      vertex vert\n\t\t\tVFX_VARYING_PS_INPUTS vert(uint id : SV_VertexID, uint instanceID
      : SV_InstanceID)\n\t\t\t{\n\t\t\t#if VFX_PRIMITIVE_TRIANGLE\n\t\t\t\tuint index
      = id / 3;\n\t\t\t#elif VFX_PRIMITIVE_QUAD\n\t\t\t\tuint index = (id >> 2) +
      instanceID * 2048;\n\t\t\t#elif VFX_PRIMITIVE_OCTAGON\n\t\t\t\tuint index =
      (id >> 3) + instanceID * 1024;\n\t\t\t#endif\n\t\t\t\n\t\t\t\tVFX_VARYING_PS_INPUTS
      o = (VFX_VARYING_PS_INPUTS)0;\n\t\t\t\n\t\t\t\t\n\t\t\t\t\t\tuint deadCount
      = 0;\n\t\t\t\t\t\t#if USE_DEAD_LIST_COUNT\n\t\t\t\t\t\tdeadCount = deadListCount.Load(0);\n\t\t\t\t\t\t#endif\t\n\t\t\t\t\t\tif
      (index >= asuint(nbMax) - deadCount)\n\t\t\t\t\t\t#if USE_GEOMETRY_SHADER\n\t\t\t\t\t\t\treturn;
      // cull\n\t\t\t\t\t\t#else\n\t\t\t\t\t\t\treturn o; // cull\n\t\t\t\t\t\t#endif\n\t\t\t\t\t\t\n\t\t\t\t\t\t#if
      VFX_HAS_INDIRECT_DRAW\n\t\t\t\t\t\tindex = indirectBuffer[index];\n\t\t\t\t\t\tfloat
      lifetime = asfloat(attributeBuffer.Load((index * 0x1 + 0x90) << 2));\n\t\t\t\t\t\tfloat3
      position = asfloat(attributeBuffer.Load3((index * 0x4 + 0xB4) << 2));\n\t\t\t\t\t\tfloat3
      color = float3(1,1,1);\n\t\t\t\t\t\tfloat alpha = (float)1;\n\t\t\t\t\t\tbool
      alive = (attributeBuffer.Load((index * 0x2 + 0x144) << 2));\n\t\t\t\t\t\tfloat3
      axisX = float3(1,0,0);\n\t\t\t\t\t\tfloat3 axisY = float3(0,1,0);\n\t\t\t\t\t\tfloat3
      axisZ = float3(0,0,1);\n\t\t\t\t\t\tfloat angleX = (float)0;\n\t\t\t\t\t\tfloat
      angleY = (float)0;\n\t\t\t\t\t\tfloat angleZ = (float)0;\n\t\t\t\t\t\tfloat
      pivotX = (float)0;\n\t\t\t\t\t\tfloat pivotY = (float)0;\n\t\t\t\t\t\tfloat
      pivotZ = (float)0;\n\t\t\t\t\t\tfloat size = (float)0.1;\n\t\t\t\t\t\tfloat
      scaleX = (float)1;\n\t\t\t\t\t\tfloat scaleY = (float)1;\n\t\t\t\t\t\tfloat
      scaleZ = (float)1;\n\t\t\t\t\t\tfloat age = asfloat(attributeBuffer.Load((index
      * 0x2 + 0x145) << 2));\n\t\t\t\t\t\t\n\t\t\t\t\n\t\t\t\t\t\t#else\n\t\t\t\t\t\tbool
      alive = (attributeBuffer.Load((index * 0x2 + 0x144) << 2));\n\t\t\t\t\t\t\n\t\t\t\t\n\t\t\t\t\t\tif
      (!alive)\n\t\t\t\t\t\t\treturn o;\n\t\t\t\t\t\t\t\n\t\t\t\t\t\tfloat lifetime
      = asfloat(attributeBuffer.Load((index * 0x1 + 0x90) << 2));\n\t\t\t\t\t\tfloat3
      position = asfloat(attributeBuffer.Load3((index * 0x4 + 0xB4) << 2));\n\t\t\t\t\t\tfloat3
      color = float3(1,1,1);\n\t\t\t\t\t\tfloat alpha = (float)1;\n\t\t\t\t\t\tfloat3
      axisX = float3(1,0,0);\n\t\t\t\t\t\tfloat3 axisY = float3(0,1,0);\n\t\t\t\t\t\tfloat3
      axisZ = float3(0,0,1);\n\t\t\t\t\t\tfloat angleX = (float)0;\n\t\t\t\t\t\tfloat
      angleY = (float)0;\n\t\t\t\t\t\tfloat angleZ = (float)0;\n\t\t\t\t\t\tfloat
      pivotX = (float)0;\n\t\t\t\t\t\tfloat pivotY = (float)0;\n\t\t\t\t\t\tfloat
      pivotZ = (float)0;\n\t\t\t\t\t\tfloat size = (float)0.1;\n\t\t\t\t\t\tfloat
      scaleX = (float)1;\n\t\t\t\t\t\tfloat scaleY = (float)1;\n\t\t\t\t\t\tfloat
      scaleZ = (float)1;\n\t\t\t\t\t\tfloat age = asfloat(attributeBuffer.Load((index
      * 0x2 + 0x145) << 2));\n\t\t\t\t\t\t\n\t\t\t\t\n\t\t\t\t\t\t#endif\n\t\t\t\t\t\t\n\t\t\t\tOrient_0(
      /*inout */axisX,  /*inout */axisY,  /*inout */axisZ);\n\t\t\t\tAttributeFromCurve_45ABB90F(
      /*inout */size, age, lifetime, Size_b);\n\t\t\t\tColorOverLife_733E3(age, lifetime, 
      /*inout */color,  /*inout */alpha, gradient_c);\n\t\t\t\t\n\n\t\t\t\t\n\t\t\t\tif
      (!alive)\n\t\t\t\t\treturn o;\n\t\t\t\t\n\t\t\t#if VFX_PRIMITIVE_QUAD\n\t\t\t\n\t\t\t\to.VFX_VARYING_UV.x
      = float(id & 1);\n\t\t\t\to.VFX_VARYING_UV.y = float((id & 2) >> 1);\n\t\t\t\tconst
      float2 vOffsets = o.VFX_VARYING_UV.xy - 0.5f;\n\t\t\t\t\n\t\t\t#elif VFX_PRIMITIVE_TRIANGLE\n\t\t\t\n\t\t\t\tconst
      float2 kOffsets[] = {\n\t\t\t\t\tfloat2(-0.5f, \t-0.288675129413604736328125f),\n\t\t\t\t\tfloat2(0.0f,
      \t0.57735025882720947265625f),\n\t\t\t\t\tfloat2(0.5f,\t-0.288675129413604736328125f),\n\t\t\t\t};\n\t\t\t\t\n\t\t\t\tconst
      float kUVScale = 0.866025388240814208984375f;\n\t\t\t\t\n\t\t\t\tconst float2
      vOffsets = kOffsets[id % 3];\n\t\t\t\to.VFX_VARYING_UV.xy = (vOffsets * kUVScale)
      + 0.5f;\n\t\t\t\t\n\t\t\t#elif VFX_PRIMITIVE_OCTAGON\t\n\t\t\t\t\n\t\t\t\tconst
      float2 kUvs[8] = \n\t\t\t\t{\n\t\t\t\t\tfloat2(-0.5f,\t0.0f),\n\t\t\t\t\tfloat2(-0.5f,\t0.5f),\n\t\t\t\t\tfloat2(0.0f,\t0.5f),\n\t\t\t\t\tfloat2(0.5f,\t0.5f),\n\t\t\t\t\tfloat2(0.5f,\t0.0f),\n\t\t\t\t\tfloat2(0.5f,\t-0.5f),\n\t\t\t\t\tfloat2(0.0f,\t-0.5f),\n\t\t\t\t\tfloat2(-0.5f,\t-0.5f),\n\t\t\t\t};\n\t\t\t\t\n\t\t\t\t\n\t\t\t\tcropFactor
      = id & 1 ? 1.0f - cropFactor : 1.0f;\n\t\t\t\tconst float2 vOffsets = kUvs[id
      & 7] * cropFactor;\n\t\t\t\to.VFX_VARYING_UV.xy = vOffsets + 0.5f;\n\t\t\t\t\n\t\t\t#endif\n\t\t\t\t\n\t\t\t\t\n\t\t\t\t\t\tfloat3
      size3 = float3(size,size,size);\n\t\t\t\t\t\t#if VFX_USE_SCALEX_CURRENT\n\t\t\t\t\t\tsize3.x
      *= scaleX;\n\t\t\t\t\t\t#endif\n\t\t\t\t\t\t#if VFX_USE_SCALEY_CURRENT\n\t\t\t\t\t\tsize3.y
      *= scaleY;\n\t\t\t\t\t\t#endif\n\t\t\t\t\t\t#if VFX_USE_SCALEZ_CURRENT\n\t\t\t\t\t\tsize3.z
      *= scaleZ;\n\t\t\t\t\t\t#endif\n\t\t\t\t\t\t\n\t\t\t\t\n\t\t\t\tconst float4x4
      elementToVFX = GetElementToVFXMatrix(axisX,axisY,axisZ,float3(angleX,angleY,angleZ),float3(pivotX,pivotY,pivotZ),size3,position);\n\t\t\t\t\t 
      float3 vPos = mul(elementToVFX,float4(vOffsets,0.0f,1.0f)).xyz;\n\t\t\t\n\t\t\t\to.VFX_VARYING_POSCS
      = TransformPositionVFXToClip(vPos);\n\t\t\t\n\t\t\t\tfloat3 normalWS = normalize(TransformDirectionVFXToWorld(normalize(-transpose(elementToVFX)[2].xyz)));\n\t\t\t\t#ifdef
      VFX_VARYING_NORMAL\n\t\t\t\tfloat normalFlip = (size3.x * size3.y * size3.z)
      < 0 ? -1 : 1;\n\t\t\t\to.VFX_VARYING_NORMAL = normalFlip * normalWS;\n\t\t\t\t#endif\n\t\t\t\t#ifdef
      VFX_VARYING_TANGENT\n\t\t\t\to.VFX_VARYING_TANGENT = normalize(TransformDirectionVFXToWorld(normalize(transpose(elementToVFX)[0].xyz)));\n\t\t\t\t#endif\n\t\t\t\t#ifdef
      VFX_VARYING_BENTFACTORS\n\t\t\t\tfloat bentNormalFactor = (float)0;\n\t\t\t\t{\n\t\t\t\t   
      \n\t\t\t\t    bentNormalFactor = (float)1;\n\t\t\t\t}\n\t\t\t\t\n\n\t\t\t\to.VFX_VARYING_BENTFACTORS
      = vOffsets * bentNormalFactor;\n\t\t\t\t#endif\n\t\t\t\n\t\t\t\t\n\t\t\t\t\t\t#if
      VFX_USE_COLOR_CURRENT && defined(VFX_VARYING_COLOR)\n\t\t\t\t\t\to.VFX_VARYING_COLOR
      = color;\n\t\t\t\t\t\t#endif\n\t\t\t\t\t\t#if VFX_USE_ALPHA_CURRENT && defined(VFX_VARYING_ALPHA)
      \n\t\t\t\t\t\to.VFX_VARYING_ALPHA = alpha;\n\t\t\t\t\t\t#endif\n\t\t\t\t\t\t\n\t\t\t\t\t\t\n\t\t\t\t\t\t#if
      USE_SOFT_PARTICLE && defined(VFX_VARYING_INVSOFTPARTICLEFADEDISTANCE)\n\t\t\t\t\t\t\n\t\t\t\t\t\to.VFX_VARYING_INVSOFTPARTICLEFADEDISTANCE
      = invSoftParticlesFadeDistance;\n\t\t\t\t\t\t#endif\n\t\t\t\t\t\t\n\t\t\t\t\t\t#if
      USE_ALPHA_TEST && defined(VFX_VARYING_ALPHATHRESHOLD)\n\t\t\t\t\t\t\n\t\t\t\t\t\to.VFX_VARYING_ALPHATHRESHOLD
      = alphaThreshold;\n\t\t\t\t\t\t#endif\n\t\t\t\t\t\t\n\t\t\t\t\t\t#if USE_UV_SCALE_BIAS\n\t\t\t\t\t\t\n\t\t\t\t\t\t\n\t\t\t\t\t\to.VFX_VARYING_UV.xy
      = o.VFX_VARYING_UV.xy * uvScale + uvBias;\n\t\t\t\t\t\t#endif\n\t\t\t\t\t\t\n\t\t\t\t\t\t#if
      defined(VFX_VARYING_POSWS)\n\t\t\t\t\t\to.VFX_VARYING_POSWS = TransformPositionVFXToWorld(vPos);\n\t\t\t\t\t\t#endif\n\t\t\t\t\t\t\n\t\t\t\t\t\t\n\t\t\t\t\n\t\t\t\t\n\t\t\t\t\t\t#if
      USE_FLIPBOOK\n\t\t\t\t\t\t\n\t\t\t\t\t\t\n\t\t\t\t\t\tVFXUVData uvData = GetUVData(flipBookSize,
      invFlipBookSize, o.VFX_VARYING_UV.xy, texIndex);\n\t\t\t\t\t\to.VFX_VARYING_UV.xy
      = uvData.uvs.xy;\n\t\t\t\t\t\t#if USE_FLIPBOOK_INTERPOLATION\n\t\t\t\t\t\to.VFX_VARYING_UV.zw
      = uvData.uvs.zw;\n\t\t\t\t\t\to.VFX_VARYING_FRAMEBLEND = uvData.blend;\n\t\t\t\t\t\t#if
      USE_FLIPBOOK_MOTIONVECTORS\n\t\t\t\t\t\t\n\t\t\t\t\t\to.VFX_VARYING_MOTIONVECTORSCALE
      = motionVectorScale * invFlipBookSize;\n\t\t\t\t\t\t#endif\n\t\t\t\t\t\t#endif\n\t\t\t\t\t\t#endif\n\t\t\t\t\t\t\n\t\t\t\n\t\t\t\t\n\t\t\t\t\t\t\n\t\t\t\t\t\t\t\t\t#ifdef
      VFX_VARYING_SMOOTHNESS\n\t\t\t\t\t\t\t\t\tfloat smoothness = (float)0;\n\t\t\t\t\t\t\t\t\t{\n\t\t\t\t\t\t\t\t\t   
      \n\t\t\t\t\t\t\t\t\t    smoothness = (float)0.7473339;\n\t\t\t\t\t\t\t\t\t}\n\t\t\t\t\t\t\t\t\t\n\t\t\t\t\t\t\n\t\t\t\t\t\t\t\t\to.VFX_VARYING_SMOOTHNESS
      = smoothness;\n\t\t\t\t\t\t\t\t\t#endif\n\t\t\t\t\t\t\t\t\t#if HDRP_MATERIAL_TYPE_STANDARD\n\t\t\t\t\t\t\t\t\t#ifdef
      VFX_VARYING_METALLIC\n\t\t\t\t\t\t\t\t\tfloat metallic = (float)0;\n\t\t\t\t\t\t\t\t\t{\n\t\t\t\t\t\t\t\t\t   
      \n\t\t\t\t\t\t\t\t\t    metallic = (float)0.5231063;\n\t\t\t\t\t\t\t\t\t}\n\t\t\t\t\t\t\t\t\t\n\t\t\t\t\t\t\n\t\t\t\t\t\t\t\t\to.VFX_VARYING_METALLIC
      = metallic;\n\t\t\t\t\t\t\t\t\t#endif\n\t\t\t\t\t\t\t\t\t#elif HDRP_MATERIAL_TYPE_SPECULAR\n\t\t\t\t\t\t\t\t\t#ifdef
      VFX_VARYING_SPECULAR\n\t\t\t\t\t\t\t\t\t\n\t\t\t\t\t\t\t\t\to.VFX_VARYING_SPECULAR
      = specularColor;\n\t\t\t\t\t\t\t\t\t#endif\n\t\t\t\t\t\t\t\t\t#elif HDRP_MATERIAL_TYPE_TRANSLUCENT\n\t\t\t\t\t\t\t\t\t#ifdef
      VFX_VARYING_THICKNESS\n\t\t\t\t\t\t\t\t\t\n\t\t\t\t\t\t\t\t\to.VFX_VARYING_THICKNESS
      = thickness;\n\t\t\t\t\t\t\t\t\t#endif\n\t\t\t\t\t\t\t\t\t#endif\n\t\t\t\t\t\t\t\t\t#if
      USE_NORMAL_MAP\n\t\t\t\t\t\t\t\t\t#ifdef VFX_VARYING_NORMALSCALE\n\t\t\t\t\t\t\t\t\t\n\t\t\t\t\t\t\t\t\to.VFX_VARYING_NORMALSCALE
      = normalScale;\n\t\t\t\t\t\t\t\t\t#endif\n\t\t\t\t\t\t\t\t\t#endif\n\t\t\t\t\t\t\t\t\t#if
      HDRP_USE_EMISSIVE_MAP\n\t\t\t\t\t\t\t\t\t#ifdef VFX_VARYING_EMISSIVESCALE\n\t\t\t\t\t\t\t\t\t\n\t\t\t\t\t\t\t\t\to.VFX_VARYING_EMISSIVESCALE
      = emissiveScale;\n\t\t\t\t\t\t\t\t\t#endif\n\t\t\t\t\t\t\t\t\t#endif\n\t\t\t\t\t\t\t\t\t#ifdef
      VFX_VARYING_EMISSIVE\n\t\t\t\t\t\t\t\t\t#if HDRP_USE_EMISSIVE_COLOR\n\t\t\t\t\t\t\t\t\to.VFX_VARYING_EMISSIVE
      = color;\n\t\t\t\t\t\t\t\t\t#elif HDRP_USE_ADDITIONAL_EMISSIVE_COLOR\n\t\t\t\t\t\t\t\t\t\n\t\t\t\t\t\t\t\t\to.VFX_VARYING_EMISSIVE
      = emissiveColor;\n\t\t\t\t\t\t\t\t\t#endif\n\t\t\t\t\t\t\t\t\t#endif\n\t\t\t\t\t\t\t\t\t#ifdef
      VFX_VARYING_EXPOSUREWEIGHT\n\t\t\t\t\t\t\t\t\t\n\t\t\t\t\t\t\t\t\to.VFX_VARYING_EXPOSUREWEIGHT
      = exposureWeight;\n\t\t\t\t\t\t\t\t\t#endif\n\t\t\t\t\t\t\t\t\t#if HDRP_USE_ADDITIONAL_BASE_COLOR\n\t\t\t\t\t\t\t\t\t#ifdef
      VFX_VARYING_COLOR\n\t\t\t\t\t\t\t\t\t\n\t\t\t\t\t\t\t\t\to.VFX_VARYING_COLOR
      = baseColor;\n\t\t\t\t\t\t\t\t\t#endif\n\t\t\t\t\t\t\t\t\t#endif\n\t\t\t\t\t\t\t\t\t\n\t\t\t\t\t\t\n\t\t\t\n\t\t\t\treturn
      o;\n\t\t\t}\n\t\t\t\n\t\t\t\n\t\t\t\n\t\t\t\n\t\t\t\n\t\t\t\n\t\t\t#include
      \"Packages/com.unity.visualeffectgraph/Shaders/VFXCommonOutput.cginc\"\n\t\t\t\n\t\t\t\n\t\t\n\t\t\t#define
      SHADERPASS SHADERPASS_FORWARD\n\t\t\t#include \"Packages/com.unity.visualeffectgraph/Shaders/RenderPipeline/HDRP/VFXLit.cginc\"\n\t\t\t\n\t\t\tvoid
      VFXGetHDRPLitData(out SurfaceData surfaceData, out BuiltinData builtinData,
      out BSDFData bsdfData, out PreLightData preLightData, VFX_VARYING_PS_INPUTS
      i, float3 normalWS, const VFXUVData uvData, uint2 tileIndex)\n\t\t\t{\t\n\t\t\t\t#if
      HDRP_MATERIAL_TYPE_TRANSLUCENT\n\t\t\t\t // Loads diffusion profile\n\t\t\t\t#else\n\t\t\t\tconst
      uint diffusionProfileHash = 0;\n\t\t\t\t#endif\n\t\t\t\t\n\t\t\t\tfloat3 posRWS
      = VFXGetPositionRWS(i);\n\t\t\t\tfloat4 posSS = i.VFX_VARYING_POSCS;\n\t\t\t\tPositionInputs
      posInput = GetPositionInput(posSS.xy, _ScreenSize.zw, posSS.z, posSS.w, posRWS,
      tileIndex);\n\t\t\t\t\n\t\t\t\tfloat alpha;\n\t\t\t\tsurfaceData = VFXGetSurfaceData(i,normalWS,uvData,diffusionProfileHash,alpha);\t\n\t\t\t\tbsdfData
      = ConvertSurfaceDataToBSDFData(posSS.xy, surfaceData);\n\t\t\t\n\t\t\t\tpreLightData
      = GetPreLightData(GetWorldSpaceNormalizeViewDir(posRWS),posInput,bsdfData);\n\t\t\t\t\n\t\t\t\tpreLightData.diffuseFGD
      = 1.0f;\n\t\t\t    //TODO: investigate why this is needed\n\t\t\t    preLightData.coatPartLambdaV
      = 0;\n\t\t\t    preLightData.coatIblR = 0;\n\t\t\t    preLightData.coatIblF
      = 0;\n\t\t\t    \n\t\t\t\tbuiltinData = VFXGetBuiltinData(i,posInput,surfaceData,bsdfData,preLightData,uvData,alpha);\n\t\t\t}\n\t\t\t\n\t\t\tvoid
      VFXGetHDRPLitData(out SurfaceData surfaceData, out BuiltinData builtinData,
      VFX_VARYING_PS_INPUTS i, float3 normalWS, const VFXUVData uvData)\n\t\t\t{\n\t\t\t\tBSDFData
      bsdfData = (BSDFData)0;\n\t\t\t\tPreLightData preLightData = (PreLightData)0;\n\t\t\t\tpreLightData.diffuseFGD
      = 1.0f;\n\t\t\t\tVFXGetHDRPLitData(surfaceData,builtinData,bsdfData,preLightData,i,normalWS,uvData,uint2(0,0));\n\t\t\t}\n\t\t\t\n\t\t\t#include
      \"Packages/com.unity.visualeffectgraph/Shaders/RenderPipeline/HDRP/VFXLitPixelOutput.cginc\"\n\t\t\t\n\t\t\t\n\t\t\t\n\t\t\t\n\t\t\n\t\t\t\t\t\t\t\n\t\t\t#pragma
      fragment frag\n\t\t\tvoid frag(ps_input i, out float4 outColor : SV_Target0\n\t\t\t#if
      USE_DOUBLE_SIDED\n\t\t\t, bool frontFace : SV_IsFrontFace\n\t\t\t#endif\n\t\t\t)\n\t\t\t{\n\t\t\t\tVFXTransformPSInputs(i);\n\t\t\t\t\n\t\t\t\t\t\t\t#if
      USE_DOUBLE_SIDED\n\t\t\t\t\t\t\tconst float faceMul = frontFace ? 1.0f : -1.0f;\n\t\t\t\t\t\t\t#else\n\t\t\t\t\t\t\tconst
      float faceMul = 1.0f;\n\t\t\t\t\t\t\t#endif\n\t\t\t\t\t\t\t\t\n\t\t\t\t\t\t\tfloat3
      normalWS = i.VFX_VARYING_NORMAL * faceMul;\n\t\t\t\t\t\t\tconst VFXUVData uvData
      = GetUVData(i);\n\t\t\t\t\t\t\t\n\t\t\t\t\t\t\t#if defined(VFX_VARYING_TANGENT)
      && (USE_NORMAL_MAP || USE_NORMAL_BENDING)\n\t\t\t\t\t\t\tfloat3 tangentWS =
      i.VFX_VARYING_TANGENT;\n\t\t\t\t\t\t\tfloat3 bitangentWS = cross(i.VFX_VARYING_TANGENT,i.VFX_VARYING_NORMAL);\n\t\t\t\t\t\t\t\n\t\t\t\t\t\t\t#if
      defined(VFX_VARYING_BENTFACTORS) && USE_NORMAL_BENDING\t\n\t\t\t\t\t\t\tfloat3
      bentFactors = float3(i.VFX_VARYING_BENTFACTORS.xy,sqrt(1.0f - i.VFX_VARYING_BENTFACTORS.x
      * i.VFX_VARYING_BENTFACTORS.x * i.VFX_VARYING_BENTFACTORS.y * i.VFX_VARYING_BENTFACTORS.y));\n\t\t\t\t\t\t\tnormalWS
      = normalize(tangentWS * bentFactors.x + bitangentWS * bentFactors.y + normalWS
      * bentFactors.z);\n\t\t\t\t\t\t\ttangentWS = normalize(cross(normalWS,bitangentWS));\n\t\t\t\t\t\t\tbitangentWS
      = cross(tangentWS,normalWS);\n\t\t\t\t\t\t\ttangentWS *= faceMul;\n\t\t\t\t\t\t\t#endif\n\t\t\t\t\t\t\t\n\t\t\t\t\t\t\t#if
      USE_NORMAL_MAP\n\t\t\t\t\t\t\tfloat3 n = SampleNormalMap(VFX_SAMPLER(normalMap),uvData);\n\t\t\t\t\t\t\tfloat3x3
      tbn = float3x3(tangentWS,bitangentWS,normalWS);\n\t\t\t\t\t\t\tfloat normalScale
      = 1.0f;\n\t\t\t\t\t\t\t#ifdef VFX_VARYING_NORMALSCALE\n\t\t\t\t\t\t\tnormalScale
      = i.VFX_VARYING_NORMALSCALE;\n\t\t\t\t\t\t\t#endif\n\t\t\t\t\t\t\tnormalWS
      = normalize(lerp(normalWS,mul(n,tbn),normalScale));\n\t\t\t\t\t\t\t#endif\n\t\t\t\t\t\t\t#endif\n\t\t\t\t\t\t\t\n\t\t\t\toutColor
      = VFXGetPixelOutputForward(i,normalWS,uvData);\n\t\t\t}\n\t\t\tENDHLSL\n\t\t}\n\t\t\n\n\t\t\n\t}\n}\n"
  - compute: 1
    name: '[System 1]CameraSort'
    source: "#pragma kernel CSMain\n#define NB_THREADS_PER_GROUP 64\n#define VFX_USE_POSITION_CURRENT
      1\n#define USE_DEAD_LIST_COUNT 1\n#define VFX_LOCAL_SPACE 1\n#include \"Packages/com.unity.visualeffectgraph/Shaders/RenderPipeline/HDRP/VFXDefines.hlsl\"\n\n\nCBUFFER_START(parameters)\n   
      float4x4 localToWorld;\nCBUFFER_END\n\n\n#include \"Packages/com.unity.visualeffectgraph/Shaders/Common/VFXCommonCompute.cginc\"\n#include
      \"Packages/com.unity.visualeffectgraph/Shaders/VFXCommon.cginc\"\n\n\n\nCBUFFER_START(params)\n   
      uint nbMax;\n    uint dispatchWidth;\nCBUFFER_END\n\nCBUFFER_START(cameraParams)\n   
      float3 cameraPosition;\nCBUFFER_END\n\nByteAddressBuffer attributeBuffer;\nStructuredBuffer<uint>
      inputBuffer;\n\n#if USE_DEAD_LIST_COUNT\nByteAddressBuffer deadListCount;\n#endif\n\nstruct
      Kvp\n{\n\tfloat sortKey;\n\tuint index;\n};\n\nRWStructuredBuffer<Kvp> outputBuffer;\n\n[numthreads(NB_THREADS_PER_GROUP,1,1)]\nvoid
      CSMain(uint3 groupId          : SV_GroupID,\n            uint3 groupThreadId   
      : SV_GroupThreadID)\n{\n\tuint threshold = nbMax;\n#if USE_DEAD_LIST_COUNT\n\tthreshold
      -= deadListCount.Load(0);\n#endif\n\tuint id = groupThreadId.x + groupId.x
      * NB_THREADS_PER_GROUP + groupId.y * dispatchWidth * NB_THREADS_PER_GROUP;\n\tif
      (id < threshold)\n\t{\n\t\tuint index = inputBuffer[id];\n\t\tfloat3 position
      = asfloat(attributeBuffer.Load3((index * 0x4 + 0xB4) << 2));\n\t\t\n\n\t\t\n#if
      VFX_LOCAL_SPACE\n\t\tfloat3 wPos = mul(localToWorld,float4(position,1.0f)).xyz;\n#else\n\t\tfloat3
      wPos = position;\n#endif\n\t\tfloat3 camToPos = wPos - cameraPosition;\n\t\t\n\t\tKvp
      kvp;\n\t\tkvp.sortKey = dot(camToPos,camToPos); // sqr distance to the camera\n\t\tkvp.index
      = index;\n\n\t\toutputBuffer[id] = kvp;\n\t}\n}\n"
>>>>>>> f902aa85
  m_Infos:
    m_Expressions:
      m_Expressions: []
      m_NeedsLocalToWorld: 0
      m_NeedsWorldToLocal: 0
      m_NeededMainCameraBuffers: 0
    m_PropertySheet:
      m_Float:
        m_Array: []
      m_Vector2f:
        m_Array: []
      m_Vector3f:
        m_Array: []
      m_Vector4f:
        m_Array: []
      m_Uint:
        m_Array: []
      m_Int:
        m_Array: []
      m_Matrix4x4f:
        m_Array: []
      m_AnimationCurve:
        m_Array: []
      m_Gradient:
        m_Array: []
      m_NamedObject:
        m_Array: []
      m_Bool:
        m_Array: []
    m_ExposedExpressions: []
    m_Buffers: []
    m_TemporaryBuffers: []
    m_CPUBuffers: []
    m_Events: []
    m_RuntimeVersion: 10
    m_RendererSettings:
      motionVectorGenerationMode: 0
      shadowCastingMode: 0
      receiveShadows: 0
      reflectionProbeUsage: 0
      lightProbeUsage: 0
    m_CullingFlags: 3
    m_UpdateMode: 0
    m_PreWarmDeltaTime: 0.05
    m_PreWarmStepCount: 0
  m_Systems: []
--- !u!114 &8926484042661614532
MonoBehaviour:
  m_ObjectHideFlags: 0
  m_CorrespondingSourceObject: {fileID: 0}
  m_PrefabInstance: {fileID: 0}
  m_PrefabAsset: {fileID: 0}
  m_GameObject: {fileID: 0}
  m_Enabled: 1
  m_EditorHideFlags: 0
  m_Script: {fileID: 11500000, guid: d1622f1b21236b9418846ede6cf6bd40, type: 3}
  m_Name: 
  m_EditorClassIdentifier: 
  m_Parent: {fileID: 114350483966674976}
  m_Children:
  - {fileID: 8926484042661614537}
  - {fileID: 8926484042661614538}
  - {fileID: 8926484042661614540}
  m_UIPosition: {x: 660, y: 655}
  m_UICollapsed: 0
  m_UISuperCollapsed: 0
  m_InputSlots:
  - {fileID: 8926484042661614533}
  - {fileID: 8926484042661614534}
  - {fileID: 8926484042661614535}
  - {fileID: 8926484042661614544}
  m_OutputSlots: []
  m_Label: 
  m_Data: {fileID: 114428730288789306}
  m_InputFlowSlot:
  - link:
    - context: {fileID: 114780028408030698}
      slotIndex: 0
  m_OutputFlowSlot:
  - link: []
  blendMode: 1
  m_SubOutputs:
  - {fileID: 8926484042661614555}
  cullMode: 3
  zWriteMode: 0
  zTestMode: 0
  colorMappingMode: 0
  uvMode: 0
  useSoftParticle: 0
  sortPriority: 0
  sort: 0
  indirectDraw: 0
  castShadows: 0
  preRefraction: 0
  materialType: 0
  onlyAmbientLighting: 0
  diffusionProfileAsset: {fileID: 0}
  multiplyThicknessWithAlpha: 0
  useBaseColorMap: 3
  useMaskMap: 0
  useNormalMap: 0
  useEmissiveMap: 0
  colorMode: 1
  useEmissive: 0
  doubleSided: 0
  enableShadows: 1
  enableSpecular: 1
  enableCookie: 1
  enableEnvLight: 1
  primitiveType: 1
  normalBending: 1
--- !u!114 &8926484042661614533
MonoBehaviour:
  m_ObjectHideFlags: 0
  m_CorrespondingSourceObject: {fileID: 0}
  m_PrefabInstance: {fileID: 0}
  m_PrefabAsset: {fileID: 0}
  m_GameObject: {fileID: 0}
  m_Enabled: 1
  m_EditorHideFlags: 0
  m_Script: {fileID: 11500000, guid: f780aa281814f9842a7c076d436932e7, type: 3}
  m_Name: 
  m_EditorClassIdentifier: 
  m_Parent: {fileID: 0}
  m_Children: []
  m_UIPosition: {x: 0, y: 0}
  m_UICollapsed: 1
  m_UISuperCollapsed: 0
  m_MasterSlot: {fileID: 8926484042661614533}
  m_MasterData:
    m_Owner: {fileID: 8926484042661614532}
    m_Value:
      m_Type:
        m_SerializableType: System.Single, mscorlib, Version=4.0.0.0, Culture=neutral,
          PublicKeyToken=b77a5c561934e089
      m_SerializableObject: 0.7473339
    m_Space: 2147483647
  m_Property:
    name: smoothness
    m_serializedType:
      m_SerializableType: System.Single, mscorlib, Version=4.0.0.0, Culture=neutral,
        PublicKeyToken=b77a5c561934e089
    attributes:
    - m_Type: 0
      m_Min: 0
      m_Max: 1
      m_Tooltip: 
      m_Regex: 
      m_RegexMaxLength: 0
  m_Direction: 0
  m_LinkedSlots: []
--- !u!114 &8926484042661614534
MonoBehaviour:
  m_ObjectHideFlags: 0
  m_CorrespondingSourceObject: {fileID: 0}
  m_PrefabInstance: {fileID: 0}
  m_PrefabAsset: {fileID: 0}
  m_GameObject: {fileID: 0}
  m_Enabled: 1
  m_EditorHideFlags: 0
  m_Script: {fileID: 11500000, guid: f780aa281814f9842a7c076d436932e7, type: 3}
  m_Name: 
  m_EditorClassIdentifier: 
  m_Parent: {fileID: 0}
  m_Children: []
  m_UIPosition: {x: 0, y: 0}
  m_UICollapsed: 1
  m_UISuperCollapsed: 0
  m_MasterSlot: {fileID: 8926484042661614534}
  m_MasterData:
    m_Owner: {fileID: 8926484042661614532}
    m_Value:
      m_Type:
        m_SerializableType: System.Single, mscorlib, Version=4.0.0.0, Culture=neutral,
          PublicKeyToken=b77a5c561934e089
      m_SerializableObject: 0.5231063
    m_Space: 2147483647
  m_Property:
    name: metallic
    m_serializedType:
      m_SerializableType: System.Single, mscorlib, Version=4.0.0.0, Culture=neutral,
        PublicKeyToken=b77a5c561934e089
    attributes:
    - m_Type: 0
      m_Min: 0
      m_Max: 1
      m_Tooltip: 
      m_Regex: 
      m_RegexMaxLength: 0
  m_Direction: 0
  m_LinkedSlots: []
--- !u!114 &8926484042661614535
MonoBehaviour:
  m_ObjectHideFlags: 0
  m_CorrespondingSourceObject: {fileID: 0}
  m_PrefabInstance: {fileID: 0}
  m_PrefabAsset: {fileID: 0}
  m_GameObject: {fileID: 0}
  m_Enabled: 1
  m_EditorHideFlags: 0
  m_Script: {fileID: 11500000, guid: 70a331b1d86cc8d4aa106ccbe0da5852, type: 3}
  m_Name: 
  m_EditorClassIdentifier: 
  m_Parent: {fileID: 0}
  m_Children: []
  m_UIPosition: {x: 0, y: 0}
  m_UICollapsed: 1
  m_UISuperCollapsed: 0
  m_MasterSlot: {fileID: 8926484042661614535}
  m_MasterData:
    m_Owner: {fileID: 8926484042661614532}
    m_Value:
      m_Type:
        m_SerializableType: UnityEngine.Texture2D, UnityEngine.CoreModule, Version=0.0.0.0,
          Culture=neutral, PublicKeyToken=null
      m_SerializableObject: '{"obj":{"fileID":2800000,"guid":"cb1196e4e7558fd46ac00a6fa9913018","type":3}}'
    m_Space: 2147483647
  m_Property:
    name: baseColorMap
    m_serializedType:
      m_SerializableType: UnityEngine.Texture2D, UnityEngine.CoreModule, Version=0.0.0.0,
        Culture=neutral, PublicKeyToken=null
    attributes:
    - m_Type: 3
      m_Min: -Infinity
      m_Max: Infinity
      m_Tooltip: Base Color (RGB) Opacity (A)
      m_Regex: 
      m_RegexMaxLength: 0
  m_Direction: 0
  m_LinkedSlots: []
--- !u!114 &8926484042661614537
MonoBehaviour:
  m_ObjectHideFlags: 1
  m_CorrespondingSourceObject: {fileID: 0}
  m_PrefabInstance: {fileID: 0}
  m_PrefabAsset: {fileID: 0}
  m_GameObject: {fileID: 0}
  m_Enabled: 1
  m_EditorHideFlags: 0
  m_Script: {fileID: 11500000, guid: d16c6aeaef944094b9a1633041804207, type: 3}
  m_Name: Orient
  m_EditorClassIdentifier: 
  m_Parent: {fileID: 8926484042661614532}
  m_Children: []
  m_UIPosition: {x: 0, y: 0}
  m_UICollapsed: 0
  m_UISuperCollapsed: 0
  m_InputSlots: []
  m_OutputSlots: []
  m_Disabled: 0
  mode: 0
--- !u!114 &8926484042661614538
MonoBehaviour:
  m_ObjectHideFlags: 0
  m_CorrespondingSourceObject: {fileID: 0}
  m_PrefabInstance: {fileID: 0}
  m_PrefabAsset: {fileID: 0}
  m_GameObject: {fileID: 0}
  m_Enabled: 1
  m_EditorHideFlags: 0
  m_Script: {fileID: 11500000, guid: 01ec2c1930009b04ea08905b47262415, type: 3}
  m_Name: 
  m_EditorClassIdentifier: 
  m_Parent: {fileID: 8926484042661614532}
  m_Children: []
  m_UIPosition: {x: 0, y: 0}
  m_UICollapsed: 0
  m_UISuperCollapsed: 0
  m_InputSlots:
  - {fileID: 8926484042661614539}
  m_OutputSlots: []
  m_Disabled: 0
  attribute: size
  Composition: 0
  AlphaComposition: 0
  SampleMode: 0
  Mode: 1
  ColorMode: 3
  channels: 0
--- !u!114 &8926484042661614539
MonoBehaviour:
  m_ObjectHideFlags: 0
  m_CorrespondingSourceObject: {fileID: 0}
  m_PrefabInstance: {fileID: 0}
  m_PrefabAsset: {fileID: 0}
  m_GameObject: {fileID: 0}
  m_Enabled: 1
  m_EditorHideFlags: 0
  m_Script: {fileID: 11500000, guid: c117b74c5c58db542bffe25c78fe92db, type: 3}
  m_Name: 
  m_EditorClassIdentifier: 
  m_Parent: {fileID: 0}
  m_Children: []
  m_UIPosition: {x: 0, y: 0}
  m_UICollapsed: 1
  m_UISuperCollapsed: 0
  m_MasterSlot: {fileID: 8926484042661614539}
  m_MasterData:
    m_Owner: {fileID: 8926484042661614538}
    m_Value:
      m_Type:
        m_SerializableType: UnityEngine.AnimationCurve, UnityEngine.CoreModule, Version=0.0.0.0,
          Culture=neutral, PublicKeyToken=null
      m_SerializableObject: '{"frames":[{"time":0.0,"value":0.08673095703125,"inTangent":0.402862548828125,"outTangent":0.402862548828125,"tangentMode":34},{"time":1.0,"value":0.489593505859375,"inTangent":0.402862548828125,"outTangent":0.402862548828125,"tangentMode":34}],"preWrapMode":8,"postWrapMode":8}'
    m_Space: 2147483647
  m_Property:
    name: Size
    m_serializedType:
      m_SerializableType: UnityEngine.AnimationCurve, UnityEngine.CoreModule, Version=0.0.0.0,
        Culture=neutral, PublicKeyToken=null
    attributes: []
  m_Direction: 0
  m_LinkedSlots: []
--- !u!114 &8926484042661614540
MonoBehaviour:
  m_ObjectHideFlags: 1
  m_CorrespondingSourceObject: {fileID: 0}
  m_PrefabInstance: {fileID: 0}
  m_PrefabAsset: {fileID: 0}
  m_GameObject: {fileID: 0}
  m_Enabled: 1
  m_EditorHideFlags: 0
  m_Script: {fileID: 11500000, guid: 956b68870e880b144bab17e5aa6e7e94, type: 3}
  m_Name: ColorOverLife
  m_EditorClassIdentifier: 
  m_Parent: {fileID: 8926484042661614532}
  m_Children: []
  m_UIPosition: {x: 0, y: 0}
  m_UICollapsed: 0
  m_UISuperCollapsed: 0
  m_InputSlots:
  - {fileID: 8926484042661614541}
  m_OutputSlots: []
  m_Disabled: 0
  mode: 3
  ColorComposition: 2
  AlphaComposition: 2
--- !u!114 &8926484042661614541
MonoBehaviour:
  m_ObjectHideFlags: 1
  m_CorrespondingSourceObject: {fileID: 0}
  m_PrefabInstance: {fileID: 0}
  m_PrefabAsset: {fileID: 0}
  m_GameObject: {fileID: 0}
  m_Enabled: 1
  m_EditorHideFlags: 0
  m_Script: {fileID: 11500000, guid: 76f778ff57c4e8145b9681fe3268d8e9, type: 3}
  m_Name: VFXSlotGradient
  m_EditorClassIdentifier: 
  m_Parent: {fileID: 0}
  m_Children: []
  m_UIPosition: {x: 0, y: 0}
  m_UICollapsed: 1
  m_UISuperCollapsed: 0
  m_MasterSlot: {fileID: 8926484042661614541}
  m_MasterData:
    m_Owner: {fileID: 8926484042661614540}
    m_Value:
      m_Type:
        m_SerializableType: UnityEngine.Gradient, UnityEngine.CoreModule, Version=0.0.0.0,
          Culture=neutral, PublicKeyToken=null
      m_SerializableObject: '{"colorKeys":[{"color":{"r":1.0,"g":1.0,"b":1.0,"a":1.0},"time":0.0},{"color":{"r":1.0,"g":1.0,"b":1.0,"a":1.0},"time":1.0}],"alphaKeys":[{"alpha":0.0,"time":0.0},{"alpha":1.0,"time":0.09117265790700913},{"alpha":0.9577465057373047,"time":0.7764706015586853},{"alpha":0.0,"time":1.0}],"gradientMode":0}'
    m_Space: 2147483647
  m_Property:
    name: gradient
    m_serializedType:
      m_SerializableType: UnityEngine.Gradient, UnityEngine.CoreModule, Version=0.0.0.0,
        Culture=neutral, PublicKeyToken=null
    attributes:
    - m_Type: 3
      m_Min: -Infinity
      m_Max: Infinity
      m_Tooltip: The over-life Gradient
      m_Regex: 
      m_RegexMaxLength: 0
  m_Direction: 0
  m_LinkedSlots: []
--- !u!114 &8926484042661614544
MonoBehaviour:
  m_ObjectHideFlags: 0
  m_CorrespondingSourceObject: {fileID: 0}
  m_PrefabInstance: {fileID: 0}
  m_PrefabAsset: {fileID: 0}
  m_GameObject: {fileID: 0}
  m_Enabled: 1
  m_EditorHideFlags: 0
  m_Script: {fileID: 11500000, guid: f780aa281814f9842a7c076d436932e7, type: 3}
  m_Name: 
  m_EditorClassIdentifier: 
  m_Parent: {fileID: 0}
  m_Children: []
  m_UIPosition: {x: 0, y: 0}
  m_UICollapsed: 1
  m_UISuperCollapsed: 0
  m_MasterSlot: {fileID: 8926484042661614544}
  m_MasterData:
    m_Owner: {fileID: 8926484042661614532}
    m_Value:
      m_Type:
        m_SerializableType: System.Single, mscorlib, Version=4.0.0.0, Culture=neutral,
          PublicKeyToken=b77a5c561934e089
      m_SerializableObject: 1
    m_Space: 2147483647
  m_Property:
    name: bentNormalFactor
    m_serializedType:
      m_SerializableType: System.Single, mscorlib, Version=4.0.0.0, Culture=neutral,
        PublicKeyToken=b77a5c561934e089
    attributes:
    - m_Type: 0
      m_Min: 0
      m_Max: 1
      m_Tooltip: 
      m_Regex: 
      m_RegexMaxLength: 0
  m_Direction: 0
  m_LinkedSlots: []
--- !u!114 &8926484042661614545
MonoBehaviour:
  m_ObjectHideFlags: 0
  m_CorrespondingSourceObject: {fileID: 0}
  m_PrefabInstance: {fileID: 0}
  m_PrefabAsset: {fileID: 0}
  m_GameObject: {fileID: 0}
  m_Enabled: 1
  m_EditorHideFlags: 0
  m_Script: {fileID: 11500000, guid: a9f9544b71b7dab44a4644b6807e8bf6, type: 3}
  m_Name: 
  m_EditorClassIdentifier: 
  m_Parent: {fileID: 0}
  m_Children:
  - {fileID: 8926484042661614546}
  m_UIPosition: {x: 0, y: 0}
  m_UICollapsed: 1
  m_UISuperCollapsed: 0
  m_MasterSlot: {fileID: 8926484042661614545}
  m_MasterData:
    m_Owner: {fileID: 114206037049139666}
    m_Value:
      m_Type:
        m_SerializableType: UnityEditor.VFX.Vector, Unity.VisualEffectGraph.Editor,
          Version=0.0.0.0, Culture=neutral, PublicKeyToken=null
      m_SerializableObject: '{"vector":{"x":-0.3330000042915344,"y":0.20000000298023225,"z":-0.3330000042915344}}'
    m_Space: 0
  m_Property:
    name: Min
    m_serializedType:
      m_SerializableType: UnityEditor.VFX.Vector, Unity.VisualEffectGraph.Editor,
        Version=0.0.0.0, Culture=neutral, PublicKeyToken=null
    attributes: []
  m_Direction: 0
  m_LinkedSlots: []
--- !u!114 &8926484042661614546
MonoBehaviour:
  m_ObjectHideFlags: 0
  m_CorrespondingSourceObject: {fileID: 0}
  m_PrefabInstance: {fileID: 0}
  m_PrefabAsset: {fileID: 0}
  m_GameObject: {fileID: 0}
  m_Enabled: 1
  m_EditorHideFlags: 0
  m_Script: {fileID: 11500000, guid: ac39bd03fca81b849929b9c966f1836a, type: 3}
  m_Name: 
  m_EditorClassIdentifier: 
  m_Parent: {fileID: 8926484042661614545}
  m_Children:
  - {fileID: 8926484042661614547}
  - {fileID: 8926484042661614548}
  - {fileID: 8926484042661614549}
  m_UIPosition: {x: 0, y: 0}
  m_UICollapsed: 1
  m_UISuperCollapsed: 0
  m_MasterSlot: {fileID: 8926484042661614545}
  m_MasterData:
    m_Owner: {fileID: 0}
    m_Value:
      m_Type:
        m_SerializableType: 
      m_SerializableObject: 
    m_Space: 2147483647
  m_Property:
    name: vector
    m_serializedType:
      m_SerializableType: UnityEngine.Vector3, UnityEngine.CoreModule, Version=0.0.0.0,
        Culture=neutral, PublicKeyToken=null
    attributes:
    - m_Type: 3
      m_Min: -Infinity
      m_Max: Infinity
      m_Tooltip: The vector.
      m_Regex: 
      m_RegexMaxLength: 0
  m_Direction: 0
  m_LinkedSlots: []
--- !u!114 &8926484042661614547
MonoBehaviour:
  m_ObjectHideFlags: 0
  m_CorrespondingSourceObject: {fileID: 0}
  m_PrefabInstance: {fileID: 0}
  m_PrefabAsset: {fileID: 0}
  m_GameObject: {fileID: 0}
  m_Enabled: 1
  m_EditorHideFlags: 0
  m_Script: {fileID: 11500000, guid: f780aa281814f9842a7c076d436932e7, type: 3}
  m_Name: 
  m_EditorClassIdentifier: 
  m_Parent: {fileID: 8926484042661614546}
  m_Children: []
  m_UIPosition: {x: 0, y: 0}
  m_UICollapsed: 1
  m_UISuperCollapsed: 0
  m_MasterSlot: {fileID: 8926484042661614545}
  m_MasterData:
    m_Owner: {fileID: 0}
    m_Value:
      m_Type:
        m_SerializableType: 
      m_SerializableObject: 
    m_Space: 2147483647
  m_Property:
    name: x
    m_serializedType:
      m_SerializableType: System.Single, mscorlib, Version=4.0.0.0, Culture=neutral,
        PublicKeyToken=b77a5c561934e089
    attributes: []
  m_Direction: 0
  m_LinkedSlots: []
--- !u!114 &8926484042661614548
MonoBehaviour:
  m_ObjectHideFlags: 0
  m_CorrespondingSourceObject: {fileID: 0}
  m_PrefabInstance: {fileID: 0}
  m_PrefabAsset: {fileID: 0}
  m_GameObject: {fileID: 0}
  m_Enabled: 1
  m_EditorHideFlags: 0
  m_Script: {fileID: 11500000, guid: f780aa281814f9842a7c076d436932e7, type: 3}
  m_Name: 
  m_EditorClassIdentifier: 
  m_Parent: {fileID: 8926484042661614546}
  m_Children: []
  m_UIPosition: {x: 0, y: 0}
  m_UICollapsed: 1
  m_UISuperCollapsed: 0
  m_MasterSlot: {fileID: 8926484042661614545}
  m_MasterData:
    m_Owner: {fileID: 0}
    m_Value:
      m_Type:
        m_SerializableType: 
      m_SerializableObject: 
    m_Space: 2147483647
  m_Property:
    name: y
    m_serializedType:
      m_SerializableType: System.Single, mscorlib, Version=4.0.0.0, Culture=neutral,
        PublicKeyToken=b77a5c561934e089
    attributes: []
  m_Direction: 0
  m_LinkedSlots: []
--- !u!114 &8926484042661614549
MonoBehaviour:
  m_ObjectHideFlags: 0
  m_CorrespondingSourceObject: {fileID: 0}
  m_PrefabInstance: {fileID: 0}
  m_PrefabAsset: {fileID: 0}
  m_GameObject: {fileID: 0}
  m_Enabled: 1
  m_EditorHideFlags: 0
  m_Script: {fileID: 11500000, guid: f780aa281814f9842a7c076d436932e7, type: 3}
  m_Name: 
  m_EditorClassIdentifier: 
  m_Parent: {fileID: 8926484042661614546}
  m_Children: []
  m_UIPosition: {x: 0, y: 0}
  m_UICollapsed: 1
  m_UISuperCollapsed: 0
  m_MasterSlot: {fileID: 8926484042661614545}
  m_MasterData:
    m_Owner: {fileID: 0}
    m_Value:
      m_Type:
        m_SerializableType: 
      m_SerializableObject: 
    m_Space: 2147483647
  m_Property:
    name: z
    m_serializedType:
      m_SerializableType: System.Single, mscorlib, Version=4.0.0.0, Culture=neutral,
        PublicKeyToken=b77a5c561934e089
    attributes: []
  m_Direction: 0
  m_LinkedSlots: []
--- !u!114 &8926484042661614550
MonoBehaviour:
  m_ObjectHideFlags: 0
  m_CorrespondingSourceObject: {fileID: 0}
  m_PrefabInstance: {fileID: 0}
  m_PrefabAsset: {fileID: 0}
  m_GameObject: {fileID: 0}
  m_Enabled: 1
  m_EditorHideFlags: 0
  m_Script: {fileID: 11500000, guid: a9f9544b71b7dab44a4644b6807e8bf6, type: 3}
  m_Name: 
  m_EditorClassIdentifier: 
  m_Parent: {fileID: 0}
  m_Children:
  - {fileID: 8926484042661614551}
  m_UIPosition: {x: 0, y: 0}
  m_UICollapsed: 1
  m_UISuperCollapsed: 0
  m_MasterSlot: {fileID: 8926484042661614550}
  m_MasterData:
    m_Owner: {fileID: 114206037049139666}
    m_Value:
      m_Type:
        m_SerializableType: UnityEditor.VFX.Vector, Unity.VisualEffectGraph.Editor,
          Version=0.0.0.0, Culture=neutral, PublicKeyToken=null
      m_SerializableObject: '{"vector":{"x":0.3330000042915344,"y":1.0,"z":0.3330000042915344}}'
    m_Space: 0
  m_Property:
    name: Max
    m_serializedType:
      m_SerializableType: UnityEditor.VFX.Vector, Unity.VisualEffectGraph.Editor,
        Version=0.0.0.0, Culture=neutral, PublicKeyToken=null
    attributes: []
  m_Direction: 0
  m_LinkedSlots: []
--- !u!114 &8926484042661614551
MonoBehaviour:
  m_ObjectHideFlags: 0
  m_CorrespondingSourceObject: {fileID: 0}
  m_PrefabInstance: {fileID: 0}
  m_PrefabAsset: {fileID: 0}
  m_GameObject: {fileID: 0}
  m_Enabled: 1
  m_EditorHideFlags: 0
  m_Script: {fileID: 11500000, guid: ac39bd03fca81b849929b9c966f1836a, type: 3}
  m_Name: 
  m_EditorClassIdentifier: 
  m_Parent: {fileID: 8926484042661614550}
  m_Children:
  - {fileID: 8926484042661614552}
  - {fileID: 8926484042661614553}
  - {fileID: 8926484042661614554}
  m_UIPosition: {x: 0, y: 0}
  m_UICollapsed: 1
  m_UISuperCollapsed: 0
  m_MasterSlot: {fileID: 8926484042661614550}
  m_MasterData:
    m_Owner: {fileID: 0}
    m_Value:
      m_Type:
        m_SerializableType: 
      m_SerializableObject: 
    m_Space: 2147483647
  m_Property:
    name: vector
    m_serializedType:
      m_SerializableType: UnityEngine.Vector3, UnityEngine.CoreModule, Version=0.0.0.0,
        Culture=neutral, PublicKeyToken=null
    attributes:
    - m_Type: 3
      m_Min: -Infinity
      m_Max: Infinity
      m_Tooltip: The vector.
      m_Regex: 
      m_RegexMaxLength: 0
  m_Direction: 0
  m_LinkedSlots: []
--- !u!114 &8926484042661614552
MonoBehaviour:
  m_ObjectHideFlags: 0
  m_CorrespondingSourceObject: {fileID: 0}
  m_PrefabInstance: {fileID: 0}
  m_PrefabAsset: {fileID: 0}
  m_GameObject: {fileID: 0}
  m_Enabled: 1
  m_EditorHideFlags: 0
  m_Script: {fileID: 11500000, guid: f780aa281814f9842a7c076d436932e7, type: 3}
  m_Name: 
  m_EditorClassIdentifier: 
  m_Parent: {fileID: 8926484042661614551}
  m_Children: []
  m_UIPosition: {x: 0, y: 0}
  m_UICollapsed: 1
  m_UISuperCollapsed: 0
  m_MasterSlot: {fileID: 8926484042661614550}
  m_MasterData:
    m_Owner: {fileID: 0}
    m_Value:
      m_Type:
        m_SerializableType: 
      m_SerializableObject: 
    m_Space: 2147483647
  m_Property:
    name: x
    m_serializedType:
      m_SerializableType: System.Single, mscorlib, Version=4.0.0.0, Culture=neutral,
        PublicKeyToken=b77a5c561934e089
    attributes: []
  m_Direction: 0
  m_LinkedSlots: []
--- !u!114 &8926484042661614553
MonoBehaviour:
  m_ObjectHideFlags: 0
  m_CorrespondingSourceObject: {fileID: 0}
  m_PrefabInstance: {fileID: 0}
  m_PrefabAsset: {fileID: 0}
  m_GameObject: {fileID: 0}
  m_Enabled: 1
  m_EditorHideFlags: 0
  m_Script: {fileID: 11500000, guid: f780aa281814f9842a7c076d436932e7, type: 3}
  m_Name: 
  m_EditorClassIdentifier: 
  m_Parent: {fileID: 8926484042661614551}
  m_Children: []
  m_UIPosition: {x: 0, y: 0}
  m_UICollapsed: 1
  m_UISuperCollapsed: 0
  m_MasterSlot: {fileID: 8926484042661614550}
  m_MasterData:
    m_Owner: {fileID: 0}
    m_Value:
      m_Type:
        m_SerializableType: 
      m_SerializableObject: 
    m_Space: 2147483647
  m_Property:
    name: y
    m_serializedType:
      m_SerializableType: System.Single, mscorlib, Version=4.0.0.0, Culture=neutral,
        PublicKeyToken=b77a5c561934e089
    attributes: []
  m_Direction: 0
  m_LinkedSlots: []
--- !u!114 &8926484042661614554
MonoBehaviour:
  m_ObjectHideFlags: 0
  m_CorrespondingSourceObject: {fileID: 0}
  m_PrefabInstance: {fileID: 0}
  m_PrefabAsset: {fileID: 0}
  m_GameObject: {fileID: 0}
  m_Enabled: 1
  m_EditorHideFlags: 0
  m_Script: {fileID: 11500000, guid: f780aa281814f9842a7c076d436932e7, type: 3}
  m_Name: 
  m_EditorClassIdentifier: 
  m_Parent: {fileID: 8926484042661614551}
  m_Children: []
  m_UIPosition: {x: 0, y: 0}
  m_UICollapsed: 1
  m_UISuperCollapsed: 0
  m_MasterSlot: {fileID: 8926484042661614550}
  m_MasterData:
    m_Owner: {fileID: 0}
    m_Value:
      m_Type:
        m_SerializableType: 
      m_SerializableObject: 
    m_Space: 2147483647
  m_Property:
    name: z
    m_serializedType:
      m_SerializableType: System.Single, mscorlib, Version=4.0.0.0, Culture=neutral,
        PublicKeyToken=b77a5c561934e089
    attributes: []
  m_Direction: 0
  m_LinkedSlots: []
--- !u!114 &8926484042661614555
MonoBehaviour:
  m_ObjectHideFlags: 0
  m_CorrespondingSourceObject: {fileID: 0}
  m_PrefabInstance: {fileID: 0}
  m_PrefabAsset: {fileID: 0}
  m_GameObject: {fileID: 0}
  m_Enabled: 1
  m_EditorHideFlags: 0
  m_Script: {fileID: 11500000, guid: 081ffb0090424ba4cb05370a42ead6b9, type: 3}
  m_Name: 
  m_EditorClassIdentifier: 
  m_Parent: {fileID: 0}
  m_Children: []
  m_UIPosition: {x: 0, y: 0}
  m_UICollapsed: 1
  m_UISuperCollapsed: 0
  opaqueRenderQueue: 0
  transparentRenderQueue: 1<|MERGE_RESOLUTION|>--- conflicted
+++ resolved
@@ -693,9 +693,6 @@
   m_PrefabAsset: {fileID: 0}
   m_Name: New VFX
   m_Graph: {fileID: 114350483966674976}
-<<<<<<< HEAD
-  m_ShaderSources: []
-=======
   m_ShaderSources:
   - compute: 1
     name: '[System 1]Hello World'
@@ -1057,20 +1054,133 @@
       wPos = position;\n#endif\n\t\tfloat3 camToPos = wPos - cameraPosition;\n\t\t\n\t\tKvp
       kvp;\n\t\tkvp.sortKey = dot(camToPos,camToPos); // sqr distance to the camera\n\t\tkvp.index
       = index;\n\n\t\toutputBuffer[id] = kvp;\n\t}\n}\n"
->>>>>>> f902aa85
   m_Infos:
     m_Expressions:
-      m_Expressions: []
-      m_NeedsLocalToWorld: 0
+      m_Expressions:
+      - op: 1
+        valueIndex: 0
+        data[0]: -1
+        data[1]: -1
+        data[2]: -1
+        data[3]: 13
+      - op: 1
+        valueIndex: 1
+        data[0]: -1
+        data[1]: -1
+        data[2]: -1
+        data[3]: 14
+      - op: 1
+        valueIndex: 2
+        data[0]: -1
+        data[1]: -1
+        data[2]: -1
+        data[3]: 1
+      - op: 1
+        valueIndex: 3
+        data[0]: -1
+        data[1]: -1
+        data[2]: -1
+        data[3]: 3
+      - op: 1
+        valueIndex: 6
+        data[0]: -1
+        data[1]: -1
+        data[2]: -1
+        data[3]: 3
+      - op: 1
+        valueIndex: 9
+        data[0]: -1
+        data[1]: -1
+        data[2]: -1
+        data[3]: 3
+      - op: 1
+        valueIndex: 12
+        data[0]: -1
+        data[1]: -1
+        data[2]: -1
+        data[3]: 3
+      - op: 1
+        valueIndex: 15
+        data[0]: -1
+        data[1]: -1
+        data[2]: -1
+        data[3]: 1
+      - op: 1
+        valueIndex: 16
+        data[0]: -1
+        data[1]: -1
+        data[2]: -1
+        data[3]: 1
+      - op: 6
+        valueIndex: 17
+        data[0]: -1
+        data[1]: -1
+        data[2]: -1
+        data[3]: -1
+      - op: 56
+        valueIndex: 18
+        data[0]: 0
+        data[1]: -1
+        data[2]: -1
+        data[3]: 0
+      - op: 57
+        valueIndex: 22
+        data[0]: 1
+        data[1]: -1
+        data[2]: -1
+        data[3]: 0
+      - op: 1
+        valueIndex: 23
+        data[0]: -1
+        data[1]: -1
+        data[2]: -1
+        data[3]: 1
+      - op: 1
+        valueIndex: 24
+        data[0]: -1
+        data[1]: -1
+        data[2]: -1
+        data[3]: 1
+      - op: 1
+        valueIndex: 25
+        data[0]: -1
+        data[1]: -1
+        data[2]: -1
+        data[3]: 7
+      - op: 9
+        valueIndex: 26
+        data[0]: -1
+        data[1]: -1
+        data[2]: -1
+        data[3]: -1
+      m_NeedsLocalToWorld: 1
       m_NeedsWorldToLocal: 0
       m_NeededMainCameraBuffers: 0
     m_PropertySheet:
       m_Float:
-        m_Array: []
+        m_Array:
+        - m_ExpressionIndex: 2
+          m_Value: 10
+        - m_ExpressionIndex: 7
+          m_Value: 1
+        - m_ExpressionIndex: 8
+          m_Value: 3
+        - m_ExpressionIndex: 12
+          m_Value: 0.7473339
+        - m_ExpressionIndex: 13
+          m_Value: 0.5231063
       m_Vector2f:
         m_Array: []
       m_Vector3f:
-        m_Array: []
+        m_Array:
+        - m_ExpressionIndex: 3
+          m_Value: {x: 0, y: 1, z: 0}
+        - m_ExpressionIndex: 4
+          m_Value: {x: 2, y: 3, z: 2}
+        - m_ExpressionIndex: 5
+          m_Value: {x: -0.333, y: 0.2, z: -0.333}
+        - m_ExpressionIndex: 6
+          m_Value: {x: 0.333, y: 1, z: 0.333}
       m_Vector4f:
         m_Array: []
       m_Uint:
@@ -1080,18 +1190,209 @@
       m_Matrix4x4f:
         m_Array: []
       m_AnimationCurve:
-        m_Array: []
+        m_Array:
+        - m_ExpressionIndex: 0
+          m_Value:
+            serializedVersion: 2
+            m_Curve:
+            - serializedVersion: 3
+              time: 0
+              value: 0.08673096
+              inSlope: 0.40286255
+              outSlope: 0.40286255
+              tangentMode: 34
+              weightedMode: 0
+              inWeight: 0
+              outWeight: 0
+            - serializedVersion: 3
+              time: 1
+              value: 0.4895935
+              inSlope: 0.40286255
+              outSlope: 0.40286255
+              tangentMode: 34
+              weightedMode: 0
+              inWeight: 0
+              outWeight: 0
+            m_PreInfinity: 2
+            m_PostInfinity: 2
+            m_RotationOrder: 4
       m_Gradient:
-        m_Array: []
+        m_Array:
+        - m_ExpressionIndex: 1
+          m_Value:
+            serializedVersion: 2
+            key0: {r: 1, g: 1, b: 1, a: 0}
+            key1: {r: 1, g: 1, b: 1, a: 1}
+            key2: {r: 0, g: 0, b: 0, a: 0.9577465}
+            key3: {r: 0, g: 0, b: 0, a: 0}
+            key4: {r: 0, g: 0, b: 0, a: 0}
+            key5: {r: 0, g: 0, b: 0, a: 0}
+            key6: {r: 0, g: 0, b: 0, a: 0}
+            key7: {r: 0, g: 0, b: 0, a: 0}
+            ctime0: 0
+            ctime1: 65535
+            ctime2: 0
+            ctime3: 0
+            ctime4: 0
+            ctime5: 0
+            ctime6: 0
+            ctime7: 0
+            atime0: 0
+            atime1: 5975
+            atime2: 50886
+            atime3: 65535
+            atime4: 0
+            atime5: 0
+            atime6: 0
+            atime7: 0
+            m_Mode: 0
+            m_NumColorKeys: 2
+            m_NumAlphaKeys: 4
       m_NamedObject:
-        m_Array: []
+        m_Array:
+        - m_ExpressionIndex: 14
+          m_Value: {fileID: 2800000, guid: cb1196e4e7558fd46ac00a6fa9913018, type: 3}
       m_Bool:
         m_Array: []
     m_ExposedExpressions: []
-    m_Buffers: []
+    m_Buffers:
+    - type: 1
+      size: 390
+      layout:
+      - name: velocity
+        type: 3
+        offset:
+          bucket: 0
+          structure: 4
+          element: 0
+      - name: lifetime
+        type: 1
+        offset:
+          bucket: 144
+          structure: 1
+          element: 0
+      - name: position
+        type: 3
+        offset:
+          bucket: 180
+          structure: 4
+          element: 0
+      - name: alive
+        type: 17
+        offset:
+          bucket: 324
+          structure: 2
+          element: 0
+      - name: age
+        type: 1
+        offset:
+          bucket: 324
+          structure: 2
+          element: 1
+      capacity: 33
+      stride: 4
+    - type: 1
+      size: 396
+      layout:
+      - name: velocity
+        type: 3
+        offset:
+          bucket: 0
+          structure: 4
+          element: 0
+      - name: lifetime
+        type: 1
+        offset:
+          bucket: 144
+          structure: 1
+          element: 0
+      - name: position
+        type: 3
+        offset:
+          bucket: 180
+          structure: 4
+          element: 0
+      - name: alive
+        type: 17
+        offset:
+          bucket: 324
+          structure: 2
+          element: 0
+      - name: age
+        type: 1
+        offset:
+          bucket: 324
+          structure: 2
+          element: 1
+      capacity: 36
+      stride: 4
+    - type: 1
+      size: 1
+      layout:
+      - name: spawnCount
+        type: 1
+        offset:
+          bucket: 0
+          structure: 1
+          element: 0
+      capacity: 1
+      stride: 4
+    - type: 4
+      size: 33
+      layout: []
+      capacity: 0
+      stride: 4
+    - type: 1
+      size: 1
+      layout: []
+      capacity: 0
+      stride: 4
+    - type: 4
+      size: 33
+      layout: []
+      capacity: 0
+      stride: 4
+    - type: 0
+      size: 33
+      layout: []
+      capacity: 0
+      stride: 8
+    - type: 0
+      size: 33
+      layout: []
+      capacity: 0
+      stride: 8
     m_TemporaryBuffers: []
-    m_CPUBuffers: []
-    m_Events: []
+    m_CPUBuffers:
+    - capacity: 1
+      stride: 1
+      layout:
+      - name: spawnCount
+        type: 1
+        offset:
+          bucket: 0
+          structure: 1
+          element: 0
+      initialData:
+        data: 00000000
+    - capacity: 1
+      stride: 1
+      layout:
+      - name: spawnCount
+        type: 1
+        offset:
+          bucket: 0
+          structure: 1
+          element: 0
+      initialData:
+        data: 00000000
+    m_Events:
+    - name: OnPlay
+      playSystems: 00000000
+      stopSystems: 
+    - name: OnStop
+      playSystems: 
+      stopSystems: 00000000
     m_RuntimeVersion: 10
     m_RendererSettings:
       motionVectorGenerationMode: 0
@@ -1103,7 +1404,126 @@
     m_UpdateMode: 0
     m_PreWarmDeltaTime: 0.05
     m_PreWarmStepCount: 0
-  m_Systems: []
+  m_Systems:
+  - type: 0
+    flags: 0
+    capacity: 0
+    layer: 4294967295
+    buffers:
+    - nameId: spawner_output
+      index: 1
+    values: []
+    tasks:
+    - type: 268435456
+      buffers: []
+      temporaryBuffers: []
+      values:
+      - nameId: Rate
+        index: 2
+      params: []
+      processor: {fileID: 0}
+      shaderSourceIndex: -1
+  - type: 1
+    flags: 3
+    capacity: 33
+    layer: 4294967295
+    buffers:
+    - nameId: attributeBuffer
+      index: 0
+    - nameId: sourceAttributeBuffer
+      index: 2
+    - nameId: deadList
+      index: 3
+    - nameId: deadListCount
+      index: 4
+    - nameId: spawner_input
+      index: 1
+    - nameId: indirectBuffer
+      index: 5
+    - nameId: sortBufferA
+      index: 6
+    - nameId: sortBufferB
+      index: 7
+    values:
+    - nameId: bounds_center
+      index: 3
+    - nameId: bounds_size
+      index: 4
+    tasks:
+    - type: 536870912
+      buffers:
+      - nameId: attributeBuffer
+        index: 0
+      - nameId: deadListIn
+        index: 3
+      - nameId: deadListCount
+        index: 4
+      - nameId: sourceAttributeBuffer
+        index: 2
+      temporaryBuffers: []
+      values: []
+      params:
+      - nameId: bounds_center
+        index: 3
+      - nameId: bounds_size
+        index: 4
+      processor: {fileID: 0}
+      shaderSourceIndex: 0
+    - type: 805306368
+      buffers:
+      - nameId: attributeBuffer
+        index: 0
+      - nameId: deadListOut
+        index: 3
+      - nameId: indirectBuffer
+        index: 5
+      temporaryBuffers: []
+      values:
+      - nameId: deltaTime_a
+        index: 9
+      params: []
+      processor: {fileID: 0}
+      shaderSourceIndex: 1
+    - type: 805306369
+      buffers:
+      - nameId: attributeBuffer
+        index: 0
+      - nameId: inputBuffer
+        index: 5
+      - nameId: outputBuffer
+        index: 6
+      - nameId: deadListCount
+        index: 4
+      temporaryBuffers: []
+      values:
+      - nameId: localToWorld
+        index: 15
+      params: []
+      processor: {fileID: 0}
+      shaderSourceIndex: 3
+    - type: 1073741826
+      buffers:
+      - nameId: attributeBuffer
+        index: 0
+      - nameId: indirectBuffer
+        index: 5
+      - nameId: deadListCount
+        index: 4
+      temporaryBuffers: []
+      values:
+      - nameId: Size_b
+        index: 10
+      - nameId: gradient_c
+        index: 11
+      - nameId: baseColorMap
+        index: 14
+      params:
+      - nameId: sortPriority
+        index: 0
+      - nameId: indirectDraw
+        index: 1
+      processor: {fileID: 0}
+      shaderSourceIndex: 2
 --- !u!114 &8926484042661614532
 MonoBehaviour:
   m_ObjectHideFlags: 0
