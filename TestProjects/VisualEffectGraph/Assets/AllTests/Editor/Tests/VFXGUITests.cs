#if !UNITY_EDITOR_OSX || MAC_FORCE_TESTS
using System;
using NUnit.Framework;
using UnityEngine;
using UnityEngine.Experimental.VFX;
using UnityEditor.Experimental.VFX;
using System.Collections.Generic;
using System.Linq;
using UnityEditor.VFX.UI;
using UnityEditor.VFX.Block.Test;
using System.IO;

namespace UnityEditor.VFX.Test
{
    [TestFixture]
    public class VFXGUITests
    {
        private const int testAssetCount = 8;
        private VisualEffectAsset[] m_GuiTestAssets = new VisualEffectAsset[testAssetCount];

        [OneTimeSetUp]
        public void CreateTestAssets()
        {
            for (int i = 0; i < testAssetCount; ++i)
                m_GuiTestAssets[i] = CreateTestAsset("GUITest" + i);
        }

        [OneTimeTearDown]
        public void DestroyTestAssets()
        {
            VFXViewWindow window = EditorWindow.GetWindow<VFXViewWindow>();
            window.Close();

            for (int i = 0; i < testAssetCount; ++i)
                DestroyTestAsset("GUITest" + i);
        }

        public static void RunGUITests()
        {
            VFXGUITests tests = new VFXGUITests();

            tests.CreateTestAssets();
            var initContext = tests.CreateAllInitializeBlocks();
            var updateContext = tests.CreateAllUpdateBlocks();
            var outputContext = tests.CreateAllOutputBlocks();

            tests.CreateFlowEdges(new VFXContextController[] {initContext, updateContext, outputContext});
            tests.CreateAllOperators();
            List<VFXParameter> parameters = tests.CreateAllParameters();

            tests.CreateDataEdges(updateContext, parameters);
            tests.DestroyTestAssets();
        }

        VFXViewController m_ViewController;
        VFXViewWindow m_Window;

        const string testAssetName = "Assets/TmpTests/{0}.vfx";

        [Test]
        public void CreateFlowEdgesTest()
        {
            EditTestAsset(3);

            var eventContextDesc = VFXLibrary.GetContexts().Where(t => t.model.contextType == VFXContextType.Event).First();
            var eventContext = m_ViewController.AddVFXContext(new Vector2(300, 100), eventContextDesc);

            var spawnerContextDesc = VFXLibrary.GetContexts().Where(t => t.model.contextType == VFXContextType.Spawner).First();
            var spawnerContext = m_ViewController.AddVFXContext(new Vector2(300, 100), spawnerContextDesc);

            var initContextDesc = VFXLibrary.GetContexts().Where(t => t.model.contextType == VFXContextType.Init).First();
            var initContext = m_ViewController.AddVFXContext(new Vector2(300, 100), initContextDesc);

            var updateContextDesc = VFXLibrary.GetContexts().Where(t => t.model.contextType == VFXContextType.Update).First();
            var updateContext = m_ViewController.AddVFXContext(new Vector2(300, 1000), updateContextDesc);

            var outputContextDesc = VFXLibrary.GetContexts().Where(t => t.model.contextType == VFXContextType.Output).First();
            var outputContext = m_ViewController.AddVFXContext(new Vector2(300, 2000), outputContextDesc);

            m_ViewController.ApplyChanges();

            var contextControllers = new List<VFXContextController>();

            contextControllers.Add(m_ViewController.allChildren.OfType<VFXContextController>().First(t => t.model == eventContext) as VFXContextController);
            contextControllers.Add(m_ViewController.allChildren.OfType<VFXContextController>().First(t => t.model == spawnerContext) as VFXContextController);
            contextControllers.Add(m_ViewController.allChildren.OfType<VFXContextController>().First(t => t.model == initContext) as VFXContextController);
            contextControllers.Add(m_ViewController.allChildren.OfType<VFXContextController>().First(t => t.model == updateContext) as VFXContextController);
            contextControllers.Add(m_ViewController.allChildren.OfType<VFXContextController>().First(t => t.model == outputContext) as VFXContextController);

            CreateFlowEdges(contextControllers);
        }

        void CreateFlowEdges(IList<VFXContextController> contextControllers)
        {
            for (int i = 0; i < contextControllers.Count() - 1; ++i)
            {
                VFXFlowEdgeController edgeController = new VFXFlowEdgeController(contextControllers[i + 1].flowInputAnchors.First(), contextControllers[i].flowOutputAnchors.First());
                m_ViewController.AddElement(edgeController);
            }

            m_ViewController.ApplyChanges();
        }

        void CreateDataEdges(VFXContextController updateContext, List<VFXParameter> parameters)
        {
            m_ViewController.ApplyChanges();
            foreach (var param in parameters)
            {
                VFXParameterNodeController paramController = m_ViewController.allChildren.OfType<VFXParameterNodeController>().First(t => t.model == param);

                VFXDataAnchorController outputAnchor = paramController.outputPorts.First() as VFXDataAnchorController;
                System.Type type = outputAnchor.portType;

                bool found = false;
                foreach (var block in updateContext.blockControllers)
                {
                    foreach (var anchor in block.inputPorts)
                    {
                        if (anchor.portType == type)
                        {
                            found = true;

                            (anchor as VFXDataAnchorController).model.Link(outputAnchor.model);

                            break;
                        }
                    }
                    if (found)
                        break;
                }
            }
        }

        private VisualEffectAsset CreateTestAsset(string name)
        {
            var filePath = string.Format(testAssetName, name);
            var directoryPath = Path.GetDirectoryName(filePath);
            if (!Directory.Exists(directoryPath))
            {
                Directory.CreateDirectory(directoryPath);
            }


            return VisualEffectAssetEditorUtility.CreateNewAsset(filePath);  
        }

        private void EditTestAsset(int assetIndex)
        {
            VFXViewWindow window = EditorWindow.GetWindow<VFXViewWindow>();
            window.Close();
            window = EditorWindow.GetWindow<VFXViewWindow>();
            m_ViewController = VFXViewController.GetController(m_GuiTestAssets[assetIndex].GetResource(), true);
            window.graphView.controller = m_ViewController;
        }

        private void DestroyTestAsset(string name)
        {
            var filePath = string.Format(testAssetName, name);
            AssetDatabase.DeleteAsset(filePath);
        }

        [Test]
        public void CreateAllInitializeBlocksTest()
        {
            EditTestAsset(0);
            CreateAllInitializeBlocks();
        }

        VFXContextController CreateAllInitializeBlocks()
        {
            return CreateAllBlocks(VFXContextType.Init);
        }

        [Test]
        public void CreateAllUpdateBlocksTest()
        {
            EditTestAsset(1);
            CreateAllUpdateBlocks();
        }

        VFXContextController CreateAllUpdateBlocks()
        {
            return CreateAllBlocks(VFXContextType.Update);
        }

        [Test]
        public void CreateAllOutputBlocksTest()
        {
            EditTestAsset(2);
            CreateAllOutputBlocks();
        }

        [Test]
        public void CreateAllSpawnerBlocksTest()
        {
            EditTestAsset(0);
<<<<<<< HEAD
            CreateAllBlocks(VFXContextType.kSpawner);
=======
            CreateAllBlocks(VFXContextType.Spawner);
>>>>>>> 4e06995f
        }

        [Test]
        public void CreateAllEventBlocksTest()
        {
            EditTestAsset(0);
<<<<<<< HEAD
            CreateAllBlocks(VFXContextType.kEvent);
=======
            CreateAllBlocks(VFXContextType.Event);
>>>>>>> 4e06995f
        }

        VFXContextController CreateAllBlocks(VFXContextType type)
        {
            var initContextDesc = VFXLibrary.GetContexts().Where(t => t.model.contextType == type).First();

            var newContext = m_ViewController.AddVFXContext(new Vector2(300, 2000), initContextDesc);

            m_ViewController.ApplyChanges();

            var contextController = m_ViewController.nodes.Where(t => t is VFXContextController && (t as VFXContextController).model == newContext).First() as VFXContextController;

            Assert.AreEqual(contextController.model, newContext);

            // Adding every block compatible with an init context

            var newBlocks  = new List<VFXBlock>();
            foreach (var block in VFXLibrary.GetBlocks().Where(t => t.AcceptParent(newContext)))
            {
                var newBlock = block.CreateInstance();
                contextController.AddBlock(0, newBlock);
                newBlocks.Add(newBlock);
            }

            m_ViewController.ApplyChanges();

            foreach (var newBlock in newBlocks)
            {
                Assert.AreEqual(contextController.blockControllers.Where(t => t.model == newBlock).Count(), 1, "Failing Block" + newBlock.name + "in context" + newContext.name);

                var blockController = contextController.blockControllers.Where(t => t.model == newBlock).First() as VFXBlockController;

                Assert.NotNull(blockController);
            }

            return contextController;
        }

        VFXContextController CreateAllOutputBlocks()
        {
            return CreateAllBlocks(VFXContextType.Output);
        }

        [Test]
        public void ExpandRetractAndSetPropertyValue()
        {
            EditTestAsset(7);

            var initContextDesc = VFXLibrary.GetContexts().Where(t => t.name == "Initialize").First();

            var newContext = m_ViewController.AddVFXContext(new Vector2(300, 100), initContextDesc);
            m_ViewController.ApplyChanges();

            Assert.AreEqual(m_ViewController.allChildren.Where(t => t is VFXContextController).Count(), 1);

            var contextController = m_ViewController.allChildren.Where(t => t is VFXContextController).First() as VFXContextController;

            Assert.AreEqual(contextController.model, newContext);

            // Adding every block compatible with an init context

            var blockDesc = new VFXModelDescriptor<VFXBlock>(ScriptableObject.CreateInstance<AllType>());

            var newBlock = blockDesc.CreateInstance();
            contextController.AddBlock(0, newBlock);

            Assert.IsTrue(newBlock is AllType);
            m_ViewController.ApplyChanges();

            Assert.AreEqual(contextController.blockControllers.Where(t => t.model == newBlock).Count(), 1);

            var blockController = contextController.blockControllers.Where(t => t.model == newBlock).First();

            Assert.NotNull(blockController);

            Assert.NotZero(blockController.inputPorts.Where(t => t is VFXContextDataInputAnchorController && (t as VFXContextDataInputAnchorController).name == "aVector3").Count());

            VFXSlot slot = blockController.model.inputSlots.First(t => t.name == "aVector3");


            var aVector3Controller = blockController.inputPorts.Where(t => t is VFXContextDataInputAnchorController && (t as VFXContextDataInputAnchorController).name == "aVector3").First() as VFXContextDataInputAnchorController;

            Assert.AreEqual(blockController.inputPorts.Where(t => t is VFXContextDataInputAnchorController && (t as VFXContextDataInputAnchorController).path == "aVector3.x").Count(), 1);
            Assert.AreEqual(blockController.inputPorts.Where(t => t is VFXContextDataInputAnchorController && (t as VFXContextDataInputAnchorController).path == "aVector3.y").Count(), 1);
            Assert.AreEqual(blockController.inputPorts.Where(t => t is VFXContextDataInputAnchorController && (t as VFXContextDataInputAnchorController).path == "aVector3.z").Count(), 1);

            aVector3Controller.ExpandPath();
            m_ViewController.ApplyChanges();

            Assert.AreEqual(blockController.inputPorts.Where(t => t is VFXContextDataInputAnchorController && (t as VFXContextDataInputAnchorController).path == "aVector3.x").Count(), 1);
            Assert.AreEqual(blockController.inputPorts.Where(t => t is VFXContextDataInputAnchorController && (t as VFXContextDataInputAnchorController).path == "aVector3.y").Count(), 1);
            Assert.AreEqual(blockController.inputPorts.Where(t => t is VFXContextDataInputAnchorController && (t as VFXContextDataInputAnchorController).path == "aVector3.z").Count(), 1);


            aVector3Controller.RetractPath();
            m_ViewController.ApplyChanges();

            Assert.AreEqual(blockController.inputPorts.Where(t => t is VFXContextDataInputAnchorController && (t as VFXContextDataInputAnchorController).path == "aVector3.x").Count(), 1);
            Assert.AreEqual(blockController.inputPorts.Where(t => t is VFXContextDataInputAnchorController && (t as VFXContextDataInputAnchorController).path == "aVector3.y").Count(), 1);
            Assert.AreEqual(blockController.inputPorts.Where(t => t is VFXContextDataInputAnchorController && (t as VFXContextDataInputAnchorController).path == "aVector3.z").Count(), 1);


            aVector3Controller.SetPropertyValue(new Vector3(1.2f, 3.4f, 5.6f));

            Assert.AreEqual(slot.value, new Vector3(1.2f, 3.4f, 5.6f));

            aVector3Controller.ExpandPath();
            m_ViewController.ApplyChanges();

            var vector3yController = blockController.inputPorts.Where(t => t is VFXContextDataInputAnchorController && (t as VFXContextDataInputAnchorController).path == "aVector3.y").First() as VFXContextDataInputAnchorController;

            vector3yController.SetPropertyValue(7.8f);

            Assert.AreEqual(slot.value, new Vector3(1.2f, 7.8f, 5.6f));
        }

        [Test]
        public void CreateAllOperatorsTest()
        {
            EditTestAsset(4);
            CreateAllOperators();
        }

        List<VFXOperator> CreateAllOperators()
        {
            List<VFXOperator> operators = new List<VFXOperator>();

            int cpt = 0;
            foreach (var op in VFXLibrary.GetOperators())
            {
                operators.Add(m_ViewController.AddVFXOperator(new Vector2(700, 150 * cpt), op));
                ++cpt;
            }

            return operators;
        }

        List<VFXParameter> CreateAllParameters()
        {
            List<VFXParameter> parameters = new List<VFXParameter>();

            int cpt = 0;
            foreach (var param in VFXLibrary.GetParameters())
            {
                parameters.Add(m_ViewController.AddVFXParameter(new Vector2(-400, 150 * cpt), param));
                ++cpt;
            }

            return parameters;
        }

        [Test]
        public void CreateAllParametersTest()
        {
            EditTestAsset(5);
            CreateAllParameters();
        }

        [Test]
        public void CreateAllDataEdgesTest()
        {
            EditTestAsset(6);
            CreateDataEdges(CreateAllOutputBlocks(), CreateAllParameters());
        }
    }
}
#endif<|MERGE_RESOLUTION|>--- conflicted
+++ resolved
@@ -194,22 +194,14 @@
         public void CreateAllSpawnerBlocksTest()
         {
             EditTestAsset(0);
-<<<<<<< HEAD
-            CreateAllBlocks(VFXContextType.kSpawner);
-=======
             CreateAllBlocks(VFXContextType.Spawner);
->>>>>>> 4e06995f
         }
 
         [Test]
         public void CreateAllEventBlocksTest()
         {
             EditTestAsset(0);
-<<<<<<< HEAD
-            CreateAllBlocks(VFXContextType.kEvent);
-=======
             CreateAllBlocks(VFXContextType.Event);
->>>>>>> 4e06995f
         }
 
         VFXContextController CreateAllBlocks(VFXContextType type)
