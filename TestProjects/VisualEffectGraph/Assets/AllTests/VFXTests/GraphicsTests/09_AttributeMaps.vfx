--- conflicted
+++ resolved
@@ -23,13 +23,13 @@
     m_Owner: {fileID: 114673099322863142}
     m_Value:
       m_Type:
-        m_SerializableType: UnityEditor.VFX.AABox, Unity.VisualEffectGraph.Editor-testable, Version=0.0.0.0, Culture=neutral, PublicKeyToken=null
+        m_SerializableType: UnityEditor.VFX.AABox, Assembly-CSharp-Editor-testable, Version=0.0.0.0, Culture=neutral, PublicKeyToken=null
       m_SerializableObject: '{"space":0,"center":{"x":1.178358554840088,"y":0.4952092170715332,"z":3.5682642459869386},"size":{"x":8.359450340270996,"y":14.195845603942871,"z":10.333127975463868}}'
     m_Space: 0
   m_Property:
     name: bounds
     m_serializedType:
-      m_SerializableType: UnityEditor.VFX.AABox, Unity.VisualEffectGraph.Editor-testable, Version=0.0.0.0, Culture=neutral, PublicKeyToken=null
+      m_SerializableType: UnityEditor.VFX.AABox, Assembly-CSharp-Editor-testable, Version=0.0.0.0, Culture=neutral, PublicKeyToken=null
     attributes: []
   m_Direction: 0
   m_LinkedSlots: []
@@ -764,13 +764,13 @@
     m_Owner: {fileID: 114471997082149478}
     m_Value:
       m_Type:
-        m_SerializableType: UnityEditor.VFX.Transform, Unity.VisualEffectGraph.Editor-testable, Version=0.0.0.0, Culture=neutral, PublicKeyToken=null
+        m_SerializableType: UnityEditor.VFX.Transform, Assembly-CSharp-Editor-testable, Version=0.0.0.0, Culture=neutral, PublicKeyToken=null
       m_SerializableObject: '{"space":0,"position":{"x":0.0,"y":0.0,"z":0.0},"angles":{"x":0.0,"y":0.0,"z":0.0},"scale":{"x":2.0,"y":2.0,"z":2.0}}'
     m_Space: 0
   m_Property:
     name: FieldTransform
     m_serializedType:
-      m_SerializableType: UnityEditor.VFX.Transform, Unity.VisualEffectGraph.Editor-testable, Version=0.0.0.0, Culture=neutral, PublicKeyToken=null
+      m_SerializableType: UnityEditor.VFX.Transform, Assembly-CSharp-Editor-testable, Version=0.0.0.0, Culture=neutral, PublicKeyToken=null
     attributes:
     - m_Type: 3
       m_Min: -Infinity
@@ -2522,7 +2522,6 @@
   sortPriority: 0
   sort: 0
   indirectDraw: 0
-  castShadows: 0
   preRefraction: 0
   useGeometryShader: 0
 --- !u!114 &114884491355409486
@@ -2942,17 +2941,13 @@
   m_ShaderSources:
   - compute: 1
     name: Temp_compute_a_initialize_Runtime.compute
-    source: "#pragma kernel CSMain\r\n#include \"HLSLSupport.cginc\"\r\n#define NB_THREADS_PER_GROUP 64\r\n#define VFX_USE_POSITION_CURRENT 1\r\n#define VFX_USE_PARTICLEID_CURRENT 1\r\n#define VFX_USE_COLOR_CURRENT 1\r\n#define VFX_USE_LIFETIME_CURRENT 1\r\n#define VFX_USE_SEED_CURRENT 1\r\n#define VFX_USE_VELOCITY_CURRENT 1\r\n#define VFX_USE_ALIVE_CURRENT 1\r\n#define VFX_USE_AGE_CURRENT 1\r\n#define VFX_LOCAL_SPACE 1\r\n\r\n\r\nTexture2D attributeMap_a;\r\nSamplerState samplerattributeMap_a;\r\nTexture2D attributeMap_b;\r\nSamplerState samplerattributeMap_b;\r\n\r\n\r\n#include \"VisualEffectGraph/Shaders/Common/VFXCommonCompute.cginc\"\r\n#include \"VisualEffectGraph/Shaders/VFXCommon.cginc\"\r\n\r\n\r\n\r\nRWByteAddressBuffer attributeBuffer;\r\nByteAddressBuffer sourceAttributeBuffer;\r\n\r\nCBUFFER_START(initParams)\r\n#if !VFX_USE_SPAWNER_FROM_GPU\r\n    uint nbSpawned;\t\t\t\t\t// Numbers of particle spawned\r\n    uint spawnIndex;\t\t\t\t// Index of the first particle spawned\r\n#else\r\n    uint offsetInAdditionalOutput;\r\n\tuint nbMax;\r\n#endif\r\n\tuint systemSeed;\r\nCBUFFER_END\r\n\r\n#if VFX_USE_ALIVE_CURRENT\r\nConsumeStructuredBuffer<uint> deadListIn;\r\nByteAddressBuffer deadListCount; // This is bad to use a SRV to fetch deadList count but Unity API currently prevent from copying to CB\r\n#endif\r\n\r\n#if VFX_USE_SPAWNER_FROM_GPU\r\nStructuredBuffer<uint> eventList;\r\nByteAddressBuffer inputAdditional;\r\n#endif\r\n\r\nvoid AttributeFromMap_F04882AF(inout float3 position, uint particleId, VFXSampler2D attributeMap, float3 valueBias, float3 valueScale) /*attribute:position Composition:Overwrite SampleMode:RandomUniformPerParticle channels:XYZ */\r\n{\r\n    \r\n    uint width, height;\r\n    attributeMap.t.GetDimensions(width, height);\r\n    uint count = width * height;\r\n    uint id = clamp(uint(FIXED_RAND(0x8ef09666) * count), 0, count - 1);\r\n    float3 value = (float3)attributeMap.t.Load(int3(id % width, id / width,0));\r\n    value = (value  + valueBias) * valueScale;\r\n    position = value;\r\n}\r\nvoid AttributeFromMap_185E893D(inout float3 color, uint particleId, VFXSampler2D attributeMap, float3 valueBias, float3 valueScale) /*attribute:color Composition:Overwrite SampleMode:RandomUniformPerParticle channels:XYZ */\r\n{\r\n    \r\n    uint width, height;\r\n    attributeMap.t.GetDimensions(width, height);\r\n    uint count = width * height;\r\n    uint id = clamp(uint(FIXED_RAND(0x8ef09666) * count), 0, count - 1);\r\n    float3 value = (float3)attributeMap.t.Load(int3(id % width, id / width,0));\r\n    value = (value  + valueBias) * valueScale;\r\n    color = value;\r\n}\r\nvoid SetAttribute_2466DCF7(inout float lifetime, inout uint seed, float Min, float Max) /*attribute:lifetime Composition:Overwrite Source:Slot Random:Uniform channels:XYZ */\r\n{\r\n    lifetime = lerp(Min,Max,RAND);\r\n}\r\n\r\n\r\n\r\n[numthreads(NB_THREADS_PER_GROUP,1,1)]\r\nvoid CSMain(uint3 id : SV_DispatchThreadID)\r\n{\r\n#if VFX_USE_SPAWNER_FROM_GPU\r\n    uint maxThreadId = inputAdditional.Load((offsetInAdditionalOutput * 2 + 0) << 2);\r\n    uint currentSpawnIndex = inputAdditional.Load((offsetInAdditionalOutput * 2 + 1) << 2) - maxThreadId;\r\n#else\r\n    uint maxThreadId = nbSpawned;\r\n    uint currentSpawnIndex = spawnIndex;\r\n#endif\r\n\r\n#if VFX_USE_ALIVE_CURRENT\r\n    maxThreadId = min(maxThreadId, deadListCount.Load(0x0));\r\n#elif VFX_USE_SPAWNER_FROM_GPU\r\n    maxThreadId = min(maxThreadId, nbMax); //otherwise, nbSpawned already clamped on CPU\r\n#endif\r\n\r\n    if (id.x < maxThreadId)\r\n    {\r\n#if VFX_USE_SPAWNER_FROM_GPU\r\n        int sourceIndex = eventList[id.x];\r\n#endif\r\n        uint particleIndex = id.x + currentSpawnIndex;\r\n\t\t\r\n#if !VFX_USE_SPAWNER_FROM_GPU\r\n        int sourceIndex = 0;\r\n        /*//Loop with 1 iteration generate a wrong IL Assembly (and actually, useless code)\r\n        uint currentSumSpawnCount = 0u;\r\n        for (sourceIndex=0; sourceIndex<1; sourceIndex++)\r\n        {\r\n            currentSumSpawnCount += uint(asfloat(sourceAttributeBuffer.Load((sourceIndex * 0x1 + 0x0) << 2)));\r\n            if (id.x < currentSumSpawnCount)\r\n            {\r\n                break;\r\n            }\r\n        }\r\n        */\r\n        \r\n\r\n#endif\r\n        float3 position = float3(0,0,0);\r\n        uint particleId = (uint)0;\r\n        float3 color = float3(1,1,1);\r\n        float lifetime = (float)0;\r\n        uint seed = (uint)0;\r\n        float3 velocity = float3(0,0,0);\r\n        bool alive = (bool)true;\r\n        float age = (float)0;\r\n        \r\n\r\n#if VFX_USE_PARTICLEID_CURRENT\r\n         particleId = particleIndex;\r\n#endif\r\n#if VFX_USE_SEED_CURRENT\r\n        seed = WangHash(particleIndex ^ systemSeed);\r\n#endif\r\n        \r\n        {\r\n            AttributeFromMap_F04882AF( /*inout */position, particleId, GetVFXSampler(attributeMap_a, samplerattributeMap_a), float3(-0.5,0,0), float3(1,1,1));\r\n        }\r\n        {\r\n            AttributeFromMap_185E893D( /*inout */color, particleId, GetVFXSampler(attributeMap_b, samplerattributeMap_b), float3(0,0,0), float3(1,1,1));\r\n        }\r\n        {\r\n            SetAttribute_2466DCF7( /*inout */lifetime,  /*inout */seed, (float)4, (float)5);\r\n        }\r\n        \r\n\r\n\r\n#if VFX_USE_ALIVE_CURRENT\r\n        if (alive)\r\n        {\r\n            uint index = deadListIn.Consume();\r\n            attributeBuffer.Store3((index * 0x8 + 0x0) << 2,asuint(position));\r\n            attributeBuffer.Store3((index * 0x4 + 0x75400) << 2,asuint(color));\r\n            attributeBuffer.Store((index * 0x1 + 0xAFE00) << 2,asuint(lifetime));\r\n            attributeBuffer.Store3((index * 0x4 + 0xBE880) << 2,asuint(velocity));\r\n            attributeBuffer.Store((index * 0x8 + 0x3) << 2,uint(alive));\r\n            attributeBuffer.Store((index * 0x8 + 0x4) << 2,asuint(age));\r\n            \r\n\r\n        }\r\n#else\r\n        uint index = particleIndex;\r\n        attributeBuffer.Store3((index * 0x8 + 0x0) << 2,asuint(position));\r\n        attributeBuffer.Store3((index * 0x4 + 0x75400) << 2,asuint(color));\r\n        attributeBuffer.Store((index * 0x1 + 0xAFE00) << 2,asuint(lifetime));\r\n        attributeBuffer.Store3((index * 0x4 + 0xBE880) << 2,asuint(velocity));\r\n        attributeBuffer.Store((index * 0x8 + 0x3) << 2,uint(alive));\r\n        attributeBuffer.Store((index * 0x8 + 0x4) << 2,asuint(age));\r\n        \r\n\r\n#endif\r\n    }\r\n}"
+    source: "#pragma kernel CSMain\r\n#include \"HLSLSupport.cginc\"\r\n#define NB_THREADS_PER_GROUP 64\r\n#define VFX_USE_POSITION_CURRENT 1\r\n#define VFX_USE_PARTICLEID_CURRENT 1\r\n#define VFX_USE_COLOR_CURRENT 1\r\n#define VFX_USE_LIFETIME_CURRENT 1\r\n#define VFX_USE_SEED_CURRENT 1\r\n#define VFX_USE_VELOCITY_CURRENT 1\r\n#define VFX_USE_ALIVE_CURRENT 1\r\n#define VFX_USE_AGE_CURRENT 1\r\n#define VFX_LOCAL_SPACE 1\r\n\r\n\r\nCBUFFER_START(parameters)\r\n    float3 valueBias_a;\r\n    float Min_c;\r\n    float3 valueScale_a;\r\n    float Max_c;\r\n    float3 valueBias_b;\r\n    uint PADDING_0;\r\n    float3 valueScale_b;\r\n    uint PADDING_1;\r\nCBUFFER_END\r\nTexture2D attributeMap_a;\r\nSamplerState samplerattributeMap_a;\r\nTexture2D attributeMap_b;\r\nSamplerState samplerattributeMap_b;\r\n\r\n\r\n#include \"Assets/VFXEditor/Shaders/Common/VFXCommonCompute.cginc\"\r\n#include \"Assets/VFXEditor/Shaders/VFXCommon.cginc\"\r\n\r\n\r\n\r\nRWByteAddressBuffer attributeBuffer;\r\nByteAddressBuffer sourceAttributeBuffer;\r\n\r\nCBUFFER_START(initParams)\r\n#if !VFX_USE_SPAWNER_FROM_GPU\r\n    uint nbSpawned;\t\t\t\t\t// Numbers of particle spawned\r\n    uint spawnIndex;\t\t\t\t// Index of the first particle spawned\r\n#else\r\n    uint offsetInAdditionalOutput;\r\n\tuint nbMax;\r\n#endif\r\n\tuint systemSeed;\r\nCBUFFER_END\r\n\r\n#if VFX_USE_ALIVE_CURRENT\r\nConsumeStructuredBuffer<uint> deadListIn;\r\nByteAddressBuffer deadListCount; // This is bad to use a SRV to fetch deadList count but Unity API currently prevent from copying to CB\r\n#endif\r\n\r\n#if VFX_USE_SPAWNER_FROM_GPU\r\nStructuredBuffer<uint> eventList;\r\nByteAddressBuffer inputAdditional;\r\n#endif\r\n\r\nvoid AttributeFromMap_F04882AF(inout float3 position, uint particleId, VFXSampler2D attributeMap, float3 valueBias, float3 valueScale) /*attribute:position Composition:Overwrite SampleMode:RandomUniformPerParticle channels:XYZ */\r\n{\r\n    \r\n    uint width, height;\r\n    attributeMap.t.GetDimensions(width, height);\r\n    uint count = width * height;\r\n    uint id = clamp(uint(FIXED_RAND(0x8ef09666) * count), 0, count - 1);\r\n    float3 value = (float3)attributeMap.t.Load(int3(id % width, id / width,0));\r\n    value = (value  + valueBias) * valueScale;\r\n    position = value;\r\n}\r\nvoid AttributeFromMap_185E893D(inout float3 color, uint particleId, VFXSampler2D attributeMap, float3 valueBias, float3 valueScale) /*attribute:color Composition:Overwrite SampleMode:RandomUniformPerParticle channels:XYZ */\r\n{\r\n    \r\n    uint width, height;\r\n    attributeMap.t.GetDimensions(width, height);\r\n    uint count = width * height;\r\n    uint id = clamp(uint(FIXED_RAND(0x8ef09666) * count), 0, count - 1);\r\n    float3 value = (float3)attributeMap.t.Load(int3(id % width, id / width,0));\r\n    value = (value  + valueBias) * valueScale;\r\n    color = value;\r\n}\r\nvoid SetAttribute_2466DCF7(inout float lifetime, inout uint seed, float Min, float Max) /*attribute:lifetime Composition:Overwrite Source:Slot Random:Uniform channels:XYZ */\r\n{\r\n    lifetime = lerp(Min,Max,RAND);\r\n}\r\n\r\n\r\n\r\n[numthreads(NB_THREADS_PER_GROUP,1,1)]\r\nvoid CSMain(uint3 id : SV_DispatchThreadID)\r\n{\r\n#if VFX_USE_SPAWNER_FROM_GPU\r\n    uint maxThreadId = inputAdditional.Load((offsetInAdditionalOutput * 2 + 0) << 2);\r\n    uint currentSpawnIndex = inputAdditional.Load((offsetInAdditionalOutput * 2 + 1) << 2) - maxThreadId;\r\n#else\r\n    uint maxThreadId = nbSpawned;\r\n    uint currentSpawnIndex = spawnIndex;\r\n#endif\r\n\r\n#if VFX_USE_ALIVE_CURRENT\r\n    maxThreadId = min(maxThreadId, deadListCount.Load(0x0));\r\n#elif VFX_USE_SPAWNER_FROM_GPU\r\n    maxThreadId = min(maxThreadId, nbMax); //otherwise, nbSpawned already clamped on CPU\r\n#endif\r\n\r\n    if (id.x < maxThreadId)\r\n    {\r\n#if VFX_USE_SPAWNER_FROM_GPU\r\n        int sourceIndex = eventList[id.x];\r\n#endif\r\n        uint particleIndex = id.x + currentSpawnIndex;\r\n\t\t\r\n#if !VFX_USE_SPAWNER_FROM_GPU\r\n        int sourceIndex = 0;\r\n        /*//Loop with 1 iteration generate a wrong IL Assembly (and actually, useless code)\r\n        uint currentSumSpawnCount = 0u;\r\n        for (sourceIndex=0; sourceIndex<1; sourceIndex++)\r\n        {\r\n            currentSumSpawnCount += uint(asfloat(sourceAttributeBuffer.Load((sourceIndex * 0x1 + 0x0) << 2)));\r\n            if (id.x < currentSumSpawnCount)\r\n            {\r\n                break;\r\n            }\r\n        }\r\n        */\r\n        \r\n\r\n#endif\r\n        float3 position = float3(0,0,0);\r\n        uint particleId = (uint)0;\r\n        float3 color = float3(1,1,1);\r\n        float lifetime = (float)0;\r\n        uint seed = (uint)0;\r\n        float3 velocity = float3(0,0,0);\r\n        bool alive = (bool)true;\r\n        float age = (float)0;\r\n        \r\n\r\n#if VFX_USE_PARTICLEID_CURRENT\r\n         particleId = particleIndex;\r\n#endif\r\n#if VFX_USE_SEED_CURRENT\r\n        seed = WangHash(particleIndex ^ systemSeed);\r\n#endif\r\n        \r\n        AttributeFromMap_F04882AF( /*inout */position, particleId, GetVFXSampler(attributeMap_a, samplerattributeMap_a), valueBias_a, valueScale_a);\r\n        AttributeFromMap_185E893D( /*inout */color, particleId, GetVFXSampler(attributeMap_b, samplerattributeMap_b), valueBias_b, valueScale_b);\r\n        SetAttribute_2466DCF7( /*inout */lifetime,  /*inout */seed, Min_c, Max_c);\r\n        \r\n\r\n\r\n#if VFX_USE_ALIVE_CURRENT\r\n        if (alive)\r\n        {\r\n            uint index = deadListIn.Consume();\r\n            attributeBuffer.Store3((index * 0x8 + 0x0) << 2,asuint(position));\r\n            attributeBuffer.Store3((index * 0x4 + 0x75400) << 2,asuint(color));\r\n            attributeBuffer.Store((index * 0x1 + 0xAFE00) << 2,asuint(lifetime));\r\n            attributeBuffer.Store3((index * 0x4 + 0xBE880) << 2,asuint(velocity));\r\n            attributeBuffer.Store((index * 0x8 + 0x3) << 2,uint(alive));\r\n            attributeBuffer.Store((index * 0x8 + 0x4) << 2,asuint(age));\r\n            \r\n\r\n        }\r\n#else\r\n        uint index = particleIndex;\r\n        attributeBuffer.Store3((index * 0x8 + 0x0) << 2,asuint(position));\r\n        attributeBuffer.Store3((index * 0x4 + 0x75400) << 2,asuint(color));\r\n        attributeBuffer.Store((index * 0x1 + 0xAFE00) << 2,asuint(lifetime));\r\n        attributeBuffer.Store3((index * 0x4 + 0xBE880) << 2,asuint(velocity));\r\n        attributeBuffer.Store((index * 0x8 + 0x3) << 2,uint(alive));\r\n        attributeBuffer.Store((index * 0x8 + 0x4) << 2,asuint(age));\r\n        \r\n\r\n#endif\r\n    }\r\n}"
   - compute: 1
     name: Temp_compute_b_update_Runtime.compute
-    source: "#pragma kernel CSMain\r\n#include \"HLSLSupport.cginc\"\r\n#define NB_THREADS_PER_GROUP 64\r\n#define VFX_USE_POSITION_CURRENT 1\r\n#define VFX_USE_LIFETIME_CURRENT 1\r\n#define VFX_USE_VELOCITY_CURRENT 1\r\n#define VFX_USE_MASS_CURRENT 1\r\n#define VFX_USE_ALIVE_CURRENT 1\r\n#define VFX_USE_AGE_CURRENT 1\r\n#define VFX_LOCAL_SPACE 1\r\n\r\n\r\nCBUFFER_START(parameters)\r\n    float deltaTime_a;\r\n    uint3 PADDING_0;\r\nCBUFFER_END\r\nTexture3D VectorField_a;\r\nSamplerState samplerVectorField_a;\r\n\r\n\r\n#include \"VisualEffectGraph/Shaders/Common/VFXCommonCompute.cginc\"\r\n#include \"VisualEffectGraph/Shaders/VFXCommon.cginc\"\r\n\r\n\r\n\r\nRWByteAddressBuffer attributeBuffer;\r\n\r\n#if VFX_USE_ALIVE_CURRENT\r\nAppendStructuredBuffer<uint> deadListOut;\r\n#endif\r\n\r\n#if VFX_HAS_INDIRECT_DRAW\r\nAppendStructuredBuffer<uint> indirectBuffer;\r\n#endif\r\n\r\nCBUFFER_START(updateParams)\r\n    uint nbMax;\r\n\tuint systemSeed;\r\nCBUFFER_END\r\n\r\nvoid VectorFieldForce_0(float3 position, inout float3 velocity, float mass, VFXSampler3D VectorField, float4x4 InvFieldTransform, float4x4 FieldTransform, float Intensity, float DragCoefficient, float deltaTime) /*DataEncoding:UnsignedNormalized */\r\n{\r\n    \r\n    float3 vectorFieldCoord = mul(InvFieldTransform, float4(position,1.0f)).xyz;\r\n    float3 value = SampleTexture(VectorField, vectorFieldCoord + 0.5f).xyz * 2.0f - 1.0f;\r\n    \r\n    value = mul(FieldTransform,float4(value,0.0f)).xyz * Intensity;\r\n    float3 relativeForce = value - velocity;\r\n    velocity += relativeForce * min(1.0,(DragCoefficient * deltaTime) / mass);\r\n    \r\n}\r\nvoid EulerIntegration(inout float3 position, float3 velocity, float deltaTime)\r\n{\r\n    position += velocity * deltaTime;\r\n}\r\nvoid Age(inout float age, float deltaTime)\r\n{\r\n    age += deltaTime;\r\n}\r\nvoid Reap(float age, float lifetime, inout bool alive)\r\n{\r\n    if(age > lifetime) { alive = false; }\r\n}\r\n\r\n\r\n\r\n[numthreads(NB_THREADS_PER_GROUP,1,1)]\r\nvoid CSMain(uint3 id : SV_DispatchThreadID, uint3 groupId : SV_GroupThreadID)\r\n{\r\n    uint index = id.x;\r\n\tif (id.x < nbMax)\r\n\t{\r\n#if VFX_USE_ALIVE_CURRENT\r\n\t\tbool alive = (attributeBuffer.Load((index * 0x8 + 0x3) << 2));\r\n\t\t\r\n\r\n\t\tif (alive)\r\n\t\t{\r\n\t\t\tfloat3 position = asfloat(attributeBuffer.Load3((index * 0x8 + 0x0) << 2));\r\n\t\t\tfloat lifetime = asfloat(attributeBuffer.Load((index * 0x1 + 0xAFE00) << 2));\r\n\t\t\tfloat3 velocity = asfloat(attributeBuffer.Load3((index * 0x4 + 0xBE880) << 2));\r\n\t\t\tfloat mass = (float)1;\r\n\t\t\tfloat age = asfloat(attributeBuffer.Load((index * 0x8 + 0x4) << 2));\r\n\t\t\t\r\n\r\n\t\t\t\r\n#if VFX_USE_OLDPOSITION_CURRENT\r\n\t\t\toldPosition = position;\r\n#endif\r\n\t\t\t\r\n\t\t\t{\r\n\t\t\t    float tmp_x = position[0];\r\n\t\t\t    float tmp_y = (float)-1 * tmp_x;\r\n\t\t\t    float tmp_z = floor(tmp_y);\r\n\t\t\t    float tmp_ba = (float)-1 * tmp_z;\r\n\t\t\t    float tmp_bc = max(tmp_ba, (float)0);\r\n\t\t\t    float tmp_be = min(tmp_bc, (float)1);\r\n\t\t\t    VectorFieldForce_0(position,  /*inout */velocity, mass, GetVFXSampler(VectorField_a, samplerVectorField_a), float4x4(0.5,0,0,0,0,0.5,0,0,0,0,0.5,0,0,0,0,1), float4x4(2,0,0,0,0,2,0,0,0,0,2,0,0,0,0,1), tmp_be, (float)1, deltaTime_a);\r\n\t\t\t}\r\n\t\t\tEulerIntegration( /*inout */position, velocity, deltaTime_a);\r\n\t\t\tAge( /*inout */age, deltaTime_a);\r\n\t\t\tReap(age, lifetime,  /*inout */alive);\r\n\t\t\t\r\n\r\n\t\t\tif (alive)\r\n\t\t\t{\r\n\t\t\t\tattributeBuffer.Store3((index * 0x8 + 0x0) << 2,asuint(position));\r\n\t\t\t\tattributeBuffer.Store3((index * 0x4 + 0xBE880) << 2,asuint(velocity));\r\n\t\t\t\tattributeBuffer.Store((index * 0x8 + 0x4) << 2,asuint(age));\r\n\t\t\t\t\r\n\r\n#if VFX_HAS_INDIRECT_DRAW\r\n\t\t\t\tindirectBuffer.Append(index);\r\n#endif\r\n\t\t\t}\r\n\t\t\telse\r\n\t\t\t{\r\n\t\t\t\tattributeBuffer.Store((index * 0x8 + 0x3) << 2,uint(alive));\r\n\t\t\t\t\r\n\r\n\t\t\t\tdeadListOut.Append(index);\r\n\t\t\t}\r\n\t\t}\r\n#else\r\n\t\tfloat3 position = asfloat(attributeBuffer.Load3((index * 0x8 + 0x0) << 2));\r\n\t\tfloat lifetime = asfloat(attributeBuffer.Load((index * 0x1 + 0xAFE00) << 2));\r\n\t\tfloat3 velocity = asfloat(attributeBuffer.Load3((index * 0x4 + 0xBE880) << 2));\r\n\t\tfloat mass = (float)1;\r\n\t\tbool alive = (attributeBuffer.Load((index * 0x8 + 0x3) << 2));\r\n\t\tfloat age = asfloat(attributeBuffer.Load((index * 0x8 + 0x4) << 2));\r\n\t\t\r\n\r\n\t\t\r\n#if VFX_USE_OLDPOSITION_CURRENT\r\n\t\toldPosition = position;\r\n#endif\r\n\t\t\r\n\t\t{\r\n\t\t    float tmp_x = position[0];\r\n\t\t    float tmp_y = (float)-1 * tmp_x;\r\n\t\t    float tmp_z = floor(tmp_y);\r\n\t\t    float tmp_ba = (float)-1 * tmp_z;\r\n\t\t    float tmp_bc = max(tmp_ba, (float)0);\r\n\t\t    float tmp_be = min(tmp_bc, (float)1);\r\n\t\t    VectorFieldForce_0(position,  /*inout */velocity, mass, GetVFXSampler(VectorField_a, samplerVectorField_a), float4x4(0.5,0,0,0,0,0.5,0,0,0,0,0.5,0,0,0,0,1), float4x4(2,0,0,0,0,2,0,0,0,0,2,0,0,0,0,1), tmp_be, (float)1, deltaTime_a);\r\n\t\t}\r\n\t\tEulerIntegration( /*inout */position, velocity, deltaTime_a);\r\n\t\tAge( /*inout */age, deltaTime_a);\r\n\t\tReap(age, lifetime,  /*inout */alive);\r\n\t\t\r\n\r\n\t\tattributeBuffer.Store3((index * 0x8 + 0x0) << 2,asuint(position));\r\n\t\tattributeBuffer.Store3((index * 0x4 + 0xBE880) << 2,asuint(velocity));\r\n\t\tattributeBuffer.Store((index * 0x8 + 0x3) << 2,uint(alive));\r\n\t\tattributeBuffer.Store((index * 0x8 + 0x4) << 2,asuint(age));\r\n\t\t\r\n\r\n#if VFX_HAS_INDIRECT_DRAW\r\n\t\tindirectBuffer.Append(index);\r\n#endif\r\n#endif\r\n\t}\r\n}"
+    source: "#pragma kernel CSMain\r\n#include \"HLSLSupport.cginc\"\r\n#define NB_THREADS_PER_GROUP 64\r\n#define VFX_USE_POSITION_CURRENT 1\r\n#define VFX_USE_LIFETIME_CURRENT 1\r\n#define VFX_USE_VELOCITY_CURRENT 1\r\n#define VFX_USE_MASS_CURRENT 1\r\n#define VFX_USE_ALIVE_CURRENT 1\r\n#define VFX_USE_AGE_CURRENT 1\r\n#define VFX_LOCAL_SPACE 1\r\n\r\n\r\nCBUFFER_START(parameters)\r\n    float4x4 InvFieldTransform_a;\r\n    float4x4 FieldTransform_a;\r\n    float uniform_c;\r\n    float uniform_d;\r\n    float DragCoefficient_a;\r\n    float deltaTime_a;\r\nCBUFFER_END\r\nTexture3D VectorField_a;\r\nSamplerState samplerVectorField_a;\r\n\r\n\r\n#include \"Assets/VFXEditor/Shaders/Common/VFXCommonCompute.cginc\"\r\n#include \"Assets/VFXEditor/Shaders/VFXCommon.cginc\"\r\n\r\n\r\n\r\nRWByteAddressBuffer attributeBuffer;\r\n\r\n#if VFX_USE_ALIVE_CURRENT\r\nAppendStructuredBuffer<uint> deadListOut;\r\n#endif\r\n\r\n#if VFX_HAS_INDIRECT_DRAW\r\nAppendStructuredBuffer<uint> indirectBuffer;\r\n#endif\r\n\r\nCBUFFER_START(updateParams)\r\n    uint nbMax;\r\n\tuint systemSeed;\r\nCBUFFER_END\r\n\r\nvoid VectorFieldForce_0(float3 position, inout float3 velocity, float mass, VFXSampler3D VectorField, float4x4 InvFieldTransform, float4x4 FieldTransform, float Intensity, float DragCoefficient, float deltaTime) /*DataEncoding:UnsignedNormalized */\r\n{\r\n    \r\n    float3 vectorFieldCoord = mul(InvFieldTransform, float4(position,1.0f)).xyz;\r\n    float3 value = SampleTexture(VectorField, vectorFieldCoord + 0.5f).xyz * 2.0f - 1.0f;\r\n    \r\n    value = mul(FieldTransform,float4(value,0.0f)).xyz * Intensity;\r\n    float3 relativeForce = value - velocity;\r\n    velocity += relativeForce * min(1.0,(DragCoefficient * deltaTime) / mass);\r\n    \r\n}\r\nvoid EulerIntegration(inout float3 position, float3 velocity, float deltaTime)\r\n{\r\n    position += velocity * deltaTime;\r\n}\r\nvoid Age(inout float age, float deltaTime)\r\n{\r\n    age += deltaTime;\r\n}\r\nvoid Reap(float age, float lifetime, inout bool alive)\r\n{\r\n    if(age > lifetime) { alive = false; }\r\n}\r\n\r\n\r\n\r\n[numthreads(NB_THREADS_PER_GROUP,1,1)]\r\nvoid CSMain(uint3 id : SV_DispatchThreadID, uint3 groupId : SV_GroupThreadID)\r\n{\r\n    uint index = id.x;\r\n\tif (id.x < nbMax)\r\n\t{\r\n#if VFX_USE_ALIVE_CURRENT\r\n\t\tbool alive = (attributeBuffer.Load((index * 0x8 + 0x3) << 2));\r\n\t\t\r\n\r\n\t\tif (alive)\r\n\t\t{\r\n\t\t\tfloat3 position = asfloat(attributeBuffer.Load3((index * 0x8 + 0x0) << 2));\r\n\t\t\tfloat lifetime = asfloat(attributeBuffer.Load((index * 0x1 + 0xAFE00) << 2));\r\n\t\t\tfloat3 velocity = asfloat(attributeBuffer.Load3((index * 0x4 + 0xBE880) << 2));\r\n\t\t\tfloat mass = (float)1;\r\n\t\t\tfloat age = asfloat(attributeBuffer.Load((index * 0x8 + 0x4) << 2));\r\n\t\t\t\r\n\r\n\t\t\t\r\n#if VFX_USE_OLDPOSITION_CURRENT\r\n\t\t\toldPosition = position;\r\n#endif\r\n\t\t\t\r\n\t\t\t{\r\n\t\t\t    float tmp_ba = position[0];\r\n\t\t\t    float tmp_bb = (float)-1 * tmp_ba;\r\n\t\t\t    float tmp_bc = floor(tmp_bb);\r\n\t\t\t    float tmp_bd = (float)-1 * tmp_bc;\r\n\t\t\t    float tmp_be = max(tmp_bd, uniform_c);\r\n\t\t\t    float tmp_bf = min(tmp_be, uniform_d);\r\n\t\t\t    VectorFieldForce_0(position,  /*inout */velocity, mass, GetVFXSampler(VectorField_a, samplerVectorField_a), InvFieldTransform_a, FieldTransform_a, tmp_bf, DragCoefficient_a, deltaTime_a);\r\n\t\t\t}\r\n\t\t\tEulerIntegration( /*inout */position, velocity, deltaTime_a);\r\n\t\t\tAge( /*inout */age, deltaTime_a);\r\n\t\t\tReap(age, lifetime,  /*inout */alive);\r\n\t\t\t\r\n\r\n\t\t\tif (alive)\r\n\t\t\t{\r\n\t\t\t\tattributeBuffer.Store3((index * 0x8 + 0x0) << 2,asuint(position));\r\n\t\t\t\tattributeBuffer.Store3((index * 0x4 + 0xBE880) << 2,asuint(velocity));\r\n\t\t\t\tattributeBuffer.Store((index * 0x8 + 0x4) << 2,asuint(age));\r\n\t\t\t\t\r\n\r\n#if VFX_HAS_INDIRECT_DRAW\r\n\t\t\t\tindirectBuffer.Append(index);\r\n#endif\r\n\t\t\t}\r\n\t\t\telse\r\n\t\t\t{\r\n\t\t\t\tattributeBuffer.Store((index * 0x8 + 0x3) << 2,uint(alive));\r\n\t\t\t\t\r\n\r\n\t\t\t\tdeadListOut.Append(index);\r\n\t\t\t}\r\n\t\t}\r\n#else\r\n\t\tfloat3 position = asfloat(attributeBuffer.Load3((index * 0x8 + 0x0) << 2));\r\n\t\tfloat lifetime = asfloat(attributeBuffer.Load((index * 0x1 + 0xAFE00) << 2));\r\n\t\tfloat3 velocity = asfloat(attributeBuffer.Load3((index * 0x4 + 0xBE880) << 2));\r\n\t\tfloat mass = (float)1;\r\n\t\tbool alive = (attributeBuffer.Load((index * 0x8 + 0x3) << 2));\r\n\t\tfloat age = asfloat(attributeBuffer.Load((index * 0x8 + 0x4) << 2));\r\n\t\t\r\n\r\n\t\t\r\n#if VFX_USE_OLDPOSITION_CURRENT\r\n\t\toldPosition = position;\r\n#endif\r\n\t\t\r\n\t\t{\r\n\t\t    float tmp_ba = position[0];\r\n\t\t    float tmp_bb = (float)-1 * tmp_ba;\r\n\t\t    float tmp_bc = floor(tmp_bb);\r\n\t\t    float tmp_bd = (float)-1 * tmp_bc;\r\n\t\t    float tmp_be = max(tmp_bd, uniform_c);\r\n\t\t    float tmp_bf = min(tmp_be, uniform_d);\r\n\t\t    VectorFieldForce_0(position,  /*inout */velocity, mass, GetVFXSampler(VectorField_a, samplerVectorField_a), InvFieldTransform_a, FieldTransform_a, tmp_bf, DragCoefficient_a, deltaTime_a);\r\n\t\t}\r\n\t\tEulerIntegration( /*inout */position, velocity, deltaTime_a);\r\n\t\tAge( /*inout */age, deltaTime_a);\r\n\t\tReap(age, lifetime,  /*inout */alive);\r\n\t\t\r\n\r\n\t\tattributeBuffer.Store3((index * 0x8 + 0x0) << 2,asuint(position));\r\n\t\tattributeBuffer.Store3((index * 0x4 + 0xBE880) << 2,asuint(velocity));\r\n\t\tattributeBuffer.Store((index * 0x8 + 0x3) << 2,uint(alive));\r\n\t\tattributeBuffer.Store((index * 0x8 + 0x4) << 2,asuint(age));\r\n\t\t\r\n\r\n#if VFX_HAS_INDIRECT_DRAW\r\n\t\tindirectBuffer.Append(index);\r\n#endif\r\n#endif\r\n\t}\r\n}"
   - compute: 0
     name: Temp_shader_c_quad output_Runtime.shader
-<<<<<<< HEAD
-    source: "Shader \"Hidden/VFX/ParticleQuads\"\r\n{\r\n\tSubShader\r\n\t{\t\r\n\t\tCull Off\r\n\t\t\r\n\t\tTags { \"Queue\"=\"AlphaTest\" \"IgnoreProjector\"=\"False\" \"RenderType\"=\"Opaque\" }\r\n\t\t\r\n\t\t\r\n\t\t\r\n\t\t\r\n\t\t\r\n\t\t\r\n\t\t\r\n\t\t\r\n\t\t\r\n\t\t\r\n\t\t\r\n\t\t\r\n\t\tZTest LEqual\r\n\t\tZWrite On\r\n\t\tCull Off\r\n\t\t\r\n\t\r\n\t\t\t\r\n\t\tHLSLINCLUDE\r\n\t\t#if !defined(VFX_WORLD_SPACE) && !defined(VFX_LOCAL_SPACE)\r\n\t\t#define VFX_LOCAL_SPACE 1\r\n\t\t#endif\r\n\t\t\r\n\t\t#include \"HLSLSupport.cginc\"\r\n\t\t#define NB_THREADS_PER_GROUP 64\r\n\t\t#define VFX_USE_POSITION_CURRENT 1\r\n\t\t#define VFX_USE_COLOR_CURRENT 1\r\n\t\t#define VFX_USE_LIFETIME_CURRENT 1\r\n\t\t#define VFX_USE_ALPHA_CURRENT 1\r\n\t\t#define VFX_USE_ALIVE_CURRENT 1\r\n\t\t#define VFX_USE_AXISX_CURRENT 1\r\n\t\t#define VFX_USE_AXISY_CURRENT 1\r\n\t\t#define VFX_USE_AXISZ_CURRENT 1\r\n\t\t#define VFX_USE_ANGLEX_CURRENT 1\r\n\t\t#define VFX_USE_ANGLEY_CURRENT 1\r\n\t\t#define VFX_USE_ANGLEZ_CURRENT 1\r\n\t\t#define VFX_USE_PIVOT_CURRENT 1\r\n\t\t#define VFX_USE_SIZEX_CURRENT 1\r\n\t\t#define VFX_USE_AGE_CURRENT 1\r\n\t\t#define IS_OPAQUE_PARTICLE 1\r\n\t\t#define USE_ALPHA_TEST 1\r\n\t\t\r\n\t\t\r\n\t\t#define VFX_LOCAL_SPACE 1\r\n\t\t\r\n\r\n\t\tCBUFFER_START(parameters)\r\n\t\t    float gradient_a;\r\n\t\t    uint3 PADDING_0;\r\n\t\tCBUFFER_END\r\n\t\tTexture2D attributeMap_d;\r\n\t\tSamplerState samplerattributeMap_d;\r\n\t\tTexture2D mainTexture;\r\n\t\tSamplerState samplermainTexture;\r\n\t\t\r\n\r\n\t\t\r\n\t\t#define VFX_NEEDS_COLOR_INTERPOLATOR (VFX_USE_COLOR_CURRENT || VFX_USE_ALPHA_CURRENT)\r\n\t\t#define IS_TRANSPARENT_PARTICLE (!IS_OPAQUE_PARTICLE)\r\n\t\t\r\n\t\tByteAddressBuffer attributeBuffer;\t\r\n\t\t\r\n\t\t#if VFX_HAS_INDIRECT_DRAW\r\n\t\tStructuredBuffer<uint> indirectBuffer;\t\r\n\t\t#endif\t\r\n\t\t\r\n\t\t#if USE_DEAD_LIST_COUNT\r\n\t\tByteAddressBuffer deadListCount;\r\n\t\t#endif\r\n\t\t\r\n\t\tCBUFFER_START(outputParams)\r\n\t\t\tfloat nbMax;\r\n\t\t\tfloat systemSeed;\r\n\t\tCBUFFER_END\r\n\t\t\r\n\t\tENDHLSL\r\n\t\t\r\n\r\n\t\t// Forward pass\r\n\t\tPass\r\n\t\t{\t\t\r\n\t\t\tTags { \"LightMode\"=\"ForwardBase\" }\r\n\t\t\t\r\n\t\t\tHLSLPROGRAM\r\n\t\t\t#pragma target 4.5\r\n\t\t\t\r\n\t\t\tstruct ps_input\r\n\t\t\t{\r\n\t\t\t\tfloat4 pos : SV_POSITION;\r\n\t\t\t\t#if USE_FLIPBOOK_INTERPOLATION\r\n\t\t\t\tfloat4 uv : TEXCOORD0;\r\n\t\t\t\t#else\r\n\t\t\t\tfloat2 uv : TEXCOORD0;\t\r\n\t\t\t\t#endif\r\n\t\t\t\t#if VFX_NEEDS_COLOR_INTERPOLATOR\r\n\t\t\t\tnointerpolation float4 color : COLOR0;\r\n\t\t\t\t#endif\r\n\t\t\t\t#if USE_SOFT_PARTICLE || USE_ALPHA_TEST || USE_FLIPBOOK_INTERPOLATION\r\n\t\t\t\t// x: inverse soft particles fade distance\r\n\t\t\t\t// y: alpha threshold\r\n\t\t\t\t// z: frame blending factor\r\n\t\t\t\tnointerpolation float3 builtInInterpolants : TEXCOORD1;\r\n\t\t\t\t#endif\r\n\t\t\t\t#if USE_SOFT_PARTICLE\r\n\t\t\t\tfloat4 projPos : TEXCOORD2;\t\t\r\n\t\t\t\t#endif\r\n\t\t\t};\r\n\t\t\t\r\n\t\t\tstruct ps_output\r\n\t\t\t{\r\n\t\t\t\tfloat4 color : SV_Target0;\r\n\t\t\t};\r\n\t\t\r\n\t\t#define VFX_VARYING_PS_INPUTS ps_input\r\n\t\t#define VFX_VARYING_POSCS pos\r\n\t\t#define VFX_VARYING_POSSS projPos\r\n\t\t#define VFX_VARYING_COLOR color.rgb\r\n\t\t#define VFX_VARYING_ALPHA color.a\r\n\t\t#define VFX_VARYING_INVSOFTPARTICLEFADEDISTANCE builtInInterpolants.x\r\n\t\t#define VFX_VARYING_ALPHATHRESHOLD builtInInterpolants.y\r\n\t\t#define VFX_VARYING_FRAMEBLEND builtInInterpolants.z\r\n\t\t#define VFX_VARYING_UV uv\r\n\t\t\t\t\r\n\t\t\t#if !(defined(VFX_VARYING_PS_INPUTS) && defined(VFX_VARYING_POSCS))\r\n\t\t\t#error VFX_VARYING_PS_INPUTS, VFX_VARYING_POSCS and VFX_VARYING_UV must be defined.\r\n\t\t\t#endif\r\n\t\t\t\r\n\t\t\t#include \"/VisualEffectGraph/Shaders/RenderPipeline/Legacy/VFXCommon.cginc\"\r\n\t\t\t#include \"VisualEffectGraph/Shaders/VFXCommon.cginc\"\r\n\t\t\t\r\n\r\n\t\t\tvoid ColorOverLife_733E3(float age, float lifetime, inout float3 color, inout float alpha, float gradient) /*mode:ColorAndAlpha ColorComposition:Scale AlphaComposition:Scale */\r\n\t\t\t{\r\n\t\t\t    \r\n\t\t\t    float4 sampledColor = SampleGradient(gradient, age/lifetime);\r\n\t\t\t    color *= sampledColor.rgb;\r\n\t\t\t    alpha *= sampledColor.a;\r\n\t\t\t    \r\n\t\t\t}\r\n\t\t\tvoid Orient_0(inout float3 axisX, inout float3 axisY, inout float3 axisZ) /*mode:FaceCameraPlane */\r\n\t\t\t{\r\n\t\t\t    \r\n\t\t\t    float3x3 viewRot = GetVFXToViewRotMatrix();\r\n\t\t\t    axisX = viewRot[0].xyz;\r\n\t\t\t    axisY = viewRot[1].xyz;\r\n\t\t\t    #if VFX_LOCAL_SPACE // Need to remove potential scale in local transform\r\n\t\t\t    axisX = normalize(axisX);\r\n\t\t\t    axisY = normalize(axisY);\r\n\t\t\t    axisZ = cross(axisX,axisY);\r\n\t\t\t    #else\r\n\t\t\t    axisZ = -viewRot[2].xyz;\r\n\t\t\t    #endif\r\n\t\t\t    \r\n\t\t\t}\r\n\t\t\tvoid SetAttribute_AEC60E63(inout float sizeX, float SizeX) /*attribute:sizeX Composition:Overwrite Source:Slot Random:Off channels:XYZ */\r\n\t\t\t{\r\n\t\t\t    sizeX = SizeX;\r\n\t\t\t}\r\n\t\t\tvoid AttributeFromMap_185753CF(inout float3 color, VFXSampler2D attributeMap, float2 SamplePosition, float LOD, float blend, float3 valueBias, float3 valueScale) /*attribute:color Composition:Blend SampleMode:Sample2DLOD channels:XYZ */\r\n\t\t\t{\r\n\t\t\t    \r\n\t\t\t    float3 value = (float3)attributeMap.t.SampleLevel(attributeMap.s, SamplePosition, LOD);\r\n\t\t\t    value = (value  + valueBias) * valueScale;\r\n\t\t\t    color = lerp(color,value,blend);\r\n\t\t\t}\r\n\t\t\t\r\n\r\n\t\t\t\r\n\t\t\t#pragma vertex vert\r\n\t\t\tVFX_VARYING_PS_INPUTS vert(uint id : SV_VertexID, uint instanceID : SV_InstanceID)\r\n\t\t\t{\r\n\t\t\t\tuint index = (id >> 2) + instanceID * 2048;\r\n\t\t\t\tVFX_VARYING_PS_INPUTS o = (VFX_VARYING_PS_INPUTS)0;\r\n\t\t\t\t\r\n\t\t\t\t\r\n\t\t\t\t\t\t#if VFX_HAS_INDIRECT_DRAW\r\n\t\t\t\t\t\t#if USE_DEAD_LIST_COUNT\r\n\t\t\t\t\t\t\tif (index >= asuint(nbMax) - deadListCount.Load(0))\r\n\t\t\t\t\t\t\t\treturn o;\r\n\t\t\t\t\t\t#endif\r\n\t\t\t\t\t\t\r\n\t\t\t\t\t\t\tindex = indirectBuffer[index];\r\n\t\t\t\t\t\t\tfloat3 position = asfloat(attributeBuffer.Load3((index * 0x8 + 0x0) << 2));\r\n\t\t\t\t\t\t\tfloat3 color = asfloat(attributeBuffer.Load3((index * 0x4 + 0x75400) << 2));\r\n\t\t\t\t\t\t\tfloat lifetime = asfloat(attributeBuffer.Load((index * 0x1 + 0xAFE00) << 2));\r\n\t\t\t\t\t\t\tfloat alpha = (float)1;\r\n\t\t\t\t\t\t\tbool alive = (attributeBuffer.Load((index * 0x8 + 0x3) << 2));\r\n\t\t\t\t\t\t\tfloat3 axisX = float3(1,0,0);\r\n\t\t\t\t\t\t\tfloat3 axisY = float3(0,1,0);\r\n\t\t\t\t\t\t\tfloat3 axisZ = float3(0,0,1);\r\n\t\t\t\t\t\t\tfloat angleX = (float)0;\r\n\t\t\t\t\t\t\tfloat angleY = (float)0;\r\n\t\t\t\t\t\t\tfloat angleZ = (float)0;\r\n\t\t\t\t\t\t\tfloat3 pivot = float3(0,0,0);\r\n\t\t\t\t\t\t\tfloat sizeX = (float)0.1;\r\n\t\t\t\t\t\t\tfloat age = asfloat(attributeBuffer.Load((index * 0x8 + 0x4) << 2));\r\n\t\t\t\t\t\t\t\r\n\t\t\t\t\r\n\t\t\t\t\t\t#else\r\n\t\t\t\t\t\t\tif (index >= asuint(nbMax))\r\n\t\t\t\t\t\t\t\treturn o;\r\n\t\t\t\t\t\t\t\r\n\t\t\t\t\t\t\tbool alive = (attributeBuffer.Load((index * 0x8 + 0x3) << 2));\r\n\t\t\t\t\t\t\t\r\n\t\t\t\t\r\n\t\t\t\t\t\t\tif (!alive)\r\n\t\t\t\t\t\t\t\treturn o;\r\n\t\t\t\t\t\t\t\r\n\t\t\t\t\t\t\tfloat3 position = asfloat(attributeBuffer.Load3((index * 0x8 + 0x0) << 2));\r\n\t\t\t\t\t\t\tfloat3 color = asfloat(attributeBuffer.Load3((index * 0x4 + 0x75400) << 2));\r\n\t\t\t\t\t\t\tfloat lifetime = asfloat(attributeBuffer.Load((index * 0x1 + 0xAFE00) << 2));\r\n\t\t\t\t\t\t\tfloat alpha = (float)1;\r\n\t\t\t\t\t\t\tfloat3 axisX = float3(1,0,0);\r\n\t\t\t\t\t\t\tfloat3 axisY = float3(0,1,0);\r\n\t\t\t\t\t\t\tfloat3 axisZ = float3(0,0,1);\r\n\t\t\t\t\t\t\tfloat angleX = (float)0;\r\n\t\t\t\t\t\t\tfloat angleY = (float)0;\r\n\t\t\t\t\t\t\tfloat angleZ = (float)0;\r\n\t\t\t\t\t\t\tfloat3 pivot = float3(0,0,0);\r\n\t\t\t\t\t\t\tfloat sizeX = (float)0.1;\r\n\t\t\t\t\t\t\tfloat age = asfloat(attributeBuffer.Load((index * 0x8 + 0x4) << 2));\r\n\t\t\t\t\t\t\t\r\n\t\t\t\t\r\n\t\t\t\t\t\t#endif\r\n\t\t\t\t\t\t\r\n\t\t\t\tColorOverLife_733E3(age, lifetime,  /*inout */color,  /*inout */alpha, gradient_a);\r\n\t\t\t\tOrient_0( /*inout */axisX,  /*inout */axisY,  /*inout */axisZ);\r\n\t\t\t\t{\r\n\t\t\t\t    SetAttribute_AEC60E63( /*inout */sizeX, (float)0.1);\r\n\t\t\t\t}\r\n\t\t\t\t{\r\n\t\t\t\t    float tmp_v = position[0];\r\n\t\t\t\t    float tmp_w = position[1];\r\n\t\t\t\t    float2 tmp_x = float2(tmp_v, tmp_w);\r\n\t\t\t\t    float2 tmp_z = tmp_x - float2(-4,-4);\r\n\t\t\t\t    float2 tmp_bb = tmp_z / float2(8,8);\r\n\t\t\t\t    float tmp_be = (float)-1 * tmp_v;\r\n\t\t\t\t    float tmp_bf = floor(tmp_be);\r\n\t\t\t\t    float tmp_bg = (float)-1 * tmp_bf;\r\n\t\t\t\t    float tmp_bh = max(tmp_bg, (float)0);\r\n\t\t\t\t    float tmp_bj = min(tmp_bh, (float)1);\r\n\t\t\t\t    AttributeFromMap_185753CF( /*inout */color, GetVFXSampler(attributeMap_d, samplerattributeMap_d), tmp_bb, (float)0, tmp_bj, float3(0,0,0), float3(1,1,1));\r\n\t\t\t\t}\r\n\t\t\t\t\r\n\r\n\t\t\t\t\r\n\t\t\t\tif (!alive)\r\n\t\t\t\t\treturn o;\r\n\t\t\t\t\r\n\t\t\t\to.VFX_VARYING_UV.x = float(id & 1);\r\n\t\t\t\to.VFX_VARYING_UV.y = float((id & 2) >> 1);\r\n\t\t\t\t\r\n\t\t\t\t\r\n\t\t\t\t\t\tfloat3 size = float3(sizeX,sizeX,sizeX);\r\n\t\t\t\t\t\t#if VFX_USE_SIZEY_CURRENT\r\n\t\t\t\t\t\tsize.y = sizeY;\r\n\t\t\t\t\t\t#endif\r\n\t\t\t\t\t\t#if VFX_USE_SIZEZ_CURRENT\r\n\t\t\t\t\t\tsize.z = sizeZ;\r\n\t\t\t\t\t\t#else\r\n\t\t\t\t\t\tsize.z = min(size.x,size.y);\r\n\t\t\t\t\t\t#endif\r\n\t\t\t\t\t\t\r\n\t\t\t\t\r\n\t\t\t\tfloat4x4 elementToVFX = GetElementToVFXMatrix(axisX,axisY,axisZ,float3(angleX,angleY,angleZ),pivot,size,position);\r\n\t\t\t\tfloat3 vPos = mul(elementToVFX,float4(o.VFX_VARYING_UV.xy * 2.0f - 1.0f,0.0f,1.0f)).xyz;\r\n\t\t\t\r\n\t\t\t\to.VFX_VARYING_POSCS = TransformPositionVFXToClip(vPos);\r\n\t\t\t\r\n\t\t\t\t\r\n\t\t\t\t\t\t#if VFX_USE_COLOR_CURRENT && defined(VFX_VARYING_COLOR)\r\n\t\t\t\t\t\to.VFX_VARYING_COLOR = color;\r\n\t\t\t\t\t\t#endif\r\n\t\t\t\t\t\t#if VFX_USE_ALPHA_CURRENT && defined(VFX_VARYING_ALPHA) \r\n\t\t\t\t\t\to.VFX_VARYING_ALPHA = alpha;\r\n\t\t\t\t\t\t#endif\r\n\t\t\t\t\t\t\r\n\t\t\t\t\t\t\r\n\t\t\t\t\t\t#if USE_SOFT_PARTICLE && defined(VFX_VARYING_INVSOFTPARTICLEFADEDISTANCE)\r\n\t\t\t\t\t\t\r\n\t\t\t\t\t\to.VFX_VARYING_INVSOFTPARTICLEFADEDISTANCE = invSoftParticlesFadeDistance;\r\n\t\t\t\t\t\t#endif\r\n\t\t\t\t\t\t\r\n\t\t\t\t\t\t#if (VFX_NEEDS_POSSS || USE_SOFT_PARTICLE) && defined(VFX_VARYING_POSSS) && defined(VFX_VARYING_POSCS)\r\n\t\t\t\t\t\to.VFX_VARYING_POSSS = VFXGetPOSSS(o.VFX_VARYING_POSCS);\r\n\t\t\t\t\t\t#endif\r\n\t\t\t\t\t\t\r\n\t\t\t\t\t\t#if USE_ALPHA_TEST && defined(VFX_VARYING_ALPHATHRESHOLD)\r\n\t\t\t\t\t\tfloat alphaThreshold = (float)0;\r\n\t\t\t\t\t\t{\r\n\t\t\t\t\t\t    \r\n\t\t\t\t\t\t    alphaThreshold = (float)0.5;\r\n\t\t\t\t\t\t}\r\n\t\t\t\t\t\t\r\n\t\t\t\t\r\n\t\t\t\t\t\to.VFX_VARYING_ALPHATHRESHOLD = alphaThreshold;\r\n\t\t\t\t\t\t#endif\r\n\t\t\t\t\t\t\r\n\t\t\t\t\t\t#if USE_UV_SCALE_BIAS\r\n\t\t\t\t\t\t\r\n\t\t\t\t\t\t\r\n\t\t\t\t\t\to.VFX_VARYING_UV.xy = o.VFX_VARYING_UV.xy * uvScale + uvBias;\r\n\t\t\t\t\t\t#endif\r\n\t\t\t\t\t\t\r\n\t\t\t\t\t\t\r\n\t\t\t\t\r\n\t\t\t\t\r\n\t\t\t\t\t\t#if USE_FLIPBOOK\r\n\t\t\t\t\t\t\r\n\t\t\t\t\t\t\r\n\t\t\t\t\t\tVFXUVData uvData = GetUVData(flipBookSize, invFlipBookSize, o.VFX_VARYING_UV.xy, texIndex);\r\n\t\t\t\t\t\to.VFX_VARYING_UV.xy = uvData.uvs.xy;\r\n\t\t\t\t\t\t#if USE_FLIPBOOK_INTERPOLATION\r\n\t\t\t\t\t\to.VFX_VARYING_UV.zw = uvData.uvs.zw;\r\n\t\t\t\t\t\to.VFX_VARYING_FRAMEBLEND = uvData.blend;\r\n\t\t\t\t\t\t#endif\r\n\t\t\t\t\t\t#endif\r\n\t\t\t\t\t\t\r\n\t\t\t\r\n\t\t\t\t\r\n\t\t\t\r\n\t\t\t\treturn o;\r\n\t\t\t}\r\n\t\t\t\r\n\t\t\t\r\n\t\t\t\r\n\t\t\t\r\n\t\t\t#include \"VisualEffectGraph/Shaders/VFXCommonOutput.cginc\"\r\n\t\t\t\r\n\t\t\t\t\r\n\t\t\t#pragma fragment frag\r\n\t\t\tps_output frag(ps_input i)\r\n\t\t\t{\r\n\t\t\t\tps_output o = (ps_output)0;\r\n\t\t\t\to.color = VFXGetFragmentColor(i);\r\n\t\t\t\to.color *= VFXGetTextureColor(VFX_SAMPLER(mainTexture),i);\t\t\r\n\t\t\t\tVFXClipFragmentColor(o.color.a,i);\r\n\t\t\t\treturn o;\r\n\t\t\t}\r\n\t\t\tENDHLSL\r\n\t\t}\r\n\t\t\r\n\r\n\t\t\r\n\t}\r\n}\r\n"
-=======
     source: "Shader \"Hidden/VFX/ParticleQuads\"\r\n{\r\n\tSubShader\r\n\t{\t\r\n\t\tCull Off\r\n\t\t\r\n\t\tTags { \"Queue\"=\"AlphaTest\" \"IgnoreProjector\"=\"False\" \"RenderType\"=\"Opaque\" }\r\n\t\t\r\n\t\t\r\n\t\t\r\n\t\t\r\n\t\t\r\n\t\t\r\n\t\t\r\n\t\t\r\n\t\t\r\n\t\t\r\n\t\t\r\n\t\t\r\n\t\tZTest LEqual\r\n\t\tZWrite On\r\n\t\tCull Off\r\n\t\t\r\n\t\r\n\t\t\t\r\n\t\tHLSLINCLUDE\r\n\t\t#if !defined(VFX_WORLD_SPACE) && !defined(VFX_LOCAL_SPACE)\r\n\t\t#define VFX_LOCAL_SPACE 1\r\n\t\t#endif\r\n\t\t\r\n\t\t#include \"HLSLSupport.cginc\"\r\n\t\t#define NB_THREADS_PER_GROUP 64\r\n\t\t#define VFX_USE_POSITION_CURRENT 1\r\n\t\t#define VFX_USE_COLOR_CURRENT 1\r\n\t\t#define VFX_USE_LIFETIME_CURRENT 1\r\n\t\t#define VFX_USE_ALPHA_CURRENT 1\r\n\t\t#define VFX_USE_ALIVE_CURRENT 1\r\n\t\t#define VFX_USE_AXISX_CURRENT 1\r\n\t\t#define VFX_USE_AXISY_CURRENT 1\r\n\t\t#define VFX_USE_AXISZ_CURRENT 1\r\n\t\t#define VFX_USE_ANGLEX_CURRENT 1\r\n\t\t#define VFX_USE_ANGLEY_CURRENT 1\r\n\t\t#define VFX_USE_ANGLEZ_CURRENT 1\r\n\t\t#define VFX_USE_PIVOT_CURRENT 1\r\n\t\t#define VFX_USE_SIZEX_CURRENT 1\r\n\t\t#define VFX_USE_AGE_CURRENT 1\r\n\t\t#define IS_OPAQUE_PARTICLE 1\r\n\t\t#define USE_ALPHA_TEST 1\r\n\t\t\r\n\t\t\r\n\t\t\r\n\t\t#define VFX_LOCAL_SPACE 1\r\n\t\t\r\n\r\n\t\tCBUFFER_START(parameters)\r\n\t\t    float3 valueBias_d;\r\n\t\t    float gradient_a;\r\n\t\t    float3 valueScale_d;\r\n\t\t    float SizeX_c;\r\n\t\t    float2 uniform_c;\r\n\t\t    float2 uniform_d;\r\n\t\t    float2 uniform_e;\r\n\t\t    float2 uniform_f;\r\n\t\t    float LOD_d;\r\n\t\t    float uniform_h;\r\n\t\t    float uniform_i;\r\n\t\t    float alphaThreshold;\r\n\t\tCBUFFER_END\r\n\t\tTexture2D attributeMap_d;\r\n\t\tSamplerState samplerattributeMap_d;\r\n\t\tTexture2D mainTexture;\r\n\t\tSamplerState samplermainTexture;\r\n\t\t\r\n\r\n\t\t\r\n\t\t#define VFX_NEEDS_COLOR_INTERPOLATOR (VFX_USE_COLOR_CURRENT || VFX_USE_ALPHA_CURRENT)\r\n\t\t#define IS_TRANSPARENT_PARTICLE (!IS_OPAQUE_PARTICLE)\r\n\t\t\r\n\t\tByteAddressBuffer attributeBuffer;\t\r\n\t\t\r\n\t\t#if VFX_HAS_INDIRECT_DRAW\r\n\t\tStructuredBuffer<uint> indirectBuffer;\t\r\n\t\t#endif\t\r\n\t\t\r\n\t\t#if USE_DEAD_LIST_COUNT\r\n\t\tByteAddressBuffer deadListCount;\r\n\t\t#endif\r\n\t\t\r\n\t\tCBUFFER_START(outputParams)\r\n\t\t\tfloat nbMax;\r\n\t\t\tfloat systemSeed;\r\n\t\tCBUFFER_END\r\n\t\t\r\n\t\tENDHLSL\r\n\t\t\r\n\r\n\t\t// Depth pass\r\n\t\tPass\r\n\t\t{\t\t\r\n\t\t\tTags { \"LightMode\"=\"DepthForwardOnly\" }\r\n\t\t\r\n\t\t\tZWrite On\r\n\t\t\tBlend Off\r\n\t\t\t\r\n\t\t\tHLSLPROGRAM\r\n\t\t\t#pragma target 4.5\r\n\t\t\t\r\n\t\t\tstruct ps_input\r\n\t\t\t{\r\n\t\t\t\tfloat4 pos : SV_POSITION;\r\n\t\t\t\t#if USE_FLIPBOOK_INTERPOLATION\r\n\t\t\t\tfloat4 uv : TEXCOORD0;\r\n\t\t\t\t#else\r\n\t\t\t\tfloat2 uv : TEXCOORD0;\t\r\n\t\t\t\t#endif\r\n\t\t\t\t#if USE_ALPHA_TEST || USE_FLIPBOOK_INTERPOLATION || VFX_USE_ALPHA_CURRENT\r\n\t\t\t\t// x: alpha threshold\r\n\t\t\t\t// y: frame blending factor\r\n\t\t\t\t// z: alpha\r\n\t\t\t\tnointerpolation float3 builtInInterpolants : TEXCOORD1;\r\n\t\t\t\t#endif\r\n\t\t\t};\r\n\t\t\r\n\t\t#define VFX_VARYING_PS_INPUTS ps_input\r\n\t\t#define VFX_VARYING_POSCS pos\r\n\t\t#define VFX_VARYING_ALPHA builtInInterpolants.z\r\n\t\t#define VFX_VARYING_ALPHATHRESHOLD builtInInterpolants.x\r\n\t\t#define VFX_VARYING_FRAMEBLEND builtInInterpolants.y\r\n\t\t#define VFX_VARYING_UV uv\r\n\t\t\t\t\t\t\r\n\t\t\t#if !(defined(VFX_VARYING_PS_INPUTS) && defined(VFX_VARYING_POSCS))\r\n\t\t\t#error VFX_VARYING_PS_INPUTS, VFX_VARYING_POSCS and VFX_VARYING_UV must be defined.\r\n\t\t\t#endif\r\n\t\t\t\r\n\t\t\t#include \"Assets/VFXEditor/Shaders/RenderPipeline/HDRP/VFXCommon.cginc\"\r\n\t\t\t#include \"Assets/VFXEditor/Shaders/VFXCommon.cginc\"\r\n\t\t\t\r\n\r\n\t\t\tvoid ColorOverLife_733E3(float age, float lifetime, inout float3 color, inout float alpha, float gradient) /*mode:ColorAndAlpha ColorComposition:Scale AlphaComposition:Scale */\r\n\t\t\t{\r\n\t\t\t    \r\n\t\t\t    float4 sampledColor = SampleGradient(gradient, age/lifetime);\r\n\t\t\t    color *= sampledColor.rgb;\r\n\t\t\t    alpha *= sampledColor.a;\r\n\t\t\t    \r\n\t\t\t}\r\n\t\t\tvoid Orient_0(inout float3 axisX, inout float3 axisY, inout float3 axisZ) /*mode:FaceCameraPlane */\r\n\t\t\t{\r\n\t\t\t    \r\n\t\t\t    float3x3 viewRot = GetVFXToViewRotMatrix();\r\n\t\t\t    axisX = viewRot[0].xyz;\r\n\t\t\t    axisY = viewRot[1].xyz;\r\n\t\t\t    #if VFX_LOCAL_SPACE // Need to remove potential scale in local transform\r\n\t\t\t    axisX = normalize(axisX);\r\n\t\t\t    axisY = normalize(axisY);\r\n\t\t\t    axisZ = cross(axisX,axisY);\r\n\t\t\t    #else\r\n\t\t\t    axisZ = -viewRot[2].xyz;\r\n\t\t\t    #endif\r\n\t\t\t    \r\n\t\t\t}\r\n\t\t\tvoid SetAttribute_AEC60E63(inout float sizeX, float SizeX) /*attribute:sizeX Composition:Overwrite Source:Slot Random:Off channels:XYZ */\r\n\t\t\t{\r\n\t\t\t    sizeX = SizeX;\r\n\t\t\t}\r\n\t\t\tvoid AttributeFromMap_185753CF(inout float3 color, VFXSampler2D attributeMap, float2 SamplePosition, float LOD, float blend, float3 valueBias, float3 valueScale) /*attribute:color Composition:Blend SampleMode:Sample2DLOD channels:XYZ */\r\n\t\t\t{\r\n\t\t\t    \r\n\t\t\t    float3 value = (float3)attributeMap.t.SampleLevel(attributeMap.s, SamplePosition, LOD);\r\n\t\t\t    value = (value  + valueBias) * valueScale;\r\n\t\t\t    color = lerp(color,value,blend);\r\n\t\t\t}\r\n\t\t\t\r\n\r\n\t\t\t\r\n\t\t\t#pragma vertex vert\r\n\t\t\tVFX_VARYING_PS_INPUTS vert(uint id : SV_VertexID, uint instanceID : SV_InstanceID)\r\n\t\t\t{\r\n\t\t\t\tuint index = (id >> 2) + instanceID * 2048;\r\n\t\t\t\tVFX_VARYING_PS_INPUTS o = (VFX_VARYING_PS_INPUTS)0;\r\n\t\t\t\t\r\n\t\t\t\t\r\n\t\t\t\t\t\t#if VFX_HAS_INDIRECT_DRAW\r\n\t\t\t\t\t\t#if USE_DEAD_LIST_COUNT\r\n\t\t\t\t\t\t\tif (index >= asuint(nbMax) - deadListCount.Load(0))\r\n\t\t\t\t\t\t\t\treturn o;\r\n\t\t\t\t\t\t#endif\r\n\t\t\t\t\t\t\r\n\t\t\t\t\t\t\tindex = indirectBuffer[index];\r\n\t\t\t\t\t\t\tfloat3 position = asfloat(attributeBuffer.Load3((index * 0x8 + 0x0) << 2));\r\n\t\t\t\t\t\t\tfloat3 color = asfloat(attributeBuffer.Load3((index * 0x4 + 0x75400) << 2));\r\n\t\t\t\t\t\t\tfloat lifetime = asfloat(attributeBuffer.Load((index * 0x1 + 0xAFE00) << 2));\r\n\t\t\t\t\t\t\tfloat alpha = (float)1;\r\n\t\t\t\t\t\t\tbool alive = (attributeBuffer.Load((index * 0x8 + 0x3) << 2));\r\n\t\t\t\t\t\t\tfloat3 axisX = float3(1,0,0);\r\n\t\t\t\t\t\t\tfloat3 axisY = float3(0,1,0);\r\n\t\t\t\t\t\t\tfloat3 axisZ = float3(0,0,1);\r\n\t\t\t\t\t\t\tfloat angleX = (float)0;\r\n\t\t\t\t\t\t\tfloat angleY = (float)0;\r\n\t\t\t\t\t\t\tfloat angleZ = (float)0;\r\n\t\t\t\t\t\t\tfloat3 pivot = float3(0,0,0);\r\n\t\t\t\t\t\t\tfloat sizeX = (float)0.1;\r\n\t\t\t\t\t\t\tfloat age = asfloat(attributeBuffer.Load((index * 0x8 + 0x4) << 2));\r\n\t\t\t\t\t\t\t\r\n\t\t\t\t\r\n\t\t\t\t\t\t#else\r\n\t\t\t\t\t\t\tif (index >= asuint(nbMax))\r\n\t\t\t\t\t\t\t\treturn o;\r\n\t\t\t\t\t\t\t\r\n\t\t\t\t\t\t\tbool alive = (attributeBuffer.Load((index * 0x8 + 0x3) << 2));\r\n\t\t\t\t\t\t\t\r\n\t\t\t\t\r\n\t\t\t\t\t\t\tif (!alive)\r\n\t\t\t\t\t\t\t\treturn o;\r\n\t\t\t\t\t\t\t\r\n\t\t\t\t\t\t\tfloat3 position = asfloat(attributeBuffer.Load3((index * 0x8 + 0x0) << 2));\r\n\t\t\t\t\t\t\tfloat3 color = asfloat(attributeBuffer.Load3((index * 0x4 + 0x75400) << 2));\r\n\t\t\t\t\t\t\tfloat lifetime = asfloat(attributeBuffer.Load((index * 0x1 + 0xAFE00) << 2));\r\n\t\t\t\t\t\t\tfloat alpha = (float)1;\r\n\t\t\t\t\t\t\tfloat3 axisX = float3(1,0,0);\r\n\t\t\t\t\t\t\tfloat3 axisY = float3(0,1,0);\r\n\t\t\t\t\t\t\tfloat3 axisZ = float3(0,0,1);\r\n\t\t\t\t\t\t\tfloat angleX = (float)0;\r\n\t\t\t\t\t\t\tfloat angleY = (float)0;\r\n\t\t\t\t\t\t\tfloat angleZ = (float)0;\r\n\t\t\t\t\t\t\tfloat3 pivot = float3(0,0,0);\r\n\t\t\t\t\t\t\tfloat sizeX = (float)0.1;\r\n\t\t\t\t\t\t\tfloat age = asfloat(attributeBuffer.Load((index * 0x8 + 0x4) << 2));\r\n\t\t\t\t\t\t\t\r\n\t\t\t\t\r\n\t\t\t\t\t\t#endif\r\n\t\t\t\t\t\t\r\n\t\t\t\tColorOverLife_733E3(age, lifetime,  /*inout */color,  /*inout */alpha, gradient_a);\r\n\t\t\t\tOrient_0( /*inout */axisX,  /*inout */axisY,  /*inout */axisZ);\r\n\t\t\t\tSetAttribute_AEC60E63( /*inout */sizeX, SizeX_c);\r\n\t\t\t\t{\r\n\t\t\t\t    float tmp_bg = position[0];\r\n\t\t\t\t    float tmp_bh = position[1];\r\n\t\t\t\t    float2 tmp_bi = float2(tmp_bg, tmp_bh);\r\n\t\t\t\t    float2 tmp_bj = tmp_bi - uniform_d;\r\n\t\t\t\t    float2 tmp_bk = tmp_bj / uniform_e;\r\n\t\t\t\t    float2 tmp_bl = tmp_bk * uniform_f;\r\n\t\t\t\t    float2 tmp_bm = uniform_c + tmp_bl;\r\n\t\t\t\t    float tmp_bo = (float)-1 * tmp_bg;\r\n\t\t\t\t    float tmp_bp = floor(tmp_bo);\r\n\t\t\t\t    float tmp_bq = (float)-1 * tmp_bp;\r\n\t\t\t\t    float tmp_br = max(tmp_bq, uniform_h);\r\n\t\t\t\t    float tmp_bs = min(tmp_br, uniform_i);\r\n\t\t\t\t    AttributeFromMap_185753CF( /*inout */color, GetVFXSampler(attributeMap_d, samplerattributeMap_d), tmp_bm, LOD_d, tmp_bs, valueBias_d, valueScale_d);\r\n\t\t\t\t}\r\n\t\t\t\t\r\n\r\n\t\t\t\t\r\n\t\t\t\tif (!alive)\r\n\t\t\t\t\treturn o;\r\n\t\t\t\t\r\n\t\t\t\to.VFX_VARYING_UV.x = float(id & 1);\r\n\t\t\t\to.VFX_VARYING_UV.y = float((id & 2) >> 1);\r\n\t\t\t\t\r\n\t\t\t\t\r\n\t\t\t\t\t\tfloat3 size = float3(sizeX,sizeX,sizeX);\r\n\t\t\t\t\t\t#if VFX_USE_SIZEY_CURRENT\r\n\t\t\t\t\t\tsize.y = sizeY;\r\n\t\t\t\t\t\t#endif\r\n\t\t\t\t\t\t#if VFX_USE_SIZEZ_CURRENT\r\n\t\t\t\t\t\tsize.z = sizeZ;\r\n\t\t\t\t\t\t#else\r\n\t\t\t\t\t\tsize.z = min(size.x,size.y);\r\n\t\t\t\t\t\t#endif\r\n\t\t\t\t\t\t\r\n\t\t\t\t\r\n\t\t\t\tconst float2 vOffsets = o.VFX_VARYING_UV.xy * 2.0f - 1.0f;\r\n\t\t\t\tconst float4x4 elementToVFX = GetElementToVFXMatrix(axisX,axisY,axisZ,float3(angleX,angleY,angleZ),pivot,size,position);\r\n\t\t\t\tconst float3 vPos = mul(elementToVFX,float4(vOffsets,0.0f,1.0f)).xyz;\r\n\t\t\t\r\n\t\t\t\to.VFX_VARYING_POSCS = TransformPositionVFXToClip(vPos);\r\n\t\t\t\r\n\t\t\t\t\r\n\t\t\t\t\t\t#if VFX_USE_COLOR_CURRENT && defined(VFX_VARYING_COLOR)\r\n\t\t\t\t\t\to.VFX_VARYING_COLOR = color;\r\n\t\t\t\t\t\t#endif\r\n\t\t\t\t\t\t#if VFX_USE_ALPHA_CURRENT && defined(VFX_VARYING_ALPHA) \r\n\t\t\t\t\t\to.VFX_VARYING_ALPHA = alpha;\r\n\t\t\t\t\t\t#endif\r\n\t\t\t\t\t\t\r\n\t\t\t\t\t\t\r\n\t\t\t\t\t\t#if USE_SOFT_PARTICLE && defined(VFX_VARYING_INVSOFTPARTICLEFADEDISTANCE)\r\n\t\t\t\t\t\t\r\n\t\t\t\t\t\to.VFX_VARYING_INVSOFTPARTICLEFADEDISTANCE = invSoftParticlesFadeDistance;\r\n\t\t\t\t\t\t#endif\r\n\t\t\t\t\t\t\r\n\t\t\t\t\t\t#if (VFX_NEEDS_POSSS || USE_SOFT_PARTICLE) && defined(VFX_VARYING_POSSS) && defined(VFX_VARYING_POSCS)\r\n\t\t\t\t\t\to.VFX_VARYING_POSSS = VFXGetPOSSS(o.VFX_VARYING_POSCS);\r\n\t\t\t\t\t\t#endif\r\n\t\t\t\t\t\t\r\n\t\t\t\t\t\t#if USE_ALPHA_TEST && defined(VFX_VARYING_ALPHATHRESHOLD)\r\n\t\t\t\t\t\t\r\n\t\t\t\t\t\to.VFX_VARYING_ALPHATHRESHOLD = alphaThreshold;\r\n\t\t\t\t\t\t#endif\r\n\t\t\t\t\t\t\r\n\t\t\t\t\t\t#if USE_UV_SCALE_BIAS\r\n\t\t\t\t\t\t\r\n\t\t\t\t\t\t\r\n\t\t\t\t\t\to.VFX_VARYING_UV.xy = o.VFX_VARYING_UV.xy * uvScale + uvBias;\r\n\t\t\t\t\t\t#endif\r\n\t\t\t\t\t\t\r\n\t\t\t\t\t\t\r\n\t\t\t\t\r\n\t\t\t\t\r\n\t\t\t\t\t\t#if USE_FLIPBOOK\r\n\t\t\t\t\t\t\r\n\t\t\t\t\t\t\r\n\t\t\t\t\t\tVFXUVData uvData = GetUVData(flipBookSize, invFlipBookSize, o.VFX_VARYING_UV.xy, texIndex);\r\n\t\t\t\t\t\to.VFX_VARYING_UV.xy = uvData.uvs.xy;\r\n\t\t\t\t\t\t#if USE_FLIPBOOK_INTERPOLATION\r\n\t\t\t\t\t\to.VFX_VARYING_UV.zw = uvData.uvs.zw;\r\n\t\t\t\t\t\to.VFX_VARYING_FRAMEBLEND = uvData.blend;\r\n\t\t\t\t\t\t#endif\r\n\t\t\t\t\t\t#endif\r\n\t\t\t\t\t\t\r\n\t\t\t\r\n\t\t\t\t\r\n\t\t\t\r\n\t\t\t\treturn o;\r\n\t\t\t}\r\n\t\t\t\r\n\t\t\t\r\n\t\t\t\r\n\t\t\t\r\n\t\t\t#include \"Assets/VFXEditor/Shaders/VFXCommonOutput.cginc\"\r\n\t\t\t\r\n\t\t\t\t\r\n\t\t\t#pragma fragment frag\r\n\t\t\tfloat frag(ps_input i) : SV_TARGET\r\n\t\t\t{\r\n\t\t\t\tfloat alpha = VFXGetFragmentColor(i).a;\r\n\t\t\t\talpha *= VFXGetTextureColor(VFX_SAMPLER(mainTexture),i).a;\t\t\r\n\t\t\t\tVFXClipFragmentColor(alpha,i);\r\n\t\t\t\treturn 0;\r\n\t\t\t}\r\n\t\t\tENDHLSL\r\n\t\t}\r\n\t\t\r\n\r\n\t\t// Forward pass\r\n\t\tPass\r\n\t\t{\t\t\r\n\t\t\tTags { \"LightMode\"=\"ForwardOnly\" }\r\n\t\t\t\r\n\t\t\tHLSLPROGRAM\r\n\t\t\t#pragma target 4.5\r\n\t\t\t\r\n\t\t\tstruct ps_input\r\n\t\t\t{\r\n\t\t\t\tfloat4 pos : SV_POSITION;\r\n\t\t\t\t#if USE_FLIPBOOK_INTERPOLATION\r\n\t\t\t\tfloat4 uv : TEXCOORD0;\r\n\t\t\t\t#else\r\n\t\t\t\tfloat2 uv : TEXCOORD0;\t\r\n\t\t\t\t#endif\r\n\t\t\t\t#if VFX_NEEDS_COLOR_INTERPOLATOR\r\n\t\t\t\tnointerpolation float4 color : COLOR0;\r\n\t\t\t\t#endif\r\n\t\t\t\t#if USE_SOFT_PARTICLE || USE_ALPHA_TEST || USE_FLIPBOOK_INTERPOLATION\r\n\t\t\t\t// x: inverse soft particles fade distance\r\n\t\t\t\t// y: alpha threshold\r\n\t\t\t\t// z: frame blending factor\r\n\t\t\t\tnointerpolation float3 builtInInterpolants : TEXCOORD1;\r\n\t\t\t\t#endif\r\n\t\t\t\t#if USE_SOFT_PARTICLE\r\n\t\t\t\tfloat4 projPos : TEXCOORD2;\t\t\r\n\t\t\t\t#endif\r\n\t\t\t};\r\n\t\t\t\r\n\t\t\tstruct ps_output\r\n\t\t\t{\r\n\t\t\t\tfloat4 color : SV_Target0;\r\n\t\t\t};\r\n\t\t\r\n\t\t#define VFX_VARYING_PS_INPUTS ps_input\r\n\t\t#define VFX_VARYING_POSCS pos\r\n\t\t#define VFX_VARYING_POSSS projPos\r\n\t\t#define VFX_VARYING_COLOR color.rgb\r\n\t\t#define VFX_VARYING_ALPHA color.a\r\n\t\t#define VFX_VARYING_INVSOFTPARTICLEFADEDISTANCE builtInInterpolants.x\r\n\t\t#define VFX_VARYING_ALPHATHRESHOLD builtInInterpolants.y\r\n\t\t#define VFX_VARYING_FRAMEBLEND builtInInterpolants.z\r\n\t\t#define VFX_VARYING_UV uv\r\n\t\t\t\t\r\n\t\t\t#if !(defined(VFX_VARYING_PS_INPUTS) && defined(VFX_VARYING_POSCS))\r\n\t\t\t#error VFX_VARYING_PS_INPUTS, VFX_VARYING_POSCS and VFX_VARYING_UV must be defined.\r\n\t\t\t#endif\r\n\t\t\t\r\n\t\t\t#include \"Assets/VFXEditor/Shaders/RenderPipeline/HDRP/VFXCommon.cginc\"\r\n\t\t\t#include \"Assets/VFXEditor/Shaders/VFXCommon.cginc\"\r\n\t\t\t\r\n\r\n\t\t\tvoid ColorOverLife_733E3(float age, float lifetime, inout float3 color, inout float alpha, float gradient) /*mode:ColorAndAlpha ColorComposition:Scale AlphaComposition:Scale */\r\n\t\t\t{\r\n\t\t\t    \r\n\t\t\t    float4 sampledColor = SampleGradient(gradient, age/lifetime);\r\n\t\t\t    color *= sampledColor.rgb;\r\n\t\t\t    alpha *= sampledColor.a;\r\n\t\t\t    \r\n\t\t\t}\r\n\t\t\tvoid Orient_0(inout float3 axisX, inout float3 axisY, inout float3 axisZ) /*mode:FaceCameraPlane */\r\n\t\t\t{\r\n\t\t\t    \r\n\t\t\t    float3x3 viewRot = GetVFXToViewRotMatrix();\r\n\t\t\t    axisX = viewRot[0].xyz;\r\n\t\t\t    axisY = viewRot[1].xyz;\r\n\t\t\t    #if VFX_LOCAL_SPACE // Need to remove potential scale in local transform\r\n\t\t\t    axisX = normalize(axisX);\r\n\t\t\t    axisY = normalize(axisY);\r\n\t\t\t    axisZ = cross(axisX,axisY);\r\n\t\t\t    #else\r\n\t\t\t    axisZ = -viewRot[2].xyz;\r\n\t\t\t    #endif\r\n\t\t\t    \r\n\t\t\t}\r\n\t\t\tvoid SetAttribute_AEC60E63(inout float sizeX, float SizeX) /*attribute:sizeX Composition:Overwrite Source:Slot Random:Off channels:XYZ */\r\n\t\t\t{\r\n\t\t\t    sizeX = SizeX;\r\n\t\t\t}\r\n\t\t\tvoid AttributeFromMap_185753CF(inout float3 color, VFXSampler2D attributeMap, float2 SamplePosition, float LOD, float blend, float3 valueBias, float3 valueScale) /*attribute:color Composition:Blend SampleMode:Sample2DLOD channels:XYZ */\r\n\t\t\t{\r\n\t\t\t    \r\n\t\t\t    float3 value = (float3)attributeMap.t.SampleLevel(attributeMap.s, SamplePosition, LOD);\r\n\t\t\t    value = (value  + valueBias) * valueScale;\r\n\t\t\t    color = lerp(color,value,blend);\r\n\t\t\t}\r\n\t\t\t\r\n\r\n\t\t\t\r\n\t\t\t#pragma vertex vert\r\n\t\t\tVFX_VARYING_PS_INPUTS vert(uint id : SV_VertexID, uint instanceID : SV_InstanceID)\r\n\t\t\t{\r\n\t\t\t\tuint index = (id >> 2) + instanceID * 2048;\r\n\t\t\t\tVFX_VARYING_PS_INPUTS o = (VFX_VARYING_PS_INPUTS)0;\r\n\t\t\t\t\r\n\t\t\t\t\r\n\t\t\t\t\t\t#if VFX_HAS_INDIRECT_DRAW\r\n\t\t\t\t\t\t#if USE_DEAD_LIST_COUNT\r\n\t\t\t\t\t\t\tif (index >= asuint(nbMax) - deadListCount.Load(0))\r\n\t\t\t\t\t\t\t\treturn o;\r\n\t\t\t\t\t\t#endif\r\n\t\t\t\t\t\t\r\n\t\t\t\t\t\t\tindex = indirectBuffer[index];\r\n\t\t\t\t\t\t\tfloat3 position = asfloat(attributeBuffer.Load3((index * 0x8 + 0x0) << 2));\r\n\t\t\t\t\t\t\tfloat3 color = asfloat(attributeBuffer.Load3((index * 0x4 + 0x75400) << 2));\r\n\t\t\t\t\t\t\tfloat lifetime = asfloat(attributeBuffer.Load((index * 0x1 + 0xAFE00) << 2));\r\n\t\t\t\t\t\t\tfloat alpha = (float)1;\r\n\t\t\t\t\t\t\tbool alive = (attributeBuffer.Load((index * 0x8 + 0x3) << 2));\r\n\t\t\t\t\t\t\tfloat3 axisX = float3(1,0,0);\r\n\t\t\t\t\t\t\tfloat3 axisY = float3(0,1,0);\r\n\t\t\t\t\t\t\tfloat3 axisZ = float3(0,0,1);\r\n\t\t\t\t\t\t\tfloat angleX = (float)0;\r\n\t\t\t\t\t\t\tfloat angleY = (float)0;\r\n\t\t\t\t\t\t\tfloat angleZ = (float)0;\r\n\t\t\t\t\t\t\tfloat3 pivot = float3(0,0,0);\r\n\t\t\t\t\t\t\tfloat sizeX = (float)0.1;\r\n\t\t\t\t\t\t\tfloat age = asfloat(attributeBuffer.Load((index * 0x8 + 0x4) << 2));\r\n\t\t\t\t\t\t\t\r\n\t\t\t\t\r\n\t\t\t\t\t\t#else\r\n\t\t\t\t\t\t\tif (index >= asuint(nbMax))\r\n\t\t\t\t\t\t\t\treturn o;\r\n\t\t\t\t\t\t\t\r\n\t\t\t\t\t\t\tbool alive = (attributeBuffer.Load((index * 0x8 + 0x3) << 2));\r\n\t\t\t\t\t\t\t\r\n\t\t\t\t\r\n\t\t\t\t\t\t\tif (!alive)\r\n\t\t\t\t\t\t\t\treturn o;\r\n\t\t\t\t\t\t\t\r\n\t\t\t\t\t\t\tfloat3 position = asfloat(attributeBuffer.Load3((index * 0x8 + 0x0) << 2));\r\n\t\t\t\t\t\t\tfloat3 color = asfloat(attributeBuffer.Load3((index * 0x4 + 0x75400) << 2));\r\n\t\t\t\t\t\t\tfloat lifetime = asfloat(attributeBuffer.Load((index * 0x1 + 0xAFE00) << 2));\r\n\t\t\t\t\t\t\tfloat alpha = (float)1;\r\n\t\t\t\t\t\t\tfloat3 axisX = float3(1,0,0);\r\n\t\t\t\t\t\t\tfloat3 axisY = float3(0,1,0);\r\n\t\t\t\t\t\t\tfloat3 axisZ = float3(0,0,1);\r\n\t\t\t\t\t\t\tfloat angleX = (float)0;\r\n\t\t\t\t\t\t\tfloat angleY = (float)0;\r\n\t\t\t\t\t\t\tfloat angleZ = (float)0;\r\n\t\t\t\t\t\t\tfloat3 pivot = float3(0,0,0);\r\n\t\t\t\t\t\t\tfloat sizeX = (float)0.1;\r\n\t\t\t\t\t\t\tfloat age = asfloat(attributeBuffer.Load((index * 0x8 + 0x4) << 2));\r\n\t\t\t\t\t\t\t\r\n\t\t\t\t\r\n\t\t\t\t\t\t#endif\r\n\t\t\t\t\t\t\r\n\t\t\t\tColorOverLife_733E3(age, lifetime,  /*inout */color,  /*inout */alpha, gradient_a);\r\n\t\t\t\tOrient_0( /*inout */axisX,  /*inout */axisY,  /*inout */axisZ);\r\n\t\t\t\tSetAttribute_AEC60E63( /*inout */sizeX, SizeX_c);\r\n\t\t\t\t{\r\n\t\t\t\t    float tmp_bg = position[0];\r\n\t\t\t\t    float tmp_bh = position[1];\r\n\t\t\t\t    float2 tmp_bi = float2(tmp_bg, tmp_bh);\r\n\t\t\t\t    float2 tmp_bj = tmp_bi - uniform_d;\r\n\t\t\t\t    float2 tmp_bk = tmp_bj / uniform_e;\r\n\t\t\t\t    float2 tmp_bl = tmp_bk * uniform_f;\r\n\t\t\t\t    float2 tmp_bm = uniform_c + tmp_bl;\r\n\t\t\t\t    float tmp_bo = (float)-1 * tmp_bg;\r\n\t\t\t\t    float tmp_bp = floor(tmp_bo);\r\n\t\t\t\t    float tmp_bq = (float)-1 * tmp_bp;\r\n\t\t\t\t    float tmp_br = max(tmp_bq, uniform_h);\r\n\t\t\t\t    float tmp_bs = min(tmp_br, uniform_i);\r\n\t\t\t\t    AttributeFromMap_185753CF( /*inout */color, GetVFXSampler(attributeMap_d, samplerattributeMap_d), tmp_bm, LOD_d, tmp_bs, valueBias_d, valueScale_d);\r\n\t\t\t\t}\r\n\t\t\t\t\r\n\r\n\t\t\t\t\r\n\t\t\t\tif (!alive)\r\n\t\t\t\t\treturn o;\r\n\t\t\t\t\r\n\t\t\t\to.VFX_VARYING_UV.x = float(id & 1);\r\n\t\t\t\to.VFX_VARYING_UV.y = float((id & 2) >> 1);\r\n\t\t\t\t\r\n\t\t\t\t\r\n\t\t\t\t\t\tfloat3 size = float3(sizeX,sizeX,sizeX);\r\n\t\t\t\t\t\t#if VFX_USE_SIZEY_CURRENT\r\n\t\t\t\t\t\tsize.y = sizeY;\r\n\t\t\t\t\t\t#endif\r\n\t\t\t\t\t\t#if VFX_USE_SIZEZ_CURRENT\r\n\t\t\t\t\t\tsize.z = sizeZ;\r\n\t\t\t\t\t\t#else\r\n\t\t\t\t\t\tsize.z = min(size.x,size.y);\r\n\t\t\t\t\t\t#endif\r\n\t\t\t\t\t\t\r\n\t\t\t\t\r\n\t\t\t\tconst float2 vOffsets = o.VFX_VARYING_UV.xy * 2.0f - 1.0f;\r\n\t\t\t\tconst float4x4 elementToVFX = GetElementToVFXMatrix(axisX,axisY,axisZ,float3(angleX,angleY,angleZ),pivot,size,position);\r\n\t\t\t\tconst float3 vPos = mul(elementToVFX,float4(vOffsets,0.0f,1.0f)).xyz;\r\n\t\t\t\r\n\t\t\t\to.VFX_VARYING_POSCS = TransformPositionVFXToClip(vPos);\r\n\t\t\t\r\n\t\t\t\t\r\n\t\t\t\t\t\t#if VFX_USE_COLOR_CURRENT && defined(VFX_VARYING_COLOR)\r\n\t\t\t\t\t\to.VFX_VARYING_COLOR = color;\r\n\t\t\t\t\t\t#endif\r\n\t\t\t\t\t\t#if VFX_USE_ALPHA_CURRENT && defined(VFX_VARYING_ALPHA) \r\n\t\t\t\t\t\to.VFX_VARYING_ALPHA = alpha;\r\n\t\t\t\t\t\t#endif\r\n\t\t\t\t\t\t\r\n\t\t\t\t\t\t\r\n\t\t\t\t\t\t#if USE_SOFT_PARTICLE && defined(VFX_VARYING_INVSOFTPARTICLEFADEDISTANCE)\r\n\t\t\t\t\t\t\r\n\t\t\t\t\t\to.VFX_VARYING_INVSOFTPARTICLEFADEDISTANCE = invSoftParticlesFadeDistance;\r\n\t\t\t\t\t\t#endif\r\n\t\t\t\t\t\t\r\n\t\t\t\t\t\t#if (VFX_NEEDS_POSSS || USE_SOFT_PARTICLE) && defined(VFX_VARYING_POSSS) && defined(VFX_VARYING_POSCS)\r\n\t\t\t\t\t\to.VFX_VARYING_POSSS = VFXGetPOSSS(o.VFX_VARYING_POSCS);\r\n\t\t\t\t\t\t#endif\r\n\t\t\t\t\t\t\r\n\t\t\t\t\t\t#if USE_ALPHA_TEST && defined(VFX_VARYING_ALPHATHRESHOLD)\r\n\t\t\t\t\t\t\r\n\t\t\t\t\t\to.VFX_VARYING_ALPHATHRESHOLD = alphaThreshold;\r\n\t\t\t\t\t\t#endif\r\n\t\t\t\t\t\t\r\n\t\t\t\t\t\t#if USE_UV_SCALE_BIAS\r\n\t\t\t\t\t\t\r\n\t\t\t\t\t\t\r\n\t\t\t\t\t\to.VFX_VARYING_UV.xy = o.VFX_VARYING_UV.xy * uvScale + uvBias;\r\n\t\t\t\t\t\t#endif\r\n\t\t\t\t\t\t\r\n\t\t\t\t\t\t\r\n\t\t\t\t\r\n\t\t\t\t\r\n\t\t\t\t\t\t#if USE_FLIPBOOK\r\n\t\t\t\t\t\t\r\n\t\t\t\t\t\t\r\n\t\t\t\t\t\tVFXUVData uvData = GetUVData(flipBookSize, invFlipBookSize, o.VFX_VARYING_UV.xy, texIndex);\r\n\t\t\t\t\t\to.VFX_VARYING_UV.xy = uvData.uvs.xy;\r\n\t\t\t\t\t\t#if USE_FLIPBOOK_INTERPOLATION\r\n\t\t\t\t\t\to.VFX_VARYING_UV.zw = uvData.uvs.zw;\r\n\t\t\t\t\t\to.VFX_VARYING_FRAMEBLEND = uvData.blend;\r\n\t\t\t\t\t\t#endif\r\n\t\t\t\t\t\t#endif\r\n\t\t\t\t\t\t\r\n\t\t\t\r\n\t\t\t\t\r\n\t\t\t\r\n\t\t\t\treturn o;\r\n\t\t\t}\r\n\t\t\t\r\n\t\t\t\r\n\t\t\t\r\n\t\t\t\r\n\t\t\t#include \"Assets/VFXEditor/Shaders/VFXCommonOutput.cginc\"\r\n\t\t\t\r\n\t\t\t\t\r\n\t\t\t#pragma fragment frag\r\n\t\t\tps_output frag(ps_input i)\r\n\t\t\t{\r\n\t\t\t\tps_output o = (ps_output)0;\r\n\t\t\t\to.color = VFXGetFragmentColor(i);\r\n\t\t\t\to.color *= VFXGetTextureColor(VFX_SAMPLER(mainTexture),i);\t\t\r\n\t\t\t\tVFXClipFragmentColor(o.color.a,i);\r\n\t\t\t\treturn o;\r\n\t\t\t}\r\n\t\t\tENDHLSL\r\n\t\t}\r\n\t\t\r\n\r\n\t\t\r\n\t}\r\n}\r\n"
->>>>>>> 8476ac7e
   m_Infos:
     m_Expressions:
       m_Expressions:
@@ -2967,184 +2962,576 @@
         data[0]: -1
         data[1]: -1
         data[2]: -1
+        data[3]: 1
+      - op: 1
+        valueIndex: 2
+        data[0]: -1
+        data[1]: -1
+        data[2]: -1
+        data[3]: 1
+      - op: 2
+        valueIndex: 3
+        data[0]: 0
+        data[1]: 0
+        data[2]: -1
+        data[3]: -1
+      - op: 1
+        valueIndex: 5
+        data[0]: -1
+        data[1]: -1
+        data[2]: -1
+        data[3]: 1
+      - op: 1
+        valueIndex: 6
+        data[0]: -1
+        data[1]: -1
+        data[2]: -1
+        data[3]: 1
+      - op: 2
+        valueIndex: 7
+        data[0]: 2
+        data[1]: 2
+        data[2]: -1
+        data[3]: -1
+      - op: 1
+        valueIndex: 9
+        data[0]: -1
+        data[1]: -1
+        data[2]: -1
+        data[3]: 1
+      - op: 1
+        valueIndex: 10
+        data[0]: -1
+        data[1]: -1
+        data[2]: -1
+        data[3]: 1
+      - op: 1
+        valueIndex: 11
+        data[0]: -1
+        data[1]: -1
+        data[2]: -1
+        data[3]: 1
+      - op: 1
+        valueIndex: 12
+        data[0]: -1
+        data[1]: -1
+        data[2]: -1
+        data[3]: 1
+      - op: 1
+        valueIndex: 13
+        data[0]: -1
+        data[1]: -1
+        data[2]: -1
+        data[3]: 1
+      - op: 1
+        valueIndex: 14
+        data[0]: -1
+        data[1]: -1
+        data[2]: -1
+        data[3]: 1
+      - op: 2
+        valueIndex: 15
+        data[0]: 4
+        data[1]: 4
+        data[2]: -1
+        data[3]: -1
+      - op: 2
+        valueIndex: 17
+        data[0]: 5
+        data[1]: 5
+        data[2]: -1
+        data[3]: -1
+      - op: 24
+        valueIndex: 19
+        data[0]: 6
+        data[1]: 3
+        data[2]: -1
         data[3]: 2
       - op: 1
-        valueIndex: 3
-        data[0]: -1
-        data[1]: -1
-        data[2]: -1
-        data[3]: 1
-      - op: 1
-        valueIndex: 4
+        valueIndex: 21
+        data[0]: -1
+        data[1]: -1
+        data[2]: -1
+        data[3]: 1
+      - op: 1
+        valueIndex: 22
+        data[0]: -1
+        data[1]: -1
+        data[2]: -1
+        data[3]: 1
+      - op: 1
+        valueIndex: 23
+        data[0]: -1
+        data[1]: -1
+        data[2]: -1
+        data[3]: 1
+      - op: 3
+        valueIndex: 24
+        data[0]: 10
+        data[1]: 12
+        data[2]: 11
+        data[3]: -1
+      - op: 1
+        valueIndex: 27
+        data[0]: -1
+        data[1]: -1
+        data[2]: -1
+        data[3]: 1
+      - op: 24
+        valueIndex: 28
+        data[0]: 14
+        data[1]: 13
+        data[2]: -1
+        data[3]: 2
+      - op: 3
+        valueIndex: 30
+        data[0]: 16
+        data[1]: 17
+        data[2]: 18
+        data[3]: -1
+      - op: 1
+        valueIndex: 33
+        data[0]: -1
+        data[1]: -1
+        data[2]: -1
+        data[3]: 1
+      - op: 3
+        valueIndex: 34
+        data[0]: 7
+        data[1]: 8
+        data[2]: 9
+        data[3]: -1
+      - op: 1
+        valueIndex: 37
+        data[0]: -1
+        data[1]: -1
+        data[2]: -1
+        data[3]: 1
+      - op: 1
+        valueIndex: 38
+        data[0]: -1
+        data[1]: -1
+        data[2]: -1
+        data[3]: 1
+      - op: 1
+        valueIndex: 39
         data[0]: -1
         data[1]: -1
         data[2]: -1
         data[3]: 14
       - op: 1
-        valueIndex: 5
-        data[0]: -1
-        data[1]: -1
-        data[2]: -1
-        data[3]: 1
-      - op: 1
-        valueIndex: 6
-        data[0]: -1
-        data[1]: -1
-        data[2]: -1
-        data[3]: 2
+        valueIndex: 40
+        data[0]: -1
+        data[1]: -1
+        data[2]: -1
+        data[3]: 1
+      - op: 1
+        valueIndex: 41
+        data[0]: -1
+        data[1]: -1
+        data[2]: -1
+        data[3]: 1
+      - op: 1
+        valueIndex: 42
+        data[0]: -1
+        data[1]: -1
+        data[2]: -1
+        data[3]: 1
+      - op: 1
+        valueIndex: 43
+        data[0]: -1
+        data[1]: -1
+        data[2]: -1
+        data[3]: 1
+      - op: 26
+        valueIndex: 44
+        data[0]: 25
+        data[1]: 20
+        data[2]: -1
+        data[3]: 1
+      - op: 1
+        valueIndex: 45
+        data[0]: -1
+        data[1]: -1
+        data[2]: -1
+        data[3]: 1
+      - op: 1
+        valueIndex: 46
+        data[0]: -1
+        data[1]: -1
+        data[2]: -1
+        data[3]: 1
+      - op: 1
+        valueIndex: 47
+        data[0]: -1
+        data[1]: -1
+        data[2]: -1
+        data[3]: 1
+      - op: 1
+        valueIndex: 48
+        data[0]: -1
+        data[1]: -1
+        data[2]: -1
+        data[3]: 1
+      - op: 1
+        valueIndex: 49
+        data[0]: -1
+        data[1]: -1
+        data[2]: -1
+        data[3]: 1
+      - op: 1
+        valueIndex: 50
+        data[0]: -1
+        data[1]: -1
+        data[2]: -1
+        data[3]: 1
+      - op: 1
+        valueIndex: 51
+        data[0]: -1
+        data[1]: -1
+        data[2]: -1
+        data[3]: 1
+      - op: 1
+        valueIndex: 52
+        data[0]: -1
+        data[1]: -1
+        data[2]: -1
+        data[3]: 1
+      - op: 1
+        valueIndex: 53
+        data[0]: -1
+        data[1]: -1
+        data[2]: -1
+        data[3]: 1
+      - op: 1
+        valueIndex: 54
+        data[0]: -1
+        data[1]: -1
+        data[2]: -1
+        data[3]: 1
+      - op: 1
+        valueIndex: 55
+        data[0]: -1
+        data[1]: -1
+        data[2]: -1
+        data[3]: 1
+      - op: 1
+        valueIndex: 56
+        data[0]: -1
+        data[1]: -1
+        data[2]: -1
+        data[3]: 1
+      - op: 1
+        valueIndex: 57
+        data[0]: -1
+        data[1]: -1
+        data[2]: -1
+        data[3]: 1
+      - op: 1
+        valueIndex: 58
+        data[0]: -1
+        data[1]: -1
+        data[2]: -1
+        data[3]: 1
+      - op: 1
+        valueIndex: 59
+        data[0]: -1
+        data[1]: -1
+        data[2]: -1
+        data[3]: 1
+      - op: 1
+        valueIndex: 60
+        data[0]: -1
+        data[1]: -1
+        data[2]: -1
+        data[3]: 1
+      - op: 29
+        valueIndex: 61
+        data[0]: 19
+        data[1]: 24
+        data[2]: 22
+        data[3]: -1
+      - op: 1
+        valueIndex: 77
+        data[0]: -1
+        data[1]: -1
+        data[2]: -1
+        data[3]: 1
+      - op: 1
+        valueIndex: 78
+        data[0]: -1
+        data[1]: -1
+        data[2]: -1
+        data[3]: 1
+      - op: 1
+        valueIndex: 79
+        data[0]: -1
+        data[1]: -1
+        data[2]: -1
+        data[3]: 1
+      - op: 1
+        valueIndex: 80
+        data[0]: -1
+        data[1]: -1
+        data[2]: -1
+        data[3]: 1
+      - op: 1
+        valueIndex: 81
+        data[0]: -1
+        data[1]: -1
+        data[2]: -1
+        data[3]: 1
+      - op: 1
+        valueIndex: 82
+        data[0]: -1
+        data[1]: -1
+        data[2]: -1
+        data[3]: 1
+      - op: 3
+        valueIndex: 83
+        data[0]: 34
+        data[1]: 37
+        data[2]: 36
+        data[3]: -1
+      - op: 25
+        valueIndex: 86
+        data[0]: 32
+        data[1]: 31
+        data[2]: -1
+        data[3]: 1
+      - op: 1
+        valueIndex: 87
+        data[0]: -1
+        data[1]: -1
+        data[2]: -1
+        data[3]: 7
+      - op: 1
+        valueIndex: 89
+        data[0]: -1
+        data[1]: -1
+        data[2]: -1
+        data[3]: 1
+      - op: 1
+        valueIndex: 90
+        data[0]: -1
+        data[1]: -1
+        data[2]: -1
+        data[3]: 7
+      - op: 3
+        valueIndex: 92
+        data[0]: 38
+        data[1]: 41
+        data[2]: 28
+        data[3]: -1
+      - op: 3
+        valueIndex: 95
+        data[0]: 51
+        data[1]: 46
+        data[2]: 43
+        data[3]: -1
+      - op: 3
+        valueIndex: 98
+        data[0]: 50
+        data[1]: 47
+        data[2]: 48
+        data[3]: -1
+      - op: 26
+        valueIndex: 101
+        data[0]: 35
+        data[1]: 20
+        data[2]: -1
+        data[3]: 1
       - op: 6
-        valueIndex: 8
+        valueIndex: 102
         data[0]: -1
         data[1]: -1
         data[2]: -1
         data[3]: -1
       - op: 45
-        valueIndex: 9
-        data[0]: 3
+        valueIndex: 103
+        data[0]: 27
         data[1]: -1
         data[2]: -1
         data[3]: 0
       - op: 1
-        valueIndex: 10
-        data[0]: -1
-        data[1]: -1
-        data[2]: -1
-        data[3]: 1
-      - op: 1
-        valueIndex: 11
+        valueIndex: 104
+        data[0]: -1
+        data[1]: -1
+        data[2]: -1
+        data[3]: 1
+      - op: 1
+        valueIndex: 105
+        data[0]: -1
+        data[1]: -1
+        data[2]: -1
+        data[3]: 1
+      - op: 3
+        valueIndex: 106
+        data[0]: 53
+        data[1]: 52
+        data[2]: 55
+        data[3]: -1
+      - op: 1
+        valueIndex: 109
         data[0]: -1
         data[1]: -1
         data[2]: -1
         data[3]: 7
-      - op: 1
-        valueIndex: 13
-        data[0]: -1
-        data[1]: -1
-        data[2]: -1
-        data[3]: 1
-      - op: 1
-        valueIndex: 14
+      - op: 3
+        valueIndex: 111
+        data[0]: 45
+        data[1]: 44
+        data[2]: 54
+        data[3]: -1
+      - op: 3
+        valueIndex: 114
+        data[0]: 42
+        data[1]: 39
+        data[2]: 40
+        data[3]: -1
+      - op: 1
+        valueIndex: 117
+        data[0]: -1
+        data[1]: -1
+        data[2]: -1
+        data[3]: 1
+      - op: 1
+        valueIndex: 118
+        data[0]: -1
+        data[1]: -1
+        data[2]: -1
+        data[3]: 1
+      - op: 1
+        valueIndex: 119
+        data[0]: -1
+        data[1]: -1
+        data[2]: -1
+        data[3]: 9
+      - op: 1
+        valueIndex: 121
         data[0]: -1
         data[1]: -1
         data[2]: -1
         data[3]: 7
-      - op: 1
-        valueIndex: 16
-        data[0]: -1
-        data[1]: -1
-        data[2]: -1
-        data[3]: 12
-      - op: 1
-        valueIndex: 32
-        data[0]: -1
-        data[1]: -1
-        data[2]: -1
-        data[3]: 7
-      - op: 1
-        valueIndex: 34
-        data[0]: -1
-        data[1]: -1
-        data[2]: -1
-        data[3]: 3
-      - op: 1
-        valueIndex: 37
-        data[0]: -1
-        data[1]: -1
-        data[2]: -1
-        data[3]: 3
-      - op: 1
-        valueIndex: 40
-        data[0]: -1
-        data[1]: -1
-        data[2]: -1
-        data[3]: 1
-      - op: 1
-        valueIndex: 41
-        data[0]: -1
-        data[1]: -1
-        data[2]: -1
-        data[3]: 3
-      - op: 1
-        valueIndex: 44
-        data[0]: -1
-        data[1]: -1
-        data[2]: -1
-        data[3]: 3
-      - op: 1
-        valueIndex: 47
-        data[0]: -1
-        data[1]: -1
-        data[2]: -1
-        data[3]: 1
-      - op: 1
-        valueIndex: 48
-        data[0]: -1
-        data[1]: -1
-        data[2]: -1
-        data[3]: 9
-      - op: 1
-        valueIndex: 50
-        data[0]: -1
-        data[1]: -1
-        data[2]: -1
-        data[3]: 12
-      - op: 1
-        valueIndex: 66
-        data[0]: -1
-        data[1]: -1
-        data[2]: -1
-        data[3]: 7
-      - op: 1
-        valueIndex: 68
-        data[0]: -1
-        data[1]: -1
-        data[2]: -1
-        data[3]: 3
-      - op: 1
-        valueIndex: 71
-        data[0]: -1
-        data[1]: -1
-        data[2]: -1
-        data[3]: 1
+      - op: 3
+        valueIndex: 123
+        data[0]: 29
+        data[1]: 33
+        data[2]: 30
+        data[3]: -1
+      - op: 30
+        valueIndex: 126
+        data[0]: 49
+        data[1]: -1
+        data[2]: -1
+        data[3]: -1
       m_NeedsLocalToWorld: 0
       m_NeedsWorldToLocal: 0
     m_PropertySheet:
       m_Float:
         m_Array:
         - m_ExpressionIndex: 0
+          m_Value: -4
+        - m_ExpressionIndex: 1
           m_Value: -1
         - m_ExpressionIndex: 2
+          m_Value: 4
+        - m_ExpressionIndex: 4
           m_Value: 0
-        - m_ExpressionIndex: 4
+        - m_ExpressionIndex: 5
           m_Value: 1
+        - m_ExpressionIndex: 7
+          m_Value: 0
         - m_ExpressionIndex: 8
+          m_Value: 0
+        - m_ExpressionIndex: 9
+          m_Value: 0
+        - m_ExpressionIndex: 10
+          m_Value: 0
+        - m_ExpressionIndex: 11
+          m_Value: 0
+        - m_ExpressionIndex: 12
+          m_Value: 0
+        - m_ExpressionIndex: 16
+          m_Value: 2
+        - m_ExpressionIndex: 17
+          m_Value: 2
+        - m_ExpressionIndex: 18
+          m_Value: 2
+        - m_ExpressionIndex: 20
+          m_Value: 0
+        - m_ExpressionIndex: 23
+          m_Value: 0
+        - m_ExpressionIndex: 25
           m_Value: 0.5
-        - m_ExpressionIndex: 10
+        - m_ExpressionIndex: 26
+          m_Value: 1
+        - m_ExpressionIndex: 28
+          m_Value: 1
+        - m_ExpressionIndex: 29
+          m_Value: 8.35945
+        - m_ExpressionIndex: 30
+          m_Value: 10.333128
+        - m_ExpressionIndex: 31
+          m_Value: 1
+        - m_ExpressionIndex: 33
+          m_Value: 14.195846
+        - m_ExpressionIndex: 34
+          m_Value: 0
+        - m_ExpressionIndex: 35
+          m_Value: 12345
+        - m_ExpressionIndex: 36
+          m_Value: 0
+        - m_ExpressionIndex: 37
+          m_Value: 0
+        - m_ExpressionIndex: 38
+          m_Value: 1
+        - m_ExpressionIndex: 39
+          m_Value: 0.49520922
+        - m_ExpressionIndex: 40
+          m_Value: 3.5682642
+        - m_ExpressionIndex: 41
+          m_Value: 1
+        - m_ExpressionIndex: 42
+          m_Value: 1.1783586
+        - m_ExpressionIndex: 43
+          m_Value: 0
+        - m_ExpressionIndex: 44
+          m_Value: 1
+        - m_ExpressionIndex: 45
+          m_Value: 1
+        - m_ExpressionIndex: 46
+          m_Value: 0
+        - m_ExpressionIndex: 47
+          m_Value: 1
+        - m_ExpressionIndex: 48
+          m_Value: 1
+        - m_ExpressionIndex: 50
+          m_Value: 1
+        - m_ExpressionIndex: 51
+          m_Value: 0
+        - m_ExpressionIndex: 52
+          m_Value: 0
+        - m_ExpressionIndex: 53
+          m_Value: -0.5
+        - m_ExpressionIndex: 54
+          m_Value: 1
+        - m_ExpressionIndex: 55
+          m_Value: 0
+        - m_ExpressionIndex: 59
+          m_Value: 0
+        - m_ExpressionIndex: 67
           m_Value: 0.1
-        - m_ExpressionIndex: 16
-          m_Value: 12345
-        - m_ExpressionIndex: 19
+        - m_ExpressionIndex: 68
+          m_Value: 1
+        - m_ExpressionIndex: 73
           m_Value: 5
-        - m_ExpressionIndex: 24
+        - m_ExpressionIndex: 74
           m_Value: 4
       m_Vector2f:
-        m_Array:
-        - m_ExpressionIndex: 1
-          m_Value: {x: -4, y: -4}
-        - m_ExpressionIndex: 5
-          m_Value: {x: 8, y: 8}
+        m_Array: []
       m_Vector3f:
-        m_Array:
-        - m_ExpressionIndex: 14
-          m_Value: {x: -0.5, y: 0, z: 0}
-        - m_ExpressionIndex: 15
-          m_Value: {x: 1, y: 1, z: 1}
-        - m_ExpressionIndex: 17
-          m_Value: {x: 1.1783586, y: 0.49520922, z: 3.5682642}
-        - m_ExpressionIndex: 18
-          m_Value: {x: 8.35945, y: 14.195846, z: 10.333128}
-        - m_ExpressionIndex: 23
-          m_Value: {x: 0, y: 0, z: 0}
+        m_Array: []
       m_Vector4f:
         m_Array: []
       m_Uint:
@@ -3152,48 +3539,12 @@
       m_Int:
         m_Array: []
       m_Matrix4x4f:
-        m_Array:
-        - m_ExpressionIndex: 12
-          m_Value:
-            e00: 2
-            e01: 0
-            e02: 0
-            e03: 0
-            e10: 0
-            e11: 2
-            e12: 0
-            e13: 0
-            e20: 0
-            e21: 0
-            e22: 2
-            e23: 0
-            e30: 0
-            e31: 0
-            e32: 0
-            e33: 1
-        - m_ExpressionIndex: 21
-          m_Value:
-            e00: 0.5
-            e01: 0
-            e02: 0
-            e03: 0
-            e10: 0
-            e11: 0.5
-            e12: 0
-            e13: 0
-            e20: 0
-            e21: 0
-            e22: 0.5
-            e23: 0
-            e30: 0
-            e31: 0
-            e32: 0
-            e33: 1
+        m_Array: []
       m_AnimationCurve:
         m_Array: []
       m_Gradient:
         m_Array:
-        - m_ExpressionIndex: 3
+        - m_ExpressionIndex: 27
           m_Value:
             serializedVersion: 2
             key0: {r: 1, g: 1, b: 1, a: 0}
@@ -3225,16 +3576,16 @@
             m_NumAlphaKeys: 3
       m_NamedObject:
         m_Array:
-        - m_ExpressionIndex: 9
+        - m_ExpressionIndex: 58
           m_Value: {fileID: 2800000, guid: 039eecbca64d7d746baf0dd7d360fe32, type: 3}
-        - m_ExpressionIndex: 11
+        - m_ExpressionIndex: 60
+          m_Value: {fileID: 2800002, guid: 344672ad4746f63439060a14774e4a9b, type: 3}
+        - m_ExpressionIndex: 70
+          m_Value: {fileID: 2800000, guid: 344672ad4746f63439060a14774e4a9b, type: 3}
+        - m_ExpressionIndex: 75
+          m_Value: {fileID: 11700000, guid: 8ee031b62b352354291bb6d90f96c44f, type: 2}
+        - m_ExpressionIndex: 76
           m_Value: {fileID: 2800000, guid: 7a371224af202974e93f00c4f5a8eb38, type: 3}
-        - m_ExpressionIndex: 13
-          m_Value: {fileID: 2800000, guid: 344672ad4746f63439060a14774e4a9b, type: 3}
-        - m_ExpressionIndex: 20
-          m_Value: {fileID: 11700000, guid: 8ee031b62b352354291bb6d90f96c44f, type: 2}
-        - m_ExpressionIndex: 22
-          m_Value: {fileID: 2800002, guid: 344672ad4746f63439060a14774e4a9b, type: 3}
       m_Bool:
         m_Array: []
     m_ExposedExpressions: []
@@ -3380,7 +3731,6 @@
       reflectionProbeUsage: 0
       lightProbeUsage: 0
     m_CullingFlags: 3
-    m_UpdateMode: 0
   m_Systems:
   - type: 0
     flags: 0
@@ -3395,7 +3745,7 @@
       buffers: []
       values:
       - nameId: Rate
-        index: 16
+        index: 64
       params: []
       shaderSourceIndex: -1
   - type: 1
@@ -3415,9 +3765,9 @@
       index: 1
     values:
     - nameId: bounds_center
-      index: 17
+      index: 72
     - nameId: bounds_size
-      index: 18
+      index: 77
     tasks:
     - type: 536870912
       buffers:
@@ -3430,15 +3780,27 @@
       - nameId: sourceAttributeBuffer
         index: 2
       values:
+      - nameId: valueBias_a
+        index: 69
+      - nameId: valueScale_a
+        index: 71
+      - nameId: valueBias_b
+        index: 62
+      - nameId: valueScale_b
+        index: 63
+      - nameId: Min_c
+        index: 74
+      - nameId: Max_c
+        index: 73
       - nameId: attributeMap_a
-        index: 13
+        index: 70
       - nameId: attributeMap_b
-        index: 22
+        index: 60
       params:
       - nameId: bounds_center
-        index: 17
+        index: 72
       - nameId: bounds_size
-        index: 18
+        index: 77
       shaderSourceIndex: 0
     - type: 805306368
       buffers:
@@ -3447,10 +3809,20 @@
       - nameId: deadListOut
         index: 3
       values:
+      - nameId: InvFieldTransform_a
+        index: 78
+      - nameId: FieldTransform_a
+        index: 49
+      - nameId: uniform_c
+        index: 23
+      - nameId: uniform_d
+        index: 26
+      - nameId: DragCoefficient_a
+        index: 68
       - nameId: deltaTime_a
-        index: 6
+        index: 65
       - nameId: VectorField_a
-        index: 20
+        index: 75
       params: []
       shaderSourceIndex: 1
     - type: 1073741826
@@ -3459,11 +3831,33 @@
         index: 0
       values:
       - nameId: gradient_a
-        index: 7
+        index: 66
+      - nameId: SizeX_c
+        index: 67
+      - nameId: uniform_c
+        index: 13
+      - nameId: uniform_d
+        index: 3
+      - nameId: uniform_e
+        index: 15
+      - nameId: uniform_f
+        index: 21
+      - nameId: LOD_d
+        index: 59
+      - nameId: uniform_h
+        index: 23
+      - nameId: uniform_i
+        index: 26
+      - nameId: valueBias_d
+        index: 56
+      - nameId: valueScale_d
+        index: 61
+      - nameId: alphaThreshold
+        index: 57
       - nameId: attributeMap_d
-        index: 11
+        index: 76
       - nameId: mainTexture
-        index: 9
+        index: 58
       params:
       - nameId: sortPriority
         index: 0
