%YAML 1.1
%TAG !u! tag:unity3d.com,2011:
--- !u!114 &114001471405815148
MonoBehaviour:
  m_ObjectHideFlags: 1
  m_CorrespondingSourceObject: {fileID: 0}
  m_PrefabInternal: {fileID: 0}
  m_GameObject: {fileID: 0}
  m_Enabled: 1
  m_EditorHideFlags: 0
  m_Script: {fileID: 11500000, guid: 87c154e0feeee864da39ba7591cf27e7, type: 3}
  m_Name: VFXSlotFloatN
  m_EditorClassIdentifier: 
  m_Parent: {fileID: 0}
  m_Children: []
  m_UIPosition: {x: 0, y: 0}
  m_UICollapsed: 1
  m_UISuperCollapsed: 0
  m_MasterSlot: {fileID: 114001471405815148}
  m_MasterData:
    m_Owner: {fileID: 114680049877029038}
    m_Value:
      m_Type:
        m_SerializableType: UnityEditor.VFX.FloatN, Assembly-CSharp-Editor-testable,
          Version=0.0.0.0, Culture=neutral, PublicKeyToken=null
      m_SerializableObject: '{"m_Components":[10000.0]}'
  m_Property:
    name: b
    m_serializedType:
      m_SerializableType: UnityEditor.VFX.FloatN, Assembly-CSharp-Editor-testable,
        Version=0.0.0.0, Culture=neutral, PublicKeyToken=null
    attributes: []
  m_Direction: 0
  m_LinkedSlots:
  - {fileID: 114283240058233450}
--- !u!114 &114025127594344938
MonoBehaviour:
  m_ObjectHideFlags: 1
  m_CorrespondingSourceObject: {fileID: 0}
  m_PrefabInternal: {fileID: 0}
  m_GameObject: {fileID: 0}
  m_Enabled: 1
  m_EditorHideFlags: 0
  m_Script: {fileID: 11500000, guid: f780aa281814f9842a7c076d436932e7, type: 3}
  m_Name: VFXSlotFloat
  m_EditorClassIdentifier: 
  m_Parent: {fileID: 114445986921503696}
  m_Children: []
  m_UIPosition: {x: 0, y: 0}
  m_UICollapsed: 1
  m_UISuperCollapsed: 0
  m_MasterSlot: {fileID: 114445986921503696}
  m_MasterData:
    m_Owner: {fileID: 0}
    m_Value:
      m_Type:
        m_SerializableType: 
      m_SerializableObject: 
  m_Property:
    name: x
    m_serializedType:
      m_SerializableType: System.Single, mscorlib, Version=2.0.0.0, Culture=neutral,
        PublicKeyToken=b77a5c561934e089
    attributes: []
  m_Direction: 1
  m_LinkedSlots: []
--- !u!114 &114039515570354408
MonoBehaviour:
  m_ObjectHideFlags: 1
  m_CorrespondingSourceObject: {fileID: 0}
  m_PrefabInternal: {fileID: 0}
  m_GameObject: {fileID: 0}
  m_Enabled: 1
  m_EditorHideFlags: 0
  m_Script: {fileID: 11500000, guid: 87c154e0feeee864da39ba7591cf27e7, type: 3}
  m_Name: VFXSlotFloatN
  m_EditorClassIdentifier: 
  m_Parent: {fileID: 0}
  m_Children: []
  m_UIPosition: {x: 0, y: 0}
  m_UICollapsed: 1
  m_UISuperCollapsed: 0
  m_MasterSlot: {fileID: 114039515570354408}
  m_MasterData:
    m_Owner: {fileID: 114660342625947618}
    m_Value:
      m_Type:
        m_SerializableType: UnityEditor.VFX.FloatN, Assembly-CSharp-Editor-testable,
          Version=0.0.0.0, Culture=neutral, PublicKeyToken=null
      m_SerializableObject: '{"m_Components":[0.0]}'
  m_Property:
    name: b
    m_serializedType:
      m_SerializableType: UnityEditor.VFX.FloatN, Assembly-CSharp-Editor-testable,
        Version=0.0.0.0, Culture=neutral, PublicKeyToken=null
    attributes: []
  m_Direction: 0
  m_LinkedSlots:
  - {fileID: 114586265036585470}
--- !u!114 &114040378013679486
MonoBehaviour:
  m_ObjectHideFlags: 1
  m_CorrespondingSourceObject: {fileID: 0}
  m_PrefabInternal: {fileID: 0}
  m_GameObject: {fileID: 0}
  m_Enabled: 1
  m_EditorHideFlags: 0
  m_Script: {fileID: 11500000, guid: 889be8bf1ed0c954a9ed096ce41655ea, type: 3}
  m_Name: VFXOperatorMultiply
  m_EditorClassIdentifier: 
  m_Parent: {fileID: 114838466200305200}
  m_Children: []
  m_UIPosition: {x: 1054.9335, y: 1057.2772}
  m_UICollapsed: 0
  m_UISuperCollapsed: 0
  m_InputSlots:
  - {fileID: 114905469860325974}
  - {fileID: 114357070223467118}
  m_OutputSlots:
  - {fileID: 114045474812189326}
--- !u!114 &114045474812189326
MonoBehaviour:
  m_ObjectHideFlags: 1
  m_CorrespondingSourceObject: {fileID: 0}
  m_PrefabInternal: {fileID: 0}
  m_GameObject: {fileID: 0}
  m_Enabled: 1
  m_EditorHideFlags: 0
  m_Script: {fileID: 11500000, guid: ac39bd03fca81b849929b9c966f1836a, type: 3}
  m_Name: VFXSlotFloat3
  m_EditorClassIdentifier: 
  m_Parent: {fileID: 0}
  m_Children:
  - {fileID: 114360248434734266}
  - {fileID: 114476558273488790}
  - {fileID: 114926644481713916}
  m_UIPosition: {x: 0, y: 0}
  m_UICollapsed: 1
  m_UISuperCollapsed: 0
  m_MasterSlot: {fileID: 114045474812189326}
  m_MasterData:
    m_Owner: {fileID: 114040378013679486}
    m_Value:
      m_Type:
        m_SerializableType: UnityEngine.Vector3, UnityEngine.CoreModule, Version=0.0.0.0,
          Culture=neutral, PublicKeyToken=null
      m_SerializableObject: 
  m_Property:
    name: o
    m_serializedType:
      m_SerializableType: UnityEngine.Vector3, UnityEngine.CoreModule, Version=0.0.0.0,
        Culture=neutral, PublicKeyToken=null
    attributes: []
  m_Direction: 1
  m_LinkedSlots:
  - {fileID: 114319447012074328}
--- !u!114 &114049330692400060
MonoBehaviour:
  m_ObjectHideFlags: 1
  m_CorrespondingSourceObject: {fileID: 0}
  m_PrefabInternal: {fileID: 0}
  m_GameObject: {fileID: 0}
  m_Enabled: 1
  m_EditorHideFlags: 0
  m_Script: {fileID: 11500000, guid: b47b8679b468b7347a00cdd50589bc9f, type: 3}
  m_Name: VFXSlotMesh
  m_EditorClassIdentifier: 
  m_Parent: {fileID: 0}
  m_Children: []
  m_UIPosition: {x: 0, y: 0}
  m_UICollapsed: 1
  m_UISuperCollapsed: 0
  m_MasterSlot: {fileID: 114049330692400060}
  m_MasterData:
    m_Owner: {fileID: 114361518839833050}
    m_Value:
      m_Type:
        m_SerializableType: UnityEngine.Mesh, UnityEngine.CoreModule, Version=0.0.0.0,
          Culture=neutral, PublicKeyToken=null
      m_SerializableObject: '{"obj":{"fileID":10202,"guid":"0000000000000000e000000000000000","type":0}}'
  m_Property:
    name: mesh
    m_serializedType:
      m_SerializableType: UnityEngine.Mesh, UnityEngine.CoreModule, Version=0.0.0.0,
        Culture=neutral, PublicKeyToken=null
    attributes:
    - m_Type: 3
      m_Min: -Infinity
      m_Max: Infinity
      m_Tooltip: Mesh to be used for particle rendering.
  m_Direction: 0
  m_LinkedSlots: []
--- !u!114 &114056542592000672
MonoBehaviour:
  m_ObjectHideFlags: 1
  m_CorrespondingSourceObject: {fileID: 0}
  m_PrefabInternal: {fileID: 0}
  m_GameObject: {fileID: 0}
  m_Enabled: 1
  m_EditorHideFlags: 0
  m_Script: {fileID: 11500000, guid: 70a331b1d86cc8d4aa106ccbe0da5852, type: 3}
  m_Name: VFXSlotTexture2D
  m_EditorClassIdentifier: 
  m_Parent: {fileID: 0}
  m_Children: []
  m_UIPosition: {x: 0, y: 0}
  m_UICollapsed: 1
  m_UISuperCollapsed: 0
  m_MasterSlot: {fileID: 114056542592000672}
  m_MasterData:
    m_Owner: {fileID: 114785343912027826}
    m_Value:
      m_Type:
        m_SerializableType: UnityEngine.Texture2D, UnityEngine.CoreModule, Version=0.0.0.0,
          Culture=neutral, PublicKeyToken=null
      m_SerializableObject: '{"obj":{"fileID":2800000,"guid":"d01d8874889eebc4ab0cde7f2b3309de","type":3}}'
  m_Property:
    name: mainTexture
    m_serializedType:
      m_SerializableType: UnityEngine.Texture2D, UnityEngine.CoreModule, Version=0.0.0.0,
        Culture=neutral, PublicKeyToken=null
    attributes: []
  m_Direction: 0
  m_LinkedSlots: []
--- !u!114 &114059557747777992
MonoBehaviour:
  m_ObjectHideFlags: 1
  m_CorrespondingSourceObject: {fileID: 0}
  m_PrefabInternal: {fileID: 0}
  m_GameObject: {fileID: 0}
  m_Enabled: 1
  m_EditorHideFlags: 0
  m_Script: {fileID: 11500000, guid: 956b68870e880b144bab17e5aa6e7e94, type: 3}
  m_Name: ColorOverLife
  m_EditorClassIdentifier: 
  m_Parent: {fileID: 114285838394753922}
  m_Children: []
  m_UIPosition: {x: 0, y: 0}
  m_UICollapsed: 0
  m_UISuperCollapsed: 0
  m_InputSlots:
  - {fileID: 114727319429804074}
  m_OutputSlots: []
  m_Disabled: 0
  mode: 1
  ColorComposition: 0
  AlphaComposition: 2
--- !u!114 &114063731157196830
MonoBehaviour:
  m_ObjectHideFlags: 1
  m_CorrespondingSourceObject: {fileID: 0}
  m_PrefabInternal: {fileID: 0}
  m_GameObject: {fileID: 0}
  m_Enabled: 1
  m_EditorHideFlags: 0
  m_Script: {fileID: 11500000, guid: f780aa281814f9842a7c076d436932e7, type: 3}
  m_Name: VFXSlotFloat
  m_EditorClassIdentifier: 
  m_Parent: {fileID: 114185807928142690}
  m_Children: []
  m_UIPosition: {x: 0, y: 0}
  m_UICollapsed: 1
  m_UISuperCollapsed: 0
  m_MasterSlot: {fileID: 114185807928142690}
  m_MasterData:
    m_Owner: {fileID: 0}
    m_Value:
      m_Type:
        m_SerializableType: 
      m_SerializableObject: 
  m_Property:
    name: y
    m_serializedType:
      m_SerializableType: System.Single, mscorlib, Version=2.0.0.0, Culture=neutral,
        PublicKeyToken=b77a5c561934e089
    attributes: []
  m_Direction: 0
  m_LinkedSlots:
  - {fileID: 114748633834839820}
--- !u!114 &114068233554058066
MonoBehaviour:
  m_ObjectHideFlags: 1
  m_CorrespondingSourceObject: {fileID: 0}
  m_PrefabInternal: {fileID: 0}
  m_GameObject: {fileID: 0}
  m_Enabled: 1
  m_EditorHideFlags: 0
  m_Script: {fileID: 11500000, guid: f780aa281814f9842a7c076d436932e7, type: 3}
  m_Name: VFXSlotFloat
  m_EditorClassIdentifier: 
  m_Parent: {fileID: 0}
  m_Children: []
  m_UIPosition: {x: 0, y: 0}
  m_UICollapsed: 1
  m_UISuperCollapsed: 0
  m_MasterSlot: {fileID: 114068233554058066}
  m_MasterData:
    m_Owner: {fileID: 114670163980383620}
    m_Value:
      m_Type:
        m_SerializableType: System.Single, mscorlib, Version=2.0.0.0, Culture=neutral,
          PublicKeyToken=b77a5c561934e089
      m_SerializableObject: 5
  m_Property:
    name: Lifetime
    m_serializedType:
      m_SerializableType: System.Single, mscorlib, Version=2.0.0.0, Culture=neutral,
        PublicKeyToken=b77a5c561934e089
    attributes: []
  m_Direction: 0
  m_LinkedSlots: []
--- !u!114 &114074074939483762
MonoBehaviour:
  m_ObjectHideFlags: 1
  m_CorrespondingSourceObject: {fileID: 0}
  m_PrefabInternal: {fileID: 0}
  m_GameObject: {fileID: 0}
  m_Enabled: 1
  m_EditorHideFlags: 0
  m_Script: {fileID: 11500000, guid: c52d920e7fff73b498050a6b3c4404ca, type: 3}
  m_Name: VFXSlotUint
  m_EditorClassIdentifier: 
  m_Parent: {fileID: 0}
  m_Children: []
  m_UIPosition: {x: 0, y: 0}
  m_UICollapsed: 1
  m_UISuperCollapsed: 0
  m_MasterSlot: {fileID: 114074074939483762}
  m_MasterData:
    m_Owner: {fileID: 114361518839833050}
    m_Value:
      m_Type:
        m_SerializableType: System.UInt32, mscorlib, Version=2.0.0.0, Culture=neutral,
          PublicKeyToken=b77a5c561934e089
      m_SerializableObject: 4294967295
  m_Property:
    name: subMeshMask
    m_serializedType:
      m_SerializableType: System.UInt32, mscorlib, Version=2.0.0.0, Culture=neutral,
        PublicKeyToken=b77a5c561934e089
    attributes:
    - m_Type: 3
      m_Min: -Infinity
      m_Max: Infinity
      m_Tooltip: Define a bitmask to control which submeshes are rendered.
  m_Direction: 0
  m_LinkedSlots: []
--- !u!114 &114091938497655174
MonoBehaviour:
  m_ObjectHideFlags: 1
  m_CorrespondingSourceObject: {fileID: 0}
  m_PrefabInternal: {fileID: 0}
  m_GameObject: {fileID: 0}
  m_Enabled: 1
  m_EditorHideFlags: 0
  m_Script: {fileID: 11500000, guid: f780aa281814f9842a7c076d436932e7, type: 3}
  m_Name: VFXSlotFloat
  m_EditorClassIdentifier: 
  m_Parent: {fileID: 114214231018624576}
  m_Children: []
  m_UIPosition: {x: 0, y: 0}
  m_UICollapsed: 1
  m_UISuperCollapsed: 0
  m_MasterSlot: {fileID: 114214231018624576}
  m_MasterData:
    m_Owner: {fileID: 0}
    m_Value:
      m_Type:
        m_SerializableType: 
      m_SerializableObject: 
  m_Property:
    name: z
    m_serializedType:
      m_SerializableType: System.Single, mscorlib, Version=2.0.0.0, Culture=neutral,
        PublicKeyToken=b77a5c561934e089
    attributes: []
  m_Direction: 1
  m_LinkedSlots:
  - {fileID: 114805826570627198}
--- !u!114 &114100931944527538
MonoBehaviour:
  m_ObjectHideFlags: 1
  m_CorrespondingSourceObject: {fileID: 0}
  m_PrefabInternal: {fileID: 0}
  m_GameObject: {fileID: 0}
  m_Enabled: 1
  m_EditorHideFlags: 0
  m_Script: {fileID: 11500000, guid: 6a4fafe57d357aa45a701ba22aa6a49e, type: 3}
  m_Name: VFXOperatorAdd
  m_EditorClassIdentifier: 
  m_Parent: {fileID: 114838466200305200}
  m_Children: []
  m_UIPosition: {x: 893.2918, y: 2516.5044}
  m_UICollapsed: 1
  m_UISuperCollapsed: 0
  m_InputSlots:
  - {fileID: 114133983143391578}
  - {fileID: 114249803593199090}
  - {fileID: 114512486066688832}
  m_OutputSlots:
  - {fileID: 114555808948833468}
--- !u!114 &114111336178579210
MonoBehaviour:
  m_ObjectHideFlags: 1
  m_CorrespondingSourceObject: {fileID: 0}
  m_PrefabInternal: {fileID: 0}
  m_GameObject: {fileID: 0}
  m_Enabled: 1
  m_EditorHideFlags: 0
  m_Script: {fileID: 11500000, guid: ac39bd03fca81b849929b9c966f1836a, type: 3}
  m_Name: VFXSlotFloat3
  m_EditorClassIdentifier: 
  m_Parent: {fileID: 114555623820890054}
  m_Children:
  - {fileID: 114340786042683758}
  - {fileID: 114149745243873572}
  - {fileID: 114790879288114018}
  m_UIPosition: {x: 0, y: 0}
  m_UICollapsed: 1
  m_UISuperCollapsed: 0
  m_MasterSlot: {fileID: 114555623820890054}
  m_MasterData:
    m_Owner: {fileID: 0}
    m_Value:
      m_Type:
        m_SerializableType: 
      m_SerializableObject: 
  m_Property:
    name: position
    m_serializedType:
      m_SerializableType: UnityEngine.Vector3, UnityEngine.CoreModule, Version=0.0.0.0,
        Culture=neutral, PublicKeyToken=null
    attributes:
    - m_Type: 3
      m_Min: -Infinity
      m_Max: Infinity
      m_Tooltip: The position of the plane.
  m_Direction: 0
  m_LinkedSlots: []
--- !u!114 &114112828020243942
MonoBehaviour:
  m_ObjectHideFlags: 1
  m_CorrespondingSourceObject: {fileID: 0}
  m_PrefabInternal: {fileID: 0}
  m_GameObject: {fileID: 0}
  m_Enabled: 1
  m_EditorHideFlags: 0
  m_Script: {fileID: 11500000, guid: f780aa281814f9842a7c076d436932e7, type: 3}
  m_Name: VFXSlotFloat
  m_EditorClassIdentifier: 
  m_Parent: {fileID: 0}
  m_Children: []
  m_UIPosition: {x: 0, y: 0}
  m_UICollapsed: 1
  m_UISuperCollapsed: 0
  m_MasterSlot: {fileID: 114112828020243942}
  m_MasterData:
    m_Owner: {fileID: 114439430517760810}
    m_Value:
      m_Type:
        m_SerializableType: System.Single, mscorlib, Version=2.0.0.0, Culture=neutral,
          PublicKeyToken=b77a5c561934e089
      m_SerializableObject: 
  m_Property:
    name: o
    m_serializedType:
      m_SerializableType: System.Single, mscorlib, Version=2.0.0.0, Culture=neutral,
        PublicKeyToken=b77a5c561934e089
    attributes: []
  m_Direction: 1
  m_LinkedSlots:
  - {fileID: 114133983143391578}
  - {fileID: 114945377746522902}
  - {fileID: 114988455957064370}
--- !u!114 &114114150012599306
MonoBehaviour:
  m_ObjectHideFlags: 1
  m_CorrespondingSourceObject: {fileID: 0}
  m_PrefabInternal: {fileID: 0}
  m_GameObject: {fileID: 0}
  m_Enabled: 1
  m_EditorHideFlags: 0
  m_Script: {fileID: 11500000, guid: 87c154e0feeee864da39ba7591cf27e7, type: 3}
  m_Name: VFXSlotFloatN
  m_EditorClassIdentifier: 
  m_Parent: {fileID: 0}
  m_Children: []
  m_UIPosition: {x: 0, y: 0}
  m_UICollapsed: 1
  m_UISuperCollapsed: 0
  m_MasterSlot: {fileID: 114114150012599306}
  m_MasterData:
    m_Owner: {fileID: 114827249523316908}
    m_Value:
      m_Type:
        m_SerializableType: UnityEditor.VFX.FloatN, Assembly-CSharp-Editor-testable,
          Version=0.0.0.0, Culture=neutral, PublicKeyToken=null
      m_SerializableObject: '{"m_Components":[0.0]}'
  m_Property:
    name: a
    m_serializedType:
      m_SerializableType: UnityEditor.VFX.FloatN, Assembly-CSharp-Editor-testable,
        Version=0.0.0.0, Culture=neutral, PublicKeyToken=null
    attributes: []
  m_Direction: 0
  m_LinkedSlots:
  - {fileID: 114499964002884500}
--- !u!114 &114119060314808458
MonoBehaviour:
  m_ObjectHideFlags: 1
  m_CorrespondingSourceObject: {fileID: 0}
  m_PrefabInternal: {fileID: 0}
  m_GameObject: {fileID: 0}
  m_Enabled: 1
  m_EditorHideFlags: 0
  m_Script: {fileID: 11500000, guid: 1b605c022ee79394a8a776c0869b3f9a, type: 3}
  m_Name: VFXSlot
  m_EditorClassIdentifier: 
  m_Parent: {fileID: 0}
  m_Children:
  - {fileID: 114973090490308532}
  - {fileID: 114645607344713386}
  m_UIPosition: {x: 0, y: 0}
  m_UICollapsed: 0
  m_UISuperCollapsed: 0
  m_MasterSlot: {fileID: 114119060314808458}
  m_MasterData:
    m_Owner: {fileID: 114215031371574852}
    m_Value:
      m_Type:
        m_SerializableType: UnityEditor.VFX.AABox, Assembly-CSharp-Editor-testable,
          Version=0.0.0.0, Culture=neutral, PublicKeyToken=null
      m_SerializableObject: '{"space":0,"center":{"x":4.885887145996094,"y":-1.375577449798584,"z":3.9185218811035158},"size":{"x":12.022391319274903,"y":3.7653684616088869,"z":14.423418045043946}}'
  m_Property:
    name: bounds
    m_serializedType:
      m_SerializableType: UnityEditor.VFX.AABox, Assembly-CSharp-Editor-testable,
        Version=0.0.0.0, Culture=neutral, PublicKeyToken=null
    attributes: []
  m_Direction: 0
  m_LinkedSlots: []
--- !u!114 &114123612299137354
MonoBehaviour:
  m_ObjectHideFlags: 1
  m_CorrespondingSourceObject: {fileID: 0}
  m_PrefabInternal: {fileID: 0}
  m_GameObject: {fileID: 0}
  m_Enabled: 1
  m_EditorHideFlags: 0
  m_Script: {fileID: 11500000, guid: d16c6aeaef944094b9a1633041804207, type: 3}
  m_Name: Orient
  m_EditorClassIdentifier: 
  m_Parent: {fileID: 114440299538930908}
  m_Children: []
  m_UIPosition: {x: 0, y: 0}
  m_UICollapsed: 0
  m_UISuperCollapsed: 0
  m_InputSlots: []
  m_OutputSlots: []
  m_Disabled: 0
  mode: 6
--- !u!114 &114133983143391578
MonoBehaviour:
  m_ObjectHideFlags: 1
  m_CorrespondingSourceObject: {fileID: 0}
  m_PrefabInternal: {fileID: 0}
  m_GameObject: {fileID: 0}
  m_Enabled: 1
  m_EditorHideFlags: 0
  m_Script: {fileID: 11500000, guid: 87c154e0feeee864da39ba7591cf27e7, type: 3}
  m_Name: VFXSlotFloatN
  m_EditorClassIdentifier: 
  m_Parent: {fileID: 0}
  m_Children: []
  m_UIPosition: {x: 0, y: 0}
  m_UICollapsed: 1
  m_UISuperCollapsed: 0
  m_MasterSlot: {fileID: 114133983143391578}
  m_MasterData:
    m_Owner: {fileID: 114100931944527538}
    m_Value:
      m_Type:
        m_SerializableType: UnityEditor.VFX.FloatN, Assembly-CSharp-Editor-testable,
          Version=0.0.0.0, Culture=neutral, PublicKeyToken=null
      m_SerializableObject: '{"m_Components":[0.0]}'
  m_Property:
    name: a
    m_serializedType:
      m_SerializableType: UnityEditor.VFX.FloatN, Assembly-CSharp-Editor-testable,
        Version=0.0.0.0, Culture=neutral, PublicKeyToken=null
    attributes: []
  m_Direction: 0
  m_LinkedSlots:
  - {fileID: 114112828020243942}
--- !u!114 &114134638908199294
MonoBehaviour:
  m_ObjectHideFlags: 1
  m_CorrespondingSourceObject: {fileID: 0}
  m_PrefabInternal: {fileID: 0}
  m_GameObject: {fileID: 0}
  m_Enabled: 1
  m_EditorHideFlags: 0
  m_Script: {fileID: 11500000, guid: f780aa281814f9842a7c076d436932e7, type: 3}
  m_Name: VFXSlotFloat
  m_EditorClassIdentifier: 
  m_Parent: {fileID: 0}
  m_Children: []
  m_UIPosition: {x: 0, y: 0}
  m_UICollapsed: 1
  m_UISuperCollapsed: 0
  m_MasterSlot: {fileID: 114134638908199294}
  m_MasterData:
    m_Owner: {fileID: 114783699175263644}
    m_Value:
      m_Type:
        m_SerializableType: System.Single, mscorlib, Version=2.0.0.0, Culture=neutral,
          PublicKeyToken=b77a5c561934e089
      m_SerializableObject: 0.8
  m_Property:
    name: Elasticity
    m_serializedType:
      m_SerializableType: System.Single, mscorlib, Version=2.0.0.0, Culture=neutral,
        PublicKeyToken=b77a5c561934e089
    attributes:
    - m_Type: 3
      m_Min: -Infinity
      m_Max: Infinity
      m_Tooltip: How much bounce to apply after a collision.
    - m_Type: 1
      m_Min: 0
      m_Max: Infinity
      m_Tooltip: 
  m_Direction: 0
  m_LinkedSlots: []
--- !u!114 &114148650700201542
MonoBehaviour:
  m_ObjectHideFlags: 1
  m_CorrespondingSourceObject: {fileID: 0}
  m_PrefabInternal: {fileID: 0}
  m_GameObject: {fileID: 0}
  m_Enabled: 1
  m_EditorHideFlags: 0
  m_Script: {fileID: 11500000, guid: f574644f84c35a64e94e2cfae807c1a3, type: 3}
  m_Name: VFXPointOutput
  m_EditorClassIdentifier: 
  m_Parent: {fileID: 114838466200305200}
  m_Children:
  - {fileID: 114690215463324096}
  m_UIPosition: {x: 1583.1746, y: 2647.3}
  m_UICollapsed: 0
  m_UISuperCollapsed: 0
  m_InputSlots:
  - {fileID: 114626011944711468}
  m_OutputSlots: []
  m_Data: {fileID: 114337012759867870}
  m_InputFlowSlot:
  - link:
    - context: {fileID: 114285838394753922}
      slotIndex: 0
  m_OutputFlowSlot:
  - link: []
  blendMode: 1
  cullMode: 3
  zWriteMode: 0
  zTestMode: 0
  flipbookMode: 0
  useSoftParticle: 1
  sortPriority: 0
  indirectDraw: 0
  preRefraction: 0
--- !u!114 &114149745243873572
MonoBehaviour:
  m_ObjectHideFlags: 1
  m_CorrespondingSourceObject: {fileID: 0}
  m_PrefabInternal: {fileID: 0}
  m_GameObject: {fileID: 0}
  m_Enabled: 1
  m_EditorHideFlags: 0
  m_Script: {fileID: 11500000, guid: f780aa281814f9842a7c076d436932e7, type: 3}
  m_Name: VFXSlotFloat
  m_EditorClassIdentifier: 
  m_Parent: {fileID: 114111336178579210}
  m_Children: []
  m_UIPosition: {x: 0, y: 0}
  m_UICollapsed: 1
  m_UISuperCollapsed: 0
  m_MasterSlot: {fileID: 114555623820890054}
  m_MasterData:
    m_Owner: {fileID: 0}
    m_Value:
      m_Type:
        m_SerializableType: 
      m_SerializableObject: 
  m_Property:
    name: y
    m_serializedType:
      m_SerializableType: System.Single, mscorlib, Version=2.0.0.0, Culture=neutral,
        PublicKeyToken=b77a5c561934e089
    attributes: []
  m_Direction: 0
  m_LinkedSlots: []
--- !u!114 &114154661306603660
MonoBehaviour:
  m_ObjectHideFlags: 1
  m_CorrespondingSourceObject: {fileID: 0}
  m_PrefabInternal: {fileID: 0}
  m_GameObject: {fileID: 0}
  m_Enabled: 1
  m_EditorHideFlags: 0
  m_Script: {fileID: 11500000, guid: f780aa281814f9842a7c076d436932e7, type: 3}
  m_Name: VFXSlotFloat
  m_EditorClassIdentifier: 
  m_Parent: {fileID: 114593480503294272}
  m_Children: []
  m_UIPosition: {x: 0, y: 0}
  m_UICollapsed: 1
  m_UISuperCollapsed: 0
  m_MasterSlot: {fileID: 114593480503294272}
  m_MasterData:
    m_Owner: {fileID: 0}
    m_Value:
      m_Type:
        m_SerializableType: 
      m_SerializableObject: 
  m_Property:
    name: x
    m_serializedType:
      m_SerializableType: System.Single, mscorlib, Version=2.0.0.0, Culture=neutral,
        PublicKeyToken=b77a5c561934e089
    attributes: []
  m_Direction: 0
  m_LinkedSlots: []
--- !u!114 &114185807928142690
MonoBehaviour:
  m_ObjectHideFlags: 1
  m_CorrespondingSourceObject: {fileID: 0}
  m_PrefabInternal: {fileID: 0}
  m_GameObject: {fileID: 0}
  m_Enabled: 1
  m_EditorHideFlags: 0
  m_Script: {fileID: 11500000, guid: ac39bd03fca81b849929b9c966f1836a, type: 3}
  m_Name: VFXSlotFloat3
  m_EditorClassIdentifier: 
  m_Parent: {fileID: 0}
  m_Children:
  - {fileID: 114548877045467682}
  - {fileID: 114063731157196830}
  - {fileID: 114786253860938156}
  m_UIPosition: {x: 0, y: 0}
  m_UICollapsed: 0
  m_UISuperCollapsed: 0
  m_MasterSlot: {fileID: 114185807928142690}
  m_MasterData:
    m_Owner: {fileID: 114836988798977184}
    m_Value:
      m_Type:
        m_SerializableType: UnityEngine.Vector3, UnityEngine.CoreModule, Version=0.0.0.0,
          Culture=neutral, PublicKeyToken=null
      m_SerializableObject: '{"x":0.0,"y":0.0,"z":0.0}'
  m_Property:
    name: Position
    m_serializedType:
      m_SerializableType: UnityEngine.Vector3, UnityEngine.CoreModule, Version=0.0.0.0,
        Culture=neutral, PublicKeyToken=null
    attributes: []
  m_Direction: 0
  m_LinkedSlots: []
--- !u!114 &114196596270692822
MonoBehaviour:
  m_ObjectHideFlags: 1
  m_CorrespondingSourceObject: {fileID: 0}
  m_PrefabInternal: {fileID: 0}
  m_GameObject: {fileID: 0}
  m_Enabled: 1
  m_EditorHideFlags: 0
  m_Script: {fileID: 11500000, guid: f780aa281814f9842a7c076d436932e7, type: 3}
  m_Name: VFXSlotFloat
  m_EditorClassIdentifier: 
  m_Parent: {fileID: 114229814185082714}
  m_Children: []
  m_UIPosition: {x: 0, y: 0}
  m_UICollapsed: 1
  m_UISuperCollapsed: 0
  m_MasterSlot: {fileID: 114229814185082714}
  m_MasterData:
    m_Owner: {fileID: 0}
    m_Value:
      m_Type:
        m_SerializableType: 
      m_SerializableObject: 
  m_Property:
    name: z
    m_serializedType:
      m_SerializableType: System.Single, mscorlib, Version=2.0.0.0, Culture=neutral,
        PublicKeyToken=b77a5c561934e089
    attributes: []
  m_Direction: 0
  m_LinkedSlots:
  - {fileID: 114555808948833468}
--- !u!114 &114202822590377138
MonoBehaviour:
  m_ObjectHideFlags: 1
  m_CorrespondingSourceObject: {fileID: 0}
  m_PrefabInternal: {fileID: 0}
  m_GameObject: {fileID: 0}
  m_Enabled: 1
  m_EditorHideFlags: 0
  m_Script: {fileID: 11500000, guid: f780aa281814f9842a7c076d436932e7, type: 3}
  m_Name: VFXSlotFloat
  m_EditorClassIdentifier: 
  m_Parent: {fileID: 114319447012074328}
  m_Children: []
  m_UIPosition: {x: 0, y: 0}
  m_UICollapsed: 1
  m_UISuperCollapsed: 0
  m_MasterSlot: {fileID: 114319447012074328}
  m_MasterData:
    m_Owner: {fileID: 0}
    m_Value:
      m_Type:
        m_SerializableType: 
      m_SerializableObject: 
  m_Property:
    name: y
    m_serializedType:
      m_SerializableType: System.Single, mscorlib, Version=2.0.0.0, Culture=neutral,
        PublicKeyToken=b77a5c561934e089
    attributes: []
  m_Direction: 0
  m_LinkedSlots: []
--- !u!114 &114203186448771996
MonoBehaviour:
  m_ObjectHideFlags: 1
  m_CorrespondingSourceObject: {fileID: 0}
  m_PrefabInternal: {fileID: 0}
  m_GameObject: {fileID: 0}
  m_Enabled: 1
  m_EditorHideFlags: 0
  m_Script: {fileID: 11500000, guid: f780aa281814f9842a7c076d436932e7, type: 3}
  m_Name: VFXSlotFloat
  m_EditorClassIdentifier: 
  m_Parent: {fileID: 114246627683994508}
  m_Children: []
  m_UIPosition: {x: 0, y: 0}
  m_UICollapsed: 1
  m_UISuperCollapsed: 0
  m_MasterSlot: {fileID: 114246627683994508}
  m_MasterData:
    m_Owner: {fileID: 0}
    m_Value:
      m_Type:
        m_SerializableType: 
      m_SerializableObject: 
  m_Property:
    name: y
    m_serializedType:
      m_SerializableType: System.Single, mscorlib, Version=2.0.0.0, Culture=neutral,
        PublicKeyToken=b77a5c561934e089
    attributes: []
  m_Direction: 1
  m_LinkedSlots: []
--- !u!114 &114208982185777308
MonoBehaviour:
  m_ObjectHideFlags: 1
  m_CorrespondingSourceObject: {fileID: 0}
  m_PrefabInternal: {fileID: 0}
  m_GameObject: {fileID: 0}
  m_Enabled: 1
  m_EditorHideFlags: 0
  m_Script: {fileID: 11500000, guid: 87c154e0feeee864da39ba7591cf27e7, type: 3}
  m_Name: VFXSlotFloatN
  m_EditorClassIdentifier: 
  m_Parent: {fileID: 0}
  m_Children: []
  m_UIPosition: {x: 0, y: 0}
  m_UICollapsed: 1
  m_UISuperCollapsed: 0
  m_MasterSlot: {fileID: 114208982185777308}
  m_MasterData:
    m_Owner: {fileID: 114827249523316908}
    m_Value:
      m_Type:
        m_SerializableType: UnityEditor.VFX.FloatN, Assembly-CSharp-Editor-testable,
          Version=0.0.0.0, Culture=neutral, PublicKeyToken=null
      m_SerializableObject: 
  m_Property:
    name: c
    m_serializedType:
      m_SerializableType: UnityEditor.VFX.FloatN, Assembly-CSharp-Editor-testable,
        Version=0.0.0.0, Culture=neutral, PublicKeyToken=null
    attributes: []
  m_Direction: 0
  m_LinkedSlots:
  - {fileID: 114249722807198104}
--- !u!114 &114212286838033864
MonoBehaviour:
  m_ObjectHideFlags: 1
  m_CorrespondingSourceObject: {fileID: 0}
  m_PrefabInternal: {fileID: 0}
  m_GameObject: {fileID: 0}
  m_Enabled: 1
  m_EditorHideFlags: 0
  m_Script: {fileID: 11500000, guid: 87c154e0feeee864da39ba7591cf27e7, type: 3}
  m_Name: VFXSlotFloatN
  m_EditorClassIdentifier: 
  m_Parent: {fileID: 0}
  m_Children: []
  m_UIPosition: {x: 0, y: 0}
  m_UICollapsed: 1
  m_UISuperCollapsed: 0
  m_MasterSlot: {fileID: 114212286838033864}
  m_MasterData:
    m_Owner: {fileID: 114773820645490948}
    m_Value:
      m_Type:
        m_SerializableType: UnityEditor.VFX.FloatN, Assembly-CSharp-Editor-testable,
          Version=0.0.0.0, Culture=neutral, PublicKeyToken=null
      m_SerializableObject: '{"m_Components":[1.0,1.0,1.0]}'
  m_Property:
    name: x
    m_serializedType:
      m_SerializableType: UnityEditor.VFX.FloatN, Assembly-CSharp-Editor-testable,
        Version=0.0.0.0, Culture=neutral, PublicKeyToken=null
    attributes:
    - m_Type: 3
      m_Min: -Infinity
      m_Max: Infinity
      m_Tooltip: The vector to be normalized.
  m_Direction: 0
  m_LinkedSlots:
  - {fileID: 114246627683994508}
--- !u!114 &114214231018624576
MonoBehaviour:
  m_ObjectHideFlags: 1
  m_CorrespondingSourceObject: {fileID: 0}
  m_PrefabInternal: {fileID: 0}
  m_GameObject: {fileID: 0}
  m_Enabled: 1
  m_EditorHideFlags: 0
  m_Script: {fileID: 11500000, guid: ac39bd03fca81b849929b9c966f1836a, type: 3}
  m_Name: VFXSlotFloat3
  m_EditorClassIdentifier: 
  m_Parent: {fileID: 0}
  m_Children:
  - {fileID: 114419731188455184}
  - {fileID: 114748633834839820}
  - {fileID: 114091938497655174}
  m_UIPosition: {x: 0, y: 0}
  m_UICollapsed: 1
  m_UISuperCollapsed: 0
  m_MasterSlot: {fileID: 114214231018624576}
  m_MasterData:
    m_Owner: {fileID: 114962239619256058}
    m_Value:
      m_Type:
        m_SerializableType: UnityEngine.Vector3, UnityEngine.CoreModule, Version=0.0.0.0,
          Culture=neutral, PublicKeyToken=null
      m_SerializableObject: 
  m_Property:
    name: position
    m_serializedType:
      m_SerializableType: UnityEngine.Vector3, UnityEngine.CoreModule, Version=0.0.0.0,
        Culture=neutral, PublicKeyToken=null
    attributes: []
  m_Direction: 1
  m_LinkedSlots: []
--- !u!114 &114215031371574852
MonoBehaviour:
  m_ObjectHideFlags: 1
  m_CorrespondingSourceObject: {fileID: 0}
  m_PrefabInternal: {fileID: 0}
  m_GameObject: {fileID: 0}
  m_Enabled: 1
  m_EditorHideFlags: 0
  m_Script: {fileID: 11500000, guid: 9dfea48843f53fc438eabc12a3a30abc, type: 3}
  m_Name: VFXBasicInitialize
  m_EditorClassIdentifier: 
  m_Parent: {fileID: 114838466200305200}
  m_Children:
  - {fileID: 114447498594171424}
  - {fileID: 114670163980383620}
  - {fileID: 114684666147982476}
  - {fileID: 114443467981279648}
  m_UIPosition: {x: 1585.6523, y: 771.20404}
  m_UICollapsed: 0
  m_UISuperCollapsed: 0
  m_InputSlots:
  - {fileID: 114119060314808458}
  m_OutputSlots: []
  m_Data: {fileID: 114337012759867870}
  m_InputFlowSlot:
  - link:
    - context: {fileID: 114768175125361842}
      slotIndex: 0
  m_OutputFlowSlot:
  - link:
    - context: {fileID: 114285838394753922}
      slotIndex: 0
--- !u!114 &114220101745300058
MonoBehaviour:
  m_ObjectHideFlags: 1
  m_CorrespondingSourceObject: {fileID: 0}
  m_PrefabInternal: {fileID: 0}
  m_GameObject: {fileID: 0}
  m_Enabled: 1
  m_EditorHideFlags: 0
  m_Script: {fileID: 11500000, guid: f780aa281814f9842a7c076d436932e7, type: 3}
  m_Name: VFXSlotFloat
  m_EditorClassIdentifier: 
  m_Parent: {fileID: 114303070497722140}
  m_Children: []
  m_UIPosition: {x: 0, y: 0}
  m_UICollapsed: 1
  m_UISuperCollapsed: 0
  m_MasterSlot: {fileID: 114865327515538300}
  m_MasterData:
    m_Owner: {fileID: 0}
    m_Value:
      m_Type:
        m_SerializableType: 
      m_SerializableObject: 
  m_Property:
    name: y
    m_serializedType:
      m_SerializableType: System.Single, mscorlib, Version=2.0.0.0, Culture=neutral,
        PublicKeyToken=b77a5c561934e089
    attributes: []
  m_Direction: 0
  m_LinkedSlots: []
--- !u!114 &114229814185082714
MonoBehaviour:
  m_ObjectHideFlags: 1
  m_CorrespondingSourceObject: {fileID: 0}
  m_PrefabInternal: {fileID: 0}
  m_GameObject: {fileID: 0}
  m_Enabled: 1
  m_EditorHideFlags: 0
  m_Script: {fileID: 11500000, guid: ac39bd03fca81b849929b9c966f1836a, type: 3}
  m_Name: VFXSlotFloat3
  m_EditorClassIdentifier: 
  m_Parent: {fileID: 0}
  m_Children:
  - {fileID: 114659010518053726}
  - {fileID: 114788945439143174}
  - {fileID: 114196596270692822}
  m_UIPosition: {x: 0, y: 0}
  m_UICollapsed: 0
  m_UISuperCollapsed: 0
  m_MasterSlot: {fileID: 114229814185082714}
  m_MasterData:
    m_Owner: {fileID: 114690215463324096}
    m_Value:
      m_Type:
        m_SerializableType: UnityEngine.Vector3, UnityEngine.CoreModule, Version=0.0.0.0,
          Culture=neutral, PublicKeyToken=null
      m_SerializableObject: '{"x":0.0,"y":0.0,"z":0.0}'
  m_Property:
    name: Position
    m_serializedType:
      m_SerializableType: UnityEngine.Vector3, UnityEngine.CoreModule, Version=0.0.0.0,
        Culture=neutral, PublicKeyToken=null
    attributes: []
  m_Direction: 0
  m_LinkedSlots: []
--- !u!114 &114235173676902722
MonoBehaviour:
  m_ObjectHideFlags: 1
  m_CorrespondingSourceObject: {fileID: 0}
  m_PrefabInternal: {fileID: 0}
  m_GameObject: {fileID: 0}
  m_Enabled: 1
  m_EditorHideFlags: 0
  m_Script: {fileID: 11500000, guid: 87c154e0feeee864da39ba7591cf27e7, type: 3}
  m_Name: VFXSlotFloatN
  m_EditorClassIdentifier: 
  m_Parent: {fileID: 0}
  m_Children: []
  m_UIPosition: {x: 0, y: 0}
  m_UICollapsed: 1
  m_UISuperCollapsed: 0
  m_MasterSlot: {fileID: 114235173676902722}
  m_MasterData:
    m_Owner: {fileID: 114473946634291204}
    m_Value:
      m_Type:
        m_SerializableType: UnityEditor.VFX.FloatN, Assembly-CSharp-Editor-testable,
          Version=0.0.0.0, Culture=neutral, PublicKeyToken=null
      m_SerializableObject: '{"m_Components":[0.0]}'
  m_Property:
    name: x
    m_serializedType:
      m_SerializableType: UnityEditor.VFX.FloatN, Assembly-CSharp-Editor-testable,
        Version=0.0.0.0, Culture=neutral, PublicKeyToken=null
    attributes:
    - m_Type: 3
      m_Min: -Infinity
      m_Max: Infinity
      m_Tooltip: The operand.
  m_Direction: 0
  m_LinkedSlots:
  - {fileID: 114292734534724332}
--- !u!114 &114235444034017474
MonoBehaviour:
  m_ObjectHideFlags: 1
  m_CorrespondingSourceObject: {fileID: 0}
  m_PrefabInternal: {fileID: 0}
  m_GameObject: {fileID: 0}
  m_Enabled: 1
  m_EditorHideFlags: 0
  m_Script: {fileID: 11500000, guid: f780aa281814f9842a7c076d436932e7, type: 3}
  m_Name: VFXSlotFloat
  m_EditorClassIdentifier: 
  m_Parent: {fileID: 114645607344713386}
  m_Children: []
  m_UIPosition: {x: 0, y: 0}
  m_UICollapsed: 1
  m_UISuperCollapsed: 0
  m_MasterSlot: {fileID: 114119060314808458}
  m_MasterData:
    m_Owner: {fileID: 0}
    m_Value:
      m_Type:
        m_SerializableType: 
      m_SerializableObject: 
  m_Property:
    name: x
    m_serializedType:
      m_SerializableType: System.Single, mscorlib, Version=2.0.0.0, Culture=neutral,
        PublicKeyToken=b77a5c561934e089
    attributes: []
  m_Direction: 0
  m_LinkedSlots: []
--- !u!114 &114246627683994508
MonoBehaviour:
  m_ObjectHideFlags: 1
  m_CorrespondingSourceObject: {fileID: 0}
  m_PrefabInternal: {fileID: 0}
  m_GameObject: {fileID: 0}
  m_Enabled: 1
  m_EditorHideFlags: 0
  m_Script: {fileID: 11500000, guid: ac39bd03fca81b849929b9c966f1836a, type: 3}
  m_Name: VFXSlotFloat3
  m_EditorClassIdentifier: 
  m_Parent: {fileID: 0}
  m_Children:
  - {fileID: 114625403228007336}
  - {fileID: 114203186448771996}
  - {fileID: 114260934770551402}
  m_UIPosition: {x: 0, y: 0}
  m_UICollapsed: 1
  m_UISuperCollapsed: 0
  m_MasterSlot: {fileID: 114246627683994508}
  m_MasterData:
    m_Owner: {fileID: 114827249523316908}
    m_Value:
      m_Type:
        m_SerializableType: UnityEngine.Vector3, UnityEngine.CoreModule, Version=0.0.0.0,
          Culture=neutral, PublicKeyToken=null
      m_SerializableObject: 
  m_Property:
    name: o
    m_serializedType:
      m_SerializableType: UnityEngine.Vector3, UnityEngine.CoreModule, Version=0.0.0.0,
        Culture=neutral, PublicKeyToken=null
    attributes: []
  m_Direction: 1
  m_LinkedSlots:
  - {fileID: 114212286838033864}
--- !u!114 &114249722807198104
MonoBehaviour:
  m_ObjectHideFlags: 1
  m_CorrespondingSourceObject: {fileID: 0}
  m_PrefabInternal: {fileID: 0}
  m_GameObject: {fileID: 0}
  m_Enabled: 1
  m_EditorHideFlags: 0
  m_Script: {fileID: 11500000, guid: f780aa281814f9842a7c076d436932e7, type: 3}
  m_Name: VFXSlotFloat
  m_EditorClassIdentifier: 
  m_Parent: {fileID: 0}
  m_Children: []
  m_UIPosition: {x: 0, y: 0}
  m_UICollapsed: 1
  m_UISuperCollapsed: 0
  m_MasterSlot: {fileID: 114249722807198104}
  m_MasterData:
    m_Owner: {fileID: 114473946634291204}
    m_Value:
      m_Type:
        m_SerializableType: System.Single, mscorlib, Version=2.0.0.0, Culture=neutral,
          PublicKeyToken=b77a5c561934e089
      m_SerializableObject: 
  m_Property:
    name: o
    m_serializedType:
      m_SerializableType: System.Single, mscorlib, Version=2.0.0.0, Culture=neutral,
        PublicKeyToken=b77a5c561934e089
    attributes: []
  m_Direction: 1
  m_LinkedSlots:
  - {fileID: 114208982185777308}
--- !u!114 &114249803593199090
MonoBehaviour:
  m_ObjectHideFlags: 1
  m_CorrespondingSourceObject: {fileID: 0}
  m_PrefabInternal: {fileID: 0}
  m_GameObject: {fileID: 0}
  m_Enabled: 1
  m_EditorHideFlags: 0
  m_Script: {fileID: 11500000, guid: 87c154e0feeee864da39ba7591cf27e7, type: 3}
  m_Name: VFXSlotFloatN
  m_EditorClassIdentifier: 
  m_Parent: {fileID: 0}
  m_Children: []
  m_UIPosition: {x: 0, y: 0}
  m_UICollapsed: 1
  m_UISuperCollapsed: 0
  m_MasterSlot: {fileID: 114249803593199090}
  m_MasterData:
    m_Owner: {fileID: 114100931944527538}
    m_Value:
      m_Type:
        m_SerializableType: UnityEditor.VFX.FloatN, Assembly-CSharp-Editor-testable,
          Version=0.0.0.0, Culture=neutral, PublicKeyToken=null
      m_SerializableObject: '{"m_Components":[0.0]}'
  m_Property:
    name: b
    m_serializedType:
      m_SerializableType: UnityEditor.VFX.FloatN, Assembly-CSharp-Editor-testable,
        Version=0.0.0.0, Culture=neutral, PublicKeyToken=null
    attributes: []
  m_Direction: 0
  m_LinkedSlots:
  - {fileID: 114586265036585470}
--- !u!114 &114256678221121790
MonoBehaviour:
  m_ObjectHideFlags: 1
  m_CorrespondingSourceObject: {fileID: 0}
  m_PrefabInternal: {fileID: 0}
  m_GameObject: {fileID: 0}
  m_Enabled: 1
  m_EditorHideFlags: 0
  m_Script: {fileID: 11500000, guid: 87c154e0feeee864da39ba7591cf27e7, type: 3}
  m_Name: VFXSlotFloatN
  m_EditorClassIdentifier: 
  m_Parent: {fileID: 0}
  m_Children: []
  m_UIPosition: {x: 0, y: 0}
  m_UICollapsed: 1
  m_UISuperCollapsed: 0
  m_MasterSlot: {fileID: 114256678221121790}
  m_MasterData:
    m_Owner: {fileID: 114680049877029038}
    m_Value:
      m_Type:
        m_SerializableType: UnityEditor.VFX.FloatN, Assembly-CSharp-Editor-testable,
          Version=0.0.0.0, Culture=neutral, PublicKeyToken=null
      m_SerializableObject: '{"m_Components":[1.0]}'
  m_Property:
    name: c
    m_serializedType:
      m_SerializableType: UnityEditor.VFX.FloatN, Assembly-CSharp-Editor-testable,
        Version=0.0.0.0, Culture=neutral, PublicKeyToken=null
    attributes: []
  m_Direction: 0
  m_LinkedSlots: []
--- !u!114 &114260205146442590
MonoBehaviour:
  m_ObjectHideFlags: 1
  m_CorrespondingSourceObject: {fileID: 0}
  m_PrefabInternal: {fileID: 0}
  m_GameObject: {fileID: 0}
  m_Enabled: 1
  m_EditorHideFlags: 0
  m_Script: {fileID: 11500000, guid: f780aa281814f9842a7c076d436932e7, type: 3}
  m_Name: VFXSlotFloat
  m_EditorClassIdentifier: 
  m_Parent: {fileID: 0}
  m_Children: []
  m_UIPosition: {x: 0, y: 0}
  m_UICollapsed: 1
  m_UISuperCollapsed: 0
  m_MasterSlot: {fileID: 114260205146442590}
  m_MasterData:
    m_Owner: {fileID: 114996998714665028}
    m_Value:
      m_Type:
        m_SerializableType: System.Single, mscorlib, Version=2.0.0.0, Culture=neutral,
          PublicKeyToken=b77a5c561934e089
      m_SerializableObject: 
  m_Property:
    name: o
    m_serializedType:
      m_SerializableType: System.Single, mscorlib, Version=2.0.0.0, Culture=neutral,
        PublicKeyToken=b77a5c561934e089
    attributes: []
  m_Direction: 1
  m_LinkedSlots:
  - {fileID: 114786253860938156}
--- !u!114 &114260934770551402
MonoBehaviour:
  m_ObjectHideFlags: 1
  m_CorrespondingSourceObject: {fileID: 0}
  m_PrefabInternal: {fileID: 0}
  m_GameObject: {fileID: 0}
  m_Enabled: 1
  m_EditorHideFlags: 0
  m_Script: {fileID: 11500000, guid: f780aa281814f9842a7c076d436932e7, type: 3}
  m_Name: VFXSlotFloat
  m_EditorClassIdentifier: 
  m_Parent: {fileID: 114246627683994508}
  m_Children: []
  m_UIPosition: {x: 0, y: 0}
  m_UICollapsed: 1
  m_UISuperCollapsed: 0
  m_MasterSlot: {fileID: 114246627683994508}
  m_MasterData:
    m_Owner: {fileID: 0}
    m_Value:
      m_Type:
        m_SerializableType: 
      m_SerializableObject: 
  m_Property:
    name: z
    m_serializedType:
      m_SerializableType: System.Single, mscorlib, Version=2.0.0.0, Culture=neutral,
        PublicKeyToken=b77a5c561934e089
    attributes: []
  m_Direction: 1
  m_LinkedSlots: []
--- !u!114 &114283240058233450
MonoBehaviour:
  m_ObjectHideFlags: 1
  m_CorrespondingSourceObject: {fileID: 0}
  m_PrefabInternal: {fileID: 0}
  m_GameObject: {fileID: 0}
  m_Enabled: 1
  m_EditorHideFlags: 0
  m_Script: {fileID: 11500000, guid: f780aa281814f9842a7c076d436932e7, type: 3}
  m_Name: VFXSlotFloat
  m_EditorClassIdentifier: 
  m_Parent: {fileID: 0}
  m_Children: []
  m_UIPosition: {x: 0, y: 0}
  m_UICollapsed: 1
  m_UISuperCollapsed: 0
  m_MasterSlot: {fileID: 114283240058233450}
  m_MasterData:
    m_Owner: {fileID: 114352845819035428}
    m_Value:
      m_Type:
        m_SerializableType: System.Single, mscorlib, Version=2.0.0.0, Culture=neutral,
          PublicKeyToken=b77a5c561934e089
      m_SerializableObject: 100
  m_Property:
    name: o
    m_serializedType:
      m_SerializableType: System.Single, mscorlib, Version=2.0.0.0, Culture=neutral,
        PublicKeyToken=b77a5c561934e089
    attributes: []
  m_Direction: 1
  m_LinkedSlots:
  - {fileID: 114728954793436396}
  - {fileID: 114001471405815148}
--- !u!114 &114285838394753922
MonoBehaviour:
  m_ObjectHideFlags: 1
  m_CorrespondingSourceObject: {fileID: 0}
  m_PrefabInternal: {fileID: 0}
  m_GameObject: {fileID: 0}
  m_Enabled: 1
  m_EditorHideFlags: 0
  m_Script: {fileID: 11500000, guid: 2dc095764ededfa4bb32fa602511ea4b, type: 3}
  m_Name: VFXBasicUpdate
  m_EditorClassIdentifier: 
  m_Parent: {fileID: 114838466200305200}
  m_Children:
  - {fileID: 114329811136617708}
  - {fileID: 114783699175263644}
  - {fileID: 114059557747777992}
  m_UIPosition: {x: 1581.8381, y: 1553.9845}
  m_UICollapsed: 0
  m_UISuperCollapsed: 0
  m_InputSlots: []
  m_OutputSlots: []
  m_Data: {fileID: 114337012759867870}
  m_InputFlowSlot:
  - link:
    - context: {fileID: 114215031371574852}
      slotIndex: 0
  m_OutputFlowSlot:
  - link:
    - context: {fileID: 114785343912027826}
      slotIndex: 0
    - context: {fileID: 114148650700201542}
      slotIndex: 0
    - context: {fileID: 114440299538930908}
      slotIndex: 0
    - context: {fileID: 114361518839833050}
      slotIndex: 0
  integration: 0
--- !u!114 &114292734534724332
MonoBehaviour:
  m_ObjectHideFlags: 1
  m_CorrespondingSourceObject: {fileID: 0}
  m_PrefabInternal: {fileID: 0}
  m_GameObject: {fileID: 0}
  m_Enabled: 1
  m_EditorHideFlags: 0
  m_Script: {fileID: 11500000, guid: f780aa281814f9842a7c076d436932e7, type: 3}
  m_Name: VFXSlotFloat
  m_EditorClassIdentifier: 
  m_Parent: {fileID: 0}
  m_Children: []
  m_UIPosition: {x: 0, y: 0}
  m_UICollapsed: 1
  m_UISuperCollapsed: 0
  m_MasterSlot: {fileID: 114292734534724332}
  m_MasterData:
    m_Owner: {fileID: 114741626249604804}
    m_Value:
      m_Type:
        m_SerializableType: System.Single, mscorlib, Version=2.0.0.0, Culture=neutral,
          PublicKeyToken=b77a5c561934e089
      m_SerializableObject: 
  m_Property:
    name: o
    m_serializedType:
      m_SerializableType: System.Single, mscorlib, Version=2.0.0.0, Culture=neutral,
        PublicKeyToken=b77a5c561934e089
    attributes: []
  m_Direction: 1
  m_LinkedSlots:
  - {fileID: 114712694809492026}
  - {fileID: 114235173676902722}
--- !u!114 &114302435527469152
MonoBehaviour:
  m_ObjectHideFlags: 1
  m_CorrespondingSourceObject: {fileID: 0}
  m_PrefabInternal: {fileID: 0}
  m_GameObject: {fileID: 0}
  m_Enabled: 1
  m_EditorHideFlags: 0
  m_Script: {fileID: 11500000, guid: 87c154e0feeee864da39ba7591cf27e7, type: 3}
  m_Name: VFXSlotFloatN
  m_EditorClassIdentifier: 
  m_Parent: {fileID: 0}
  m_Children: []
  m_UIPosition: {x: 0, y: 0}
  m_UICollapsed: 1
  m_UISuperCollapsed: 0
  m_MasterSlot: {fileID: 114302435527469152}
  m_MasterData:
    m_Owner: {fileID: 114660342625947618}
    m_Value:
      m_Type:
        m_SerializableType: UnityEditor.VFX.FloatN, Assembly-CSharp-Editor-testable,
          Version=0.0.0.0, Culture=neutral, PublicKeyToken=null
      m_SerializableObject: '{"m_Components":[0.0]}'
  m_Property:
    name: c
    m_serializedType:
      m_SerializableType: UnityEditor.VFX.FloatN, Assembly-CSharp-Editor-testable,
        Version=0.0.0.0, Culture=neutral, PublicKeyToken=null
    attributes: []
  m_Direction: 0
  m_LinkedSlots: []
--- !u!114 &114303070497722140
MonoBehaviour:
  m_ObjectHideFlags: 1
  m_CorrespondingSourceObject: {fileID: 0}
  m_PrefabInternal: {fileID: 0}
  m_GameObject: {fileID: 0}
  m_Enabled: 1
  m_EditorHideFlags: 0
  m_Script: {fileID: 11500000, guid: ac39bd03fca81b849929b9c966f1836a, type: 3}
  m_Name: VFXSlotFloat3
  m_EditorClassIdentifier: 
  m_Parent: {fileID: 114497576012446222}
  m_Children:
  - {fileID: 114486186396894082}
  - {fileID: 114220101745300058}
  - {fileID: 114513461518397514}
  m_UIPosition: {x: 0, y: 0}
  m_UICollapsed: 1
  m_UISuperCollapsed: 0
  m_MasterSlot: {fileID: 114865327515538300}
  m_MasterData:
    m_Owner: {fileID: 0}
    m_Value:
      m_Type:
        m_SerializableType: 
      m_SerializableObject: 
  m_Property:
    name: center
    m_serializedType:
      m_SerializableType: UnityEngine.Vector3, UnityEngine.CoreModule, Version=0.0.0.0,
        Culture=neutral, PublicKeyToken=null
    attributes:
    - m_Type: 3
      m_Min: -Infinity
      m_Max: Infinity
      m_Tooltip: The centre of the sphere.
  m_Direction: 0
  m_LinkedSlots: []
--- !u!114 &114319447012074328
MonoBehaviour:
  m_ObjectHideFlags: 1
  m_CorrespondingSourceObject: {fileID: 0}
  m_PrefabInternal: {fileID: 0}
  m_GameObject: {fileID: 0}
  m_Enabled: 1
  m_EditorHideFlags: 0
  m_Script: {fileID: 11500000, guid: ac39bd03fca81b849929b9c966f1836a, type: 3}
  m_Name: VFXSlotFloat3
  m_EditorClassIdentifier: 
  m_Parent: {fileID: 0}
  m_Children:
  - {fileID: 114838918111818644}
  - {fileID: 114202822590377138}
  - {fileID: 114483143517014080}
  m_UIPosition: {x: 0, y: 0}
  m_UICollapsed: 1
  m_UISuperCollapsed: 0
  m_MasterSlot: {fileID: 114319447012074328}
  m_MasterData:
    m_Owner: {fileID: 114684666147982476}
    m_Value:
      m_Type:
        m_SerializableType: UnityEngine.Vector3, UnityEngine.CoreModule, Version=0.0.0.0,
          Culture=neutral, PublicKeyToken=null
      m_SerializableObject: '{"x":0.0,"y":0.0,"z":0.0}'
  m_Property:
    name: Velocity
    m_serializedType:
      m_SerializableType: UnityEngine.Vector3, UnityEngine.CoreModule, Version=0.0.0.0,
        Culture=neutral, PublicKeyToken=null
    attributes: []
  m_Direction: 0
  m_LinkedSlots:
  - {fileID: 114045474812189326}
--- !u!114 &114321622425635182
MonoBehaviour:
  m_ObjectHideFlags: 1
  m_CorrespondingSourceObject: {fileID: 0}
  m_PrefabInternal: {fileID: 0}
  m_GameObject: {fileID: 0}
  m_Enabled: 1
  m_EditorHideFlags: 0
  m_Script: {fileID: 11500000, guid: f780aa281814f9842a7c076d436932e7, type: 3}
  m_Name: VFXSlotFloat
  m_EditorClassIdentifier: 
  m_Parent: {fileID: 114645607344713386}
  m_Children: []
  m_UIPosition: {x: 0, y: 0}
  m_UICollapsed: 1
  m_UISuperCollapsed: 0
  m_MasterSlot: {fileID: 114119060314808458}
  m_MasterData:
    m_Owner: {fileID: 0}
    m_Value:
      m_Type:
        m_SerializableType: 
      m_SerializableObject: 
  m_Property:
    name: y
    m_serializedType:
      m_SerializableType: System.Single, mscorlib, Version=2.0.0.0, Culture=neutral,
        PublicKeyToken=b77a5c561934e089
    attributes: []
  m_Direction: 0
  m_LinkedSlots: []
--- !u!114 &114329811136617708
MonoBehaviour:
  m_ObjectHideFlags: 1
  m_CorrespondingSourceObject: {fileID: 0}
  m_PrefabInternal: {fileID: 0}
  m_GameObject: {fileID: 0}
  m_Enabled: 1
  m_EditorHideFlags: 0
  m_Script: {fileID: 11500000, guid: e5dce54ae3368c042b26ab1f305e15b2, type: 3}
  m_Name: Gravity
  m_EditorClassIdentifier: 
  m_Parent: {fileID: 114285838394753922}
  m_Children: []
  m_UIPosition: {x: 0, y: 0}
  m_UICollapsed: 0
  m_UISuperCollapsed: 0
  m_InputSlots:
  - {fileID: 114831469640621168}
  m_OutputSlots: []
  m_Disabled: 0
--- !u!114 &114336410898411330
MonoBehaviour:
  m_ObjectHideFlags: 1
  m_CorrespondingSourceObject: {fileID: 0}
  m_PrefabInternal: {fileID: 0}
  m_GameObject: {fileID: 0}
  m_Enabled: 1
  m_EditorHideFlags: 0
  m_Script: {fileID: 11500000, guid: f780aa281814f9842a7c076d436932e7, type: 3}
  m_Name: VFXSlotFloat
  m_EditorClassIdentifier: 
  m_Parent: {fileID: 114681170515268092}
  m_Children: []
  m_UIPosition: {x: 0, y: 0}
  m_UICollapsed: 1
  m_UISuperCollapsed: 0
  m_MasterSlot: {fileID: 114555623820890054}
  m_MasterData:
    m_Owner: {fileID: 0}
    m_Value:
      m_Type:
        m_SerializableType: 
      m_SerializableObject: 
  m_Property:
    name: y
    m_serializedType:
      m_SerializableType: System.Single, mscorlib, Version=2.0.0.0, Culture=neutral,
        PublicKeyToken=b77a5c561934e089
    attributes: []
  m_Direction: 0
  m_LinkedSlots: []
--- !u!114 &114337012759867870
MonoBehaviour:
  m_ObjectHideFlags: 1
  m_CorrespondingSourceObject: {fileID: 0}
  m_PrefabInternal: {fileID: 0}
  m_GameObject: {fileID: 0}
  m_Enabled: 1
  m_EditorHideFlags: 0
  m_Script: {fileID: 11500000, guid: d78581a96eae8bf4398c282eb0b098bd, type: 3}
  m_Name: VFXDataParticle
  m_EditorClassIdentifier: 
  m_Parent: {fileID: 0}
  m_Children: []
  m_UIPosition: {x: 0, y: 0}
  m_UICollapsed: 1
  m_UISuperCollapsed: 0
  m_Owners:
  - {fileID: 114215031371574852}
  - {fileID: 114285838394753922}
  - {fileID: 114785343912027826}
  - {fileID: 114148650700201542}
  - {fileID: 114440299538930908}
  - {fileID: 114361518839833050}
  m_Capacity: 65536
  m_Space: 0
--- !u!114 &114340786042683758
MonoBehaviour:
  m_ObjectHideFlags: 1
  m_CorrespondingSourceObject: {fileID: 0}
  m_PrefabInternal: {fileID: 0}
  m_GameObject: {fileID: 0}
  m_Enabled: 1
  m_EditorHideFlags: 0
  m_Script: {fileID: 11500000, guid: f780aa281814f9842a7c076d436932e7, type: 3}
  m_Name: VFXSlotFloat
  m_EditorClassIdentifier: 
  m_Parent: {fileID: 114111336178579210}
  m_Children: []
  m_UIPosition: {x: 0, y: 0}
  m_UICollapsed: 1
  m_UISuperCollapsed: 0
  m_MasterSlot: {fileID: 114555623820890054}
  m_MasterData:
    m_Owner: {fileID: 0}
    m_Value:
      m_Type:
        m_SerializableType: 
      m_SerializableObject: 
  m_Property:
    name: x
    m_serializedType:
      m_SerializableType: System.Single, mscorlib, Version=2.0.0.0, Culture=neutral,
        PublicKeyToken=b77a5c561934e089
    attributes: []
  m_Direction: 0
  m_LinkedSlots: []
--- !u!114 &114352845819035428
MonoBehaviour:
  m_ObjectHideFlags: 1
  m_CorrespondingSourceObject: {fileID: 0}
  m_PrefabInternal: {fileID: 0}
  m_GameObject: {fileID: 0}
  m_Enabled: 1
  m_EditorHideFlags: 0
  m_Script: {fileID: 11500000, guid: 330e0fca1717dde4aaa144f48232aa64, type: 3}
  m_Name: VFXParameter
  m_EditorClassIdentifier: 
  m_Parent: {fileID: 114838466200305200}
  m_Children: []
  m_UIPosition: {x: -795.9518, y: 530.9413}
  m_UICollapsed: 0
  m_UISuperCollapsed: 0
  m_InputSlots: []
  m_OutputSlots:
  - {fileID: 114283240058233450}
  m_exposedName: exposedName
  m_exposed: 0
  m_Order: 0
  m_Min:
    m_Type:
      m_SerializableType: 
    m_SerializableObject: 
  m_Max:
    m_Type:
      m_SerializableType: 
    m_SerializableObject: 
  m_Nodes: []
--- !u!114 &114357070223467118
MonoBehaviour:
  m_ObjectHideFlags: 1
  m_CorrespondingSourceObject: {fileID: 0}
  m_PrefabInternal: {fileID: 0}
  m_GameObject: {fileID: 0}
  m_Enabled: 1
  m_EditorHideFlags: 0
  m_Script: {fileID: 11500000, guid: 87c154e0feeee864da39ba7591cf27e7, type: 3}
  m_Name: VFXSlotFloatN
  m_EditorClassIdentifier: 
  m_Parent: {fileID: 0}
  m_Children: []
  m_UIPosition: {x: 0, y: 0}
  m_UICollapsed: 1
  m_UISuperCollapsed: 0
  m_MasterSlot: {fileID: 114357070223467118}
  m_MasterData:
    m_Owner: {fileID: 114040378013679486}
    m_Value:
      m_Type:
        m_SerializableType: UnityEditor.VFX.FloatN, Assembly-CSharp-Editor-testable,
          Version=0.0.0.0, Culture=neutral, PublicKeyToken=null
      m_SerializableObject: '{"m_Components":[0.5]}'
  m_Property:
    name: b
    m_serializedType:
      m_SerializableType: UnityEditor.VFX.FloatN, Assembly-CSharp-Editor-testable,
        Version=0.0.0.0, Culture=neutral, PublicKeyToken=null
    attributes: []
  m_Direction: 0
  m_LinkedSlots: []
--- !u!114 &114360248434734266
MonoBehaviour:
  m_ObjectHideFlags: 1
  m_CorrespondingSourceObject: {fileID: 0}
  m_PrefabInternal: {fileID: 0}
  m_GameObject: {fileID: 0}
  m_Enabled: 1
  m_EditorHideFlags: 0
  m_Script: {fileID: 11500000, guid: f780aa281814f9842a7c076d436932e7, type: 3}
  m_Name: VFXSlotFloat
  m_EditorClassIdentifier: 
  m_Parent: {fileID: 114045474812189326}
  m_Children: []
  m_UIPosition: {x: 0, y: 0}
  m_UICollapsed: 1
  m_UISuperCollapsed: 0
  m_MasterSlot: {fileID: 114045474812189326}
  m_MasterData:
    m_Owner: {fileID: 0}
    m_Value:
      m_Type:
        m_SerializableType: 
      m_SerializableObject: 
  m_Property:
    name: x
    m_serializedType:
      m_SerializableType: System.Single, mscorlib, Version=2.0.0.0, Culture=neutral,
        PublicKeyToken=b77a5c561934e089
    attributes: []
  m_Direction: 1
  m_LinkedSlots: []
--- !u!114 &114361518839833050
MonoBehaviour:
  m_ObjectHideFlags: 1
  m_CorrespondingSourceObject: {fileID: 0}
  m_PrefabInternal: {fileID: 0}
  m_GameObject: {fileID: 0}
  m_Enabled: 1
  m_EditorHideFlags: 0
  m_Script: {fileID: 11500000, guid: e837ba02e1cb47d4394b6c186d164156, type: 3}
  m_Name: VFXMeshOutput
  m_EditorClassIdentifier: 
  m_Parent: {fileID: 114838466200305200}
  m_Children:
  - {fileID: 114836988798977184}
  m_UIPosition: {x: 2448.4478, y: 2414.0835}
  m_UICollapsed: 0
  m_UISuperCollapsed: 0
  m_InputSlots:
  - {fileID: 114583290908281188}
  - {fileID: 114049330692400060}
  - {fileID: 114074074939483762}
  - {fileID: 114957519083264852}
  m_OutputSlots: []
  m_Data: {fileID: 114337012759867870}
  m_InputFlowSlot:
  - link:
    - context: {fileID: 114285838394753922}
      slotIndex: 0
  m_OutputFlowSlot:
  - link: []
  blendMode: 1
  cullMode: 0
  zWriteMode: 0
  zTestMode: 0
  flipbookMode: 0
  useSoftParticle: 1
  sortPriority: 0
  indirectDraw: 0
  preRefraction: 0
--- !u!114 &114365880646675674
MonoBehaviour:
  m_ObjectHideFlags: 1
  m_CorrespondingSourceObject: {fileID: 0}
  m_PrefabInternal: {fileID: 0}
  m_GameObject: {fileID: 0}
  m_Enabled: 1
  m_EditorHideFlags: 0
  m_Script: {fileID: 11500000, guid: 3f0e993a2dd96014f97909d38604e9b9, type: 3}
  m_Name: VFXCurrentAttributeParameter
  m_EditorClassIdentifier: 
  m_Parent: {fileID: 114838466200305200}
  m_Children: []
  m_UIPosition: {x: -761.025, y: 794.49066}
  m_UICollapsed: 0
  m_UISuperCollapsed: 0
  m_InputSlots: []
  m_OutputSlots:
  - {fileID: 114892713975119042}
  attribute: particleId
--- !u!114 &114377748632666160
MonoBehaviour:
  m_ObjectHideFlags: 1
  m_CorrespondingSourceObject: {fileID: 0}
  m_PrefabInternal: {fileID: 0}
  m_GameObject: {fileID: 0}
  m_Enabled: 1
  m_EditorHideFlags: 0
  m_Script: {fileID: 11500000, guid: f780aa281814f9842a7c076d436932e7, type: 3}
  m_Name: VFXSlotFloat
  m_EditorClassIdentifier: 
  m_Parent: {fileID: 114973090490308532}
  m_Children: []
  m_UIPosition: {x: 0, y: 0}
  m_UICollapsed: 1
  m_UISuperCollapsed: 0
  m_MasterSlot: {fileID: 114119060314808458}
  m_MasterData:
    m_Owner: {fileID: 0}
    m_Value:
      m_Type:
        m_SerializableType: 
      m_SerializableObject: 
  m_Property:
    name: y
    m_serializedType:
      m_SerializableType: System.Single, mscorlib, Version=2.0.0.0, Culture=neutral,
        PublicKeyToken=b77a5c561934e089
    attributes: []
  m_Direction: 0
  m_LinkedSlots: []
--- !u!114 &114410559781795704
MonoBehaviour:
  m_ObjectHideFlags: 1
  m_CorrespondingSourceObject: {fileID: 0}
  m_PrefabInternal: {fileID: 0}
  m_GameObject: {fileID: 0}
  m_Enabled: 1
  m_EditorHideFlags: 0
  m_Script: {fileID: 11500000, guid: f780aa281814f9842a7c076d436932e7, type: 3}
  m_Name: VFXSlotFloat
  m_EditorClassIdentifier: 
  m_Parent: {fileID: 114973090490308532}
  m_Children: []
  m_UIPosition: {x: 0, y: 0}
  m_UICollapsed: 1
  m_UISuperCollapsed: 0
  m_MasterSlot: {fileID: 114119060314808458}
  m_MasterData:
    m_Owner: {fileID: 0}
    m_Value:
      m_Type:
        m_SerializableType: 
      m_SerializableObject: 
  m_Property:
    name: x
    m_serializedType:
      m_SerializableType: System.Single, mscorlib, Version=2.0.0.0, Culture=neutral,
        PublicKeyToken=b77a5c561934e089
    attributes: []
  m_Direction: 0
  m_LinkedSlots: []
--- !u!114 &114417416619547874
MonoBehaviour:
  m_ObjectHideFlags: 1
  m_CorrespondingSourceObject: {fileID: 0}
  m_PrefabInternal: {fileID: 0}
  m_GameObject: {fileID: 0}
  m_Enabled: 1
  m_EditorHideFlags: 0
  m_Script: {fileID: 11500000, guid: f780aa281814f9842a7c076d436932e7, type: 3}
  m_Name: VFXSlotFloat
  m_EditorClassIdentifier: 
  m_Parent: {fileID: 114605936197091038}
  m_Children: []
  m_UIPosition: {x: 0, y: 0}
  m_UICollapsed: 1
  m_UISuperCollapsed: 0
  m_MasterSlot: {fileID: 114605936197091038}
  m_MasterData:
    m_Owner: {fileID: 0}
    m_Value:
      m_Type:
        m_SerializableType: 
      m_SerializableObject: 
  m_Property:
    name: x
    m_serializedType:
      m_SerializableType: System.Single, mscorlib, Version=2.0.0.0, Culture=neutral,
        PublicKeyToken=b77a5c561934e089
    attributes: []
  m_Direction: 1
  m_LinkedSlots:
  - {fileID: 114457699419059372}
--- !u!114 &114419731188455184
MonoBehaviour:
  m_ObjectHideFlags: 1
  m_CorrespondingSourceObject: {fileID: 0}
  m_PrefabInternal: {fileID: 0}
  m_GameObject: {fileID: 0}
  m_Enabled: 1
  m_EditorHideFlags: 0
  m_Script: {fileID: 11500000, guid: f780aa281814f9842a7c076d436932e7, type: 3}
  m_Name: VFXSlotFloat
  m_EditorClassIdentifier: 
  m_Parent: {fileID: 114214231018624576}
  m_Children: []
  m_UIPosition: {x: 0, y: 0}
  m_UICollapsed: 1
  m_UISuperCollapsed: 0
  m_MasterSlot: {fileID: 114214231018624576}
  m_MasterData:
    m_Owner: {fileID: 0}
    m_Value:
      m_Type:
        m_SerializableType: 
      m_SerializableObject: 
  m_Property:
    name: x
    m_serializedType:
      m_SerializableType: System.Single, mscorlib, Version=2.0.0.0, Culture=neutral,
        PublicKeyToken=b77a5c561934e089
    attributes: []
  m_Direction: 1
  m_LinkedSlots:
  - {fileID: 114896407293017132}
  - {fileID: 114659010518053726}
  - {fileID: 114548877045467682}
--- !u!114 &114439430517760810
MonoBehaviour:
  m_ObjectHideFlags: 1
  m_CorrespondingSourceObject: {fileID: 0}
  m_PrefabInternal: {fileID: 0}
  m_GameObject: {fileID: 0}
  m_Enabled: 1
  m_EditorHideFlags: 0
  m_Script: {fileID: 11500000, guid: 6a4fafe57d357aa45a701ba22aa6a49e, type: 3}
  m_Name: VFXOperatorAdd
  m_EditorClassIdentifier: 
  m_Parent: {fileID: 114838466200305200}
  m_Children: []
  m_UIPosition: {x: 553.1892, y: 2529.259}
  m_UICollapsed: 1
  m_UISuperCollapsed: 0
  m_InputSlots:
  - {fileID: 114457699419059372}
  - {fileID: 114805826570627198}
  - {fileID: 114562194930178114}
  m_OutputSlots:
  - {fileID: 114112828020243942}
--- !u!114 &114440088456045210
MonoBehaviour:
  m_ObjectHideFlags: 1
  m_CorrespondingSourceObject: {fileID: 0}
  m_PrefabInternal: {fileID: 0}
  m_GameObject: {fileID: 0}
  m_Enabled: 1
  m_EditorHideFlags: 0
  m_Script: {fileID: 11500000, guid: f780aa281814f9842a7c076d436932e7, type: 3}
  m_Name: VFXSlotFloat
  m_EditorClassIdentifier: 
  m_Parent: {fileID: 0}
  m_Children: []
  m_UIPosition: {x: 0, y: 0}
  m_UICollapsed: 1
  m_UISuperCollapsed: 0
  m_MasterSlot: {fileID: 114440088456045210}
  m_MasterData:
    m_Owner: {fileID: 114443467981279648}
    m_Value:
      m_Type:
        m_SerializableType: System.Single, mscorlib, Version=2.0.0.0, Culture=neutral,
          PublicKeyToken=b77a5c561934e089
      m_SerializableObject: 1
  m_Property:
    name: SizeX
    m_serializedType:
      m_SerializableType: System.Single, mscorlib, Version=2.0.0.0, Culture=neutral,
        PublicKeyToken=b77a5c561934e089
    attributes: []
  m_Direction: 0
  m_LinkedSlots: []
--- !u!114 &114440299538930908
MonoBehaviour:
  m_ObjectHideFlags: 1
  m_CorrespondingSourceObject: {fileID: 0}
  m_PrefabInternal: {fileID: 0}
  m_GameObject: {fileID: 0}
  m_Enabled: 1
  m_EditorHideFlags: 0
  m_Script: {fileID: 11500000, guid: e11cc5d75a2f7ad44bf3be8842ccab7f, type: 3}
  m_Name: VFXLineOutput
  m_EditorClassIdentifier: 
  m_Parent: {fileID: 114838466200305200}
  m_Children:
  - {fileID: 114123612299137354}
  - {fileID: 114994125846676338}
  m_UIPosition: {x: 1218.4187, y: 2281.6165}
  m_UICollapsed: 0
  m_UISuperCollapsed: 0
  m_InputSlots:
  - {fileID: 114593480503294272}
  - {fileID: 114725885987749856}
  m_OutputSlots: []
  m_Data: {fileID: 114337012759867870}
  m_InputFlowSlot:
  - link:
    - context: {fileID: 114285838394753922}
      slotIndex: 0
  m_OutputFlowSlot:
  - link: []
  blendMode: 1
  cullMode: 3
  zWriteMode: 0
  zTestMode: 0
  flipbookMode: 0
  useSoftParticle: 1
  sortPriority: 0
  indirectDraw: 0
  preRefraction: 0
  targetFromAttributes: 1
--- !u!114 &114443467981279648
MonoBehaviour:
  m_ObjectHideFlags: 1
  m_CorrespondingSourceObject: {fileID: 0}
  m_PrefabInternal: {fileID: 0}
  m_GameObject: {fileID: 0}
  m_Enabled: 1
  m_EditorHideFlags: 0
  m_Script: {fileID: 11500000, guid: a971fa2e110a0ac42ac1d8dae408704b, type: 3}
  m_Name: SetAttribute
  m_EditorClassIdentifier: 
  m_Parent: {fileID: 114215031371574852}
  m_Children: []
  m_UIPosition: {x: 0, y: 0}
  m_UICollapsed: 0
  m_UISuperCollapsed: 0
  m_InputSlots:
  - {fileID: 114440088456045210}
  m_OutputSlots: []
  m_Disabled: 0
  attribute: sizeX
  Composition: 0
  Random: 0
--- !u!114 &114445986921503696
MonoBehaviour:
  m_ObjectHideFlags: 1
  m_CorrespondingSourceObject: {fileID: 0}
  m_PrefabInternal: {fileID: 0}
  m_GameObject: {fileID: 0}
  m_Enabled: 1
  m_EditorHideFlags: 0
  m_Script: {fileID: 11500000, guid: ac39bd03fca81b849929b9c966f1836a, type: 3}
  m_Name: VFXSlotFloat3
  m_EditorClassIdentifier: 
  m_Parent: {fileID: 0}
  m_Children:
  - {fileID: 114025127594344938}
  - {fileID: 114627231925838044}
  - {fileID: 114990756710440878}
  m_UIPosition: {x: 0, y: 0}
  m_UICollapsed: 1
  m_UISuperCollapsed: 0
  m_MasterSlot: {fileID: 114445986921503696}
  m_MasterData:
    m_Owner: {fileID: 114773820645490948}
    m_Value:
      m_Type:
        m_SerializableType: UnityEngine.Vector3, UnityEngine.CoreModule, Version=0.0.0.0,
          Culture=neutral, PublicKeyToken=null
      m_SerializableObject: 
  m_Property:
    name: o
    m_serializedType:
      m_SerializableType: UnityEngine.Vector3, UnityEngine.CoreModule, Version=0.0.0.0,
        Culture=neutral, PublicKeyToken=null
    attributes: []
  m_Direction: 1
  m_LinkedSlots:
  - {fileID: 114905469860325974}
--- !u!114 &114447498594171424
MonoBehaviour:
  m_ObjectHideFlags: 1
  m_CorrespondingSourceObject: {fileID: 0}
  m_PrefabInternal: {fileID: 0}
  m_GameObject: {fileID: 0}
  m_Enabled: 1
  m_EditorHideFlags: 0
  m_Script: {fileID: 11500000, guid: 47b4ca114d6538548942a32238cf630d, type: 3}
  m_Name: PositionSphere
  m_EditorClassIdentifier: 
  m_Parent: {fileID: 114215031371574852}
  m_Children: []
  m_UIPosition: {x: 0, y: 0}
  m_UICollapsed: 0
  m_UISuperCollapsed: 0
  m_InputSlots:
  - {fileID: 114865327515538300}
  m_OutputSlots: []
  m_Disabled: 0
  positionMode: 1
  spawnMode: 0
--- !u!114 &114453124187534382
MonoBehaviour:
  m_ObjectHideFlags: 1
  m_CorrespondingSourceObject: {fileID: 0}
  m_PrefabInternal: {fileID: 0}
  m_GameObject: {fileID: 0}
  m_Enabled: 1
  m_EditorHideFlags: 0
  m_Script: {fileID: 11500000, guid: f780aa281814f9842a7c076d436932e7, type: 3}
  m_Name: VFXSlotFloat
  m_EditorClassIdentifier: 
  m_Parent: {fileID: 114865327515538300}
  m_Children: []
  m_UIPosition: {x: 0, y: 0}
  m_UICollapsed: 1
  m_UISuperCollapsed: 0
  m_MasterSlot: {fileID: 114865327515538300}
  m_MasterData:
    m_Owner: {fileID: 0}
    m_Value:
      m_Type:
        m_SerializableType: 
      m_SerializableObject: 
  m_Property:
    name: arc
    m_serializedType:
      m_SerializableType: System.Single, mscorlib, Version=2.0.0.0, Culture=neutral,
        PublicKeyToken=b77a5c561934e089
    attributes:
    - m_Type: 3
      m_Min: -Infinity
      m_Max: Infinity
      m_Tooltip: Controls how much of the sphere is used.
    - m_Type: 0
      m_Min: 0
      m_Max: 6.2831855
      m_Tooltip: 
    - m_Type: 4
      m_Min: -Infinity
      m_Max: Infinity
      m_Tooltip: 
  m_Direction: 0
  m_LinkedSlots: []
--- !u!114 &114457699419059372
MonoBehaviour:
  m_ObjectHideFlags: 1
  m_CorrespondingSourceObject: {fileID: 0}
  m_PrefabInternal: {fileID: 0}
  m_GameObject: {fileID: 0}
  m_Enabled: 1
  m_EditorHideFlags: 0
  m_Script: {fileID: 11500000, guid: 87c154e0feeee864da39ba7591cf27e7, type: 3}
  m_Name: VFXSlotFloatN
  m_EditorClassIdentifier: 
  m_Parent: {fileID: 0}
  m_Children: []
  m_UIPosition: {x: 0, y: 0}
  m_UICollapsed: 1
  m_UISuperCollapsed: 0
  m_MasterSlot: {fileID: 114457699419059372}
  m_MasterData:
    m_Owner: {fileID: 114439430517760810}
    m_Value:
      m_Type:
        m_SerializableType: UnityEditor.VFX.FloatN, Assembly-CSharp-Editor-testable,
          Version=0.0.0.0, Culture=neutral, PublicKeyToken=null
      m_SerializableObject: '{"m_Components":[0.0]}'
  m_Property:
    name: a
    m_serializedType:
      m_SerializableType: UnityEditor.VFX.FloatN, Assembly-CSharp-Editor-testable,
        Version=0.0.0.0, Culture=neutral, PublicKeyToken=null
    attributes: []
  m_Direction: 0
  m_LinkedSlots:
  - {fileID: 114417416619547874}
--- !u!114 &114463498959935008
MonoBehaviour:
  m_ObjectHideFlags: 1
  m_CorrespondingSourceObject: {fileID: 0}
  m_PrefabInternal: {fileID: 0}
  m_GameObject: {fileID: 0}
  m_Enabled: 1
  m_EditorHideFlags: 0
  m_Script: {fileID: 11500000, guid: f780aa281814f9842a7c076d436932e7, type: 3}
  m_Name: VFXSlotFloat
  m_EditorClassIdentifier: 
  m_Parent: {fileID: 114645607344713386}
  m_Children: []
  m_UIPosition: {x: 0, y: 0}
  m_UICollapsed: 1
  m_UISuperCollapsed: 0
  m_MasterSlot: {fileID: 114119060314808458}
  m_MasterData:
    m_Owner: {fileID: 0}
    m_Value:
      m_Type:
        m_SerializableType: 
      m_SerializableObject: 
  m_Property:
    name: z
    m_serializedType:
      m_SerializableType: System.Single, mscorlib, Version=2.0.0.0, Culture=neutral,
        PublicKeyToken=b77a5c561934e089
    attributes: []
  m_Direction: 0
  m_LinkedSlots: []
--- !u!114 &114473946634291204
MonoBehaviour:
  m_ObjectHideFlags: 1
  m_CorrespondingSourceObject: {fileID: 0}
  m_PrefabInternal: {fileID: 0}
  m_GameObject: {fileID: 0}
  m_Enabled: 1
  m_EditorHideFlags: 0
  m_Script: {fileID: 11500000, guid: ad25a54912d2a8f49be8b514e802c040, type: 3}
  m_Name: VFXOperatorSine
  m_EditorClassIdentifier: 
  m_Parent: {fileID: 114838466200305200}
  m_Children: []
  m_UIPosition: {x: 193.34396, y: 810.9858}
  m_UICollapsed: 1
  m_UISuperCollapsed: 0
  m_InputSlots:
  - {fileID: 114235173676902722}
  m_OutputSlots:
  - {fileID: 114249722807198104}
--- !u!114 &114476544009021042
MonoBehaviour:
  m_ObjectHideFlags: 1
  m_CorrespondingSourceObject: {fileID: 0}
  m_PrefabInternal: {fileID: 0}
  m_GameObject: {fileID: 0}
  m_Enabled: 1
  m_EditorHideFlags: 0
  m_Script: {fileID: 11500000, guid: f780aa281814f9842a7c076d436932e7, type: 3}
  m_Name: VFXSlotFloat
  m_EditorClassIdentifier: 
  m_Parent: {fileID: 0}
  m_Children: []
  m_UIPosition: {x: 0, y: 0}
  m_UICollapsed: 1
  m_UISuperCollapsed: 0
  m_MasterSlot: {fileID: 114476544009021042}
  m_MasterData:
    m_Owner: {fileID: 114783699175263644}
    m_Value:
      m_Type:
        m_SerializableType: System.Single, mscorlib, Version=2.0.0.0, Culture=neutral,
          PublicKeyToken=b77a5c561934e089
      m_SerializableObject: 0.2
  m_Property:
    name: Friction
    m_serializedType:
      m_SerializableType: System.Single, mscorlib, Version=2.0.0.0, Culture=neutral,
        PublicKeyToken=b77a5c561934e089
    attributes:
    - m_Type: 3
      m_Min: -Infinity
      m_Max: Infinity
      m_Tooltip: How much speed is lost after a collision.
    - m_Type: 1
      m_Min: 0
      m_Max: Infinity
      m_Tooltip: 
  m_Direction: 0
  m_LinkedSlots: []
--- !u!114 &114476558273488790
MonoBehaviour:
  m_ObjectHideFlags: 1
  m_CorrespondingSourceObject: {fileID: 0}
  m_PrefabInternal: {fileID: 0}
  m_GameObject: {fileID: 0}
  m_Enabled: 1
  m_EditorHideFlags: 0
  m_Script: {fileID: 11500000, guid: f780aa281814f9842a7c076d436932e7, type: 3}
  m_Name: VFXSlotFloat
  m_EditorClassIdentifier: 
  m_Parent: {fileID: 114045474812189326}
  m_Children: []
  m_UIPosition: {x: 0, y: 0}
  m_UICollapsed: 1
  m_UISuperCollapsed: 0
  m_MasterSlot: {fileID: 114045474812189326}
  m_MasterData:
    m_Owner: {fileID: 0}
    m_Value:
      m_Type:
        m_SerializableType: 
      m_SerializableObject: 
  m_Property:
    name: y
    m_serializedType:
      m_SerializableType: System.Single, mscorlib, Version=2.0.0.0, Culture=neutral,
        PublicKeyToken=b77a5c561934e089
    attributes: []
  m_Direction: 1
  m_LinkedSlots: []
--- !u!114 &114483143517014080
MonoBehaviour:
  m_ObjectHideFlags: 1
  m_CorrespondingSourceObject: {fileID: 0}
  m_PrefabInternal: {fileID: 0}
  m_GameObject: {fileID: 0}
  m_Enabled: 1
  m_EditorHideFlags: 0
  m_Script: {fileID: 11500000, guid: f780aa281814f9842a7c076d436932e7, type: 3}
  m_Name: VFXSlotFloat
  m_EditorClassIdentifier: 
  m_Parent: {fileID: 114319447012074328}
  m_Children: []
  m_UIPosition: {x: 0, y: 0}
  m_UICollapsed: 1
  m_UISuperCollapsed: 0
  m_MasterSlot: {fileID: 114319447012074328}
  m_MasterData:
    m_Owner: {fileID: 0}
    m_Value:
      m_Type:
        m_SerializableType: 
      m_SerializableObject: 
  m_Property:
    name: z
    m_serializedType:
      m_SerializableType: System.Single, mscorlib, Version=2.0.0.0, Culture=neutral,
        PublicKeyToken=b77a5c561934e089
    attributes: []
  m_Direction: 0
  m_LinkedSlots: []
--- !u!114 &114486186396894082
MonoBehaviour:
  m_ObjectHideFlags: 1
  m_CorrespondingSourceObject: {fileID: 0}
  m_PrefabInternal: {fileID: 0}
  m_GameObject: {fileID: 0}
  m_Enabled: 1
  m_EditorHideFlags: 0
  m_Script: {fileID: 11500000, guid: f780aa281814f9842a7c076d436932e7, type: 3}
  m_Name: VFXSlotFloat
  m_EditorClassIdentifier: 
  m_Parent: {fileID: 114303070497722140}
  m_Children: []
  m_UIPosition: {x: 0, y: 0}
  m_UICollapsed: 1
  m_UISuperCollapsed: 0
  m_MasterSlot: {fileID: 114865327515538300}
  m_MasterData:
    m_Owner: {fileID: 0}
    m_Value:
      m_Type:
        m_SerializableType: 
      m_SerializableObject: 
  m_Property:
    name: x
    m_serializedType:
      m_SerializableType: System.Single, mscorlib, Version=2.0.0.0, Culture=neutral,
        PublicKeyToken=b77a5c561934e089
    attributes: []
  m_Direction: 0
  m_LinkedSlots: []
--- !u!114 &114486723685599886
MonoBehaviour:
  m_ObjectHideFlags: 1
  m_CorrespondingSourceObject: {fileID: 0}
  m_PrefabInternal: {fileID: 0}
  m_GameObject: {fileID: 0}
  m_Enabled: 1
  m_EditorHideFlags: 0
  m_Script: {fileID: 11500000, guid: f780aa281814f9842a7c076d436932e7, type: 3}
  m_Name: VFXSlotFloat
  m_EditorClassIdentifier: 
  m_Parent: {fileID: 0}
  m_Children: []
  m_UIPosition: {x: 0, y: 0}
  m_UICollapsed: 1
  m_UISuperCollapsed: 0
  m_MasterSlot: {fileID: 114486723685599886}
  m_MasterData:
    m_Owner: {fileID: 114660342625947618}
    m_Value:
      m_Type:
        m_SerializableType: System.Single, mscorlib, Version=2.0.0.0, Culture=neutral,
          PublicKeyToken=b77a5c561934e089
      m_SerializableObject: 
  m_Property:
    name: o
    m_serializedType:
      m_SerializableType: System.Single, mscorlib, Version=2.0.0.0, Culture=neutral,
        PublicKeyToken=b77a5c561934e089
    attributes: []
  m_Direction: 1
  m_LinkedSlots:
  - {fileID: 114947515181473238}
--- !u!114 &114491152942112336
MonoBehaviour:
  m_ObjectHideFlags: 1
  m_CorrespondingSourceObject: {fileID: 0}
  m_PrefabInternal: {fileID: 0}
  m_GameObject: {fileID: 0}
  m_Enabled: 1
  m_EditorHideFlags: 0
  m_Script: {fileID: 11500000, guid: f780aa281814f9842a7c076d436932e7, type: 3}
  m_Name: VFXSlotFloat
  m_EditorClassIdentifier: 
  m_Parent: {fileID: 114708910098674972}
  m_Children: []
  m_UIPosition: {x: 0, y: 0}
  m_UICollapsed: 1
  m_UISuperCollapsed: 0
  m_MasterSlot: {fileID: 114708910098674972}
  m_MasterData:
    m_Owner: {fileID: 0}
    m_Value:
      m_Type:
        m_SerializableType: 
      m_SerializableObject: 
  m_Property:
    name: y
    m_serializedType:
      m_SerializableType: System.Single, mscorlib, Version=2.0.0.0, Culture=neutral,
        PublicKeyToken=b77a5c561934e089
    attributes: []
  m_Direction: 0
  m_LinkedSlots:
  - {fileID: 114748633834839820}
--- !u!114 &114497576012446222
MonoBehaviour:
  m_ObjectHideFlags: 1
  m_CorrespondingSourceObject: {fileID: 0}
  m_PrefabInternal: {fileID: 0}
  m_GameObject: {fileID: 0}
  m_Enabled: 1
  m_EditorHideFlags: 0
  m_Script: {fileID: 11500000, guid: 1b605c022ee79394a8a776c0869b3f9a, type: 3}
  m_Name: VFXSlot
  m_EditorClassIdentifier: 
  m_Parent: {fileID: 114865327515538300}
  m_Children:
  - {fileID: 114303070497722140}
  - {fileID: 114947331566939802}
  m_UIPosition: {x: 0, y: 0}
  m_UICollapsed: 0
  m_UISuperCollapsed: 0
  m_MasterSlot: {fileID: 114865327515538300}
  m_MasterData:
    m_Owner: {fileID: 0}
    m_Value:
      m_Type:
        m_SerializableType: 
      m_SerializableObject: 
  m_Property:
    name: sphere
    m_serializedType:
      m_SerializableType: UnityEditor.VFX.Sphere, Assembly-CSharp-Editor-testable,
        Version=0.0.0.0, Culture=neutral, PublicKeyToken=null
    attributes: []
  m_Direction: 0
  m_LinkedSlots: []
--- !u!114 &114499964002884500
MonoBehaviour:
  m_ObjectHideFlags: 1
  m_CorrespondingSourceObject: {fileID: 0}
  m_PrefabInternal: {fileID: 0}
  m_GameObject: {fileID: 0}
  m_Enabled: 1
  m_EditorHideFlags: 0
  m_Script: {fileID: 11500000, guid: f780aa281814f9842a7c076d436932e7, type: 3}
  m_Name: VFXSlotFloat
  m_EditorClassIdentifier: 
  m_Parent: {fileID: 0}
  m_Children: []
  m_UIPosition: {x: 0, y: 0}
  m_UICollapsed: 1
  m_UISuperCollapsed: 0
  m_MasterSlot: {fileID: 114499964002884500}
  m_MasterData:
    m_Owner: {fileID: 114627013475271998}
    m_Value:
      m_Type:
        m_SerializableType: System.Single, mscorlib, Version=2.0.0.0, Culture=neutral,
          PublicKeyToken=b77a5c561934e089
      m_SerializableObject: 
  m_Property:
    name: o
    m_serializedType:
      m_SerializableType: System.Single, mscorlib, Version=2.0.0.0, Culture=neutral,
        PublicKeyToken=b77a5c561934e089
    attributes: []
  m_Direction: 1
  m_LinkedSlots:
  - {fileID: 114114150012599306}
--- !u!114 &114512486066688832
MonoBehaviour:
  m_ObjectHideFlags: 1
  m_CorrespondingSourceObject: {fileID: 0}
  m_PrefabInternal: {fileID: 0}
  m_GameObject: {fileID: 0}
  m_Enabled: 1
  m_EditorHideFlags: 0
  m_Script: {fileID: 11500000, guid: 87c154e0feeee864da39ba7591cf27e7, type: 3}
  m_Name: VFXSlotFloatN
  m_EditorClassIdentifier: 
  m_Parent: {fileID: 0}
  m_Children: []
  m_UIPosition: {x: 0, y: 0}
  m_UICollapsed: 1
  m_UISuperCollapsed: 0
  m_MasterSlot: {fileID: 114512486066688832}
  m_MasterData:
    m_Owner: {fileID: 114100931944527538}
    m_Value:
      m_Type:
        m_SerializableType: UnityEditor.VFX.FloatN, Assembly-CSharp-Editor-testable,
          Version=0.0.0.0, Culture=neutral, PublicKeyToken=null
      m_SerializableObject: '{"m_Components":[0.0]}'
  m_Property:
    name: c
    m_serializedType:
      m_SerializableType: UnityEditor.VFX.FloatN, Assembly-CSharp-Editor-testable,
        Version=0.0.0.0, Culture=neutral, PublicKeyToken=null
    attributes: []
  m_Direction: 0
  m_LinkedSlots: []
--- !u!114 &114513461518397514
MonoBehaviour:
  m_ObjectHideFlags: 1
  m_CorrespondingSourceObject: {fileID: 0}
  m_PrefabInternal: {fileID: 0}
  m_GameObject: {fileID: 0}
  m_Enabled: 1
  m_EditorHideFlags: 0
  m_Script: {fileID: 11500000, guid: f780aa281814f9842a7c076d436932e7, type: 3}
  m_Name: VFXSlotFloat
  m_EditorClassIdentifier: 
  m_Parent: {fileID: 114303070497722140}
  m_Children: []
  m_UIPosition: {x: 0, y: 0}
  m_UICollapsed: 1
  m_UISuperCollapsed: 0
  m_MasterSlot: {fileID: 114865327515538300}
  m_MasterData:
    m_Owner: {fileID: 0}
    m_Value:
      m_Type:
        m_SerializableType: 
      m_SerializableObject: 
  m_Property:
    name: z
    m_serializedType:
      m_SerializableType: System.Single, mscorlib, Version=2.0.0.0, Culture=neutral,
        PublicKeyToken=b77a5c561934e089
    attributes: []
  m_Direction: 0
  m_LinkedSlots: []
--- !u!114 &114527109927246590
MonoBehaviour:
  m_ObjectHideFlags: 1
  m_CorrespondingSourceObject: {fileID: 0}
  m_PrefabInternal: {fileID: 0}
  m_GameObject: {fileID: 0}
  m_Enabled: 1
  m_EditorHideFlags: 0
  m_Script: {fileID: 11500000, guid: 87c154e0feeee864da39ba7591cf27e7, type: 3}
  m_Name: VFXSlotFloatN
  m_EditorClassIdentifier: 
  m_Parent: {fileID: 0}
  m_Children: []
  m_UIPosition: {x: 0, y: 0}
  m_UICollapsed: 1
  m_UISuperCollapsed: 0
  m_MasterSlot: {fileID: 114527109927246590}
  m_MasterData:
    m_Owner: {fileID: 114680049877029038}
    m_Value:
      m_Type:
        m_SerializableType: UnityEditor.VFX.FloatN, Assembly-CSharp-Editor-testable,
          Version=0.0.0.0, Culture=neutral, PublicKeyToken=null
      m_SerializableObject: '{"m_Components":[1.0]}'
  m_Property:
    name: a
    m_serializedType:
      m_SerializableType: UnityEditor.VFX.FloatN, Assembly-CSharp-Editor-testable,
        Version=0.0.0.0, Culture=neutral, PublicKeyToken=null
    attributes: []
  m_Direction: 0
  m_LinkedSlots:
  - {fileID: 114892713975119042}
--- !u!114 &114539348314878020
MonoBehaviour:
  m_ObjectHideFlags: 1
  m_CorrespondingSourceObject: {fileID: 0}
  m_PrefabInternal: {fileID: 0}
  m_GameObject: {fileID: 0}
  m_Enabled: 1
  m_EditorHideFlags: 0
  m_Script: {fileID: 11500000, guid: 87c154e0feeee864da39ba7591cf27e7, type: 3}
  m_Name: VFXSlotFloatN
  m_EditorClassIdentifier: 
  m_Parent: {fileID: 0}
  m_Children: []
  m_UIPosition: {x: 0, y: 0}
  m_UICollapsed: 1
  m_UISuperCollapsed: 0
  m_MasterSlot: {fileID: 114539348314878020}
  m_MasterData:
    m_Owner: {fileID: 114741626249604804}
    m_Value:
      m_Type:
        m_SerializableType: UnityEditor.VFX.FloatN, Assembly-CSharp-Editor-testable,
          Version=0.0.0.0, Culture=neutral, PublicKeyToken=null
      m_SerializableObject: '{"m_Components":[6.289999961853027]}'
  m_Property:
    name: b
    m_serializedType:
      m_SerializableType: UnityEditor.VFX.FloatN, Assembly-CSharp-Editor-testable,
        Version=0.0.0.0, Culture=neutral, PublicKeyToken=null
    attributes: []
  m_Direction: 0
  m_LinkedSlots: []
--- !u!114 &114545527083645364
MonoBehaviour:
  m_ObjectHideFlags: 1
  m_CorrespondingSourceObject: {fileID: 0}
  m_PrefabInternal: {fileID: 0}
  m_GameObject: {fileID: 0}
  m_Enabled: 1
  m_EditorHideFlags: 0
  m_Script: {fileID: 11500000, guid: f780aa281814f9842a7c076d436932e7, type: 3}
  m_Name: VFXSlotFloat
  m_EditorClassIdentifier: 
  m_Parent: {fileID: 114831469640621168}
  m_Children: []
  m_UIPosition: {x: 0, y: 0}
  m_UICollapsed: 1
  m_UISuperCollapsed: 0
  m_MasterSlot: {fileID: 114831469640621168}
  m_MasterData:
    m_Owner: {fileID: 0}
    m_Value:
      m_Type:
        m_SerializableType: 
      m_SerializableObject: 
  m_Property:
    name: z
    m_serializedType:
      m_SerializableType: System.Single, mscorlib, Version=2.0.0.0, Culture=neutral,
        PublicKeyToken=b77a5c561934e089
    attributes: []
  m_Direction: 0
  m_LinkedSlots: []
--- !u!114 &114548877045467682
MonoBehaviour:
  m_ObjectHideFlags: 1
  m_CorrespondingSourceObject: {fileID: 0}
  m_PrefabInternal: {fileID: 0}
  m_GameObject: {fileID: 0}
  m_Enabled: 1
  m_EditorHideFlags: 0
  m_Script: {fileID: 11500000, guid: f780aa281814f9842a7c076d436932e7, type: 3}
  m_Name: VFXSlotFloat
  m_EditorClassIdentifier: 
  m_Parent: {fileID: 114185807928142690}
  m_Children: []
  m_UIPosition: {x: 0, y: 0}
  m_UICollapsed: 1
  m_UISuperCollapsed: 0
  m_MasterSlot: {fileID: 114185807928142690}
  m_MasterData:
    m_Owner: {fileID: 0}
    m_Value:
      m_Type:
        m_SerializableType: 
      m_SerializableObject: 
  m_Property:
    name: x
    m_serializedType:
      m_SerializableType: System.Single, mscorlib, Version=2.0.0.0, Culture=neutral,
        PublicKeyToken=b77a5c561934e089
    attributes: []
  m_Direction: 0
  m_LinkedSlots:
  - {fileID: 114419731188455184}
--- !u!114 &114555623820890054
MonoBehaviour:
  m_ObjectHideFlags: 1
  m_CorrespondingSourceObject: {fileID: 0}
  m_PrefabInternal: {fileID: 0}
  m_GameObject: {fileID: 0}
  m_Enabled: 1
  m_EditorHideFlags: 0
  m_Script: {fileID: 11500000, guid: 1b605c022ee79394a8a776c0869b3f9a, type: 3}
  m_Name: VFXSlot
  m_EditorClassIdentifier: 
  m_Parent: {fileID: 0}
  m_Children:
  - {fileID: 114111336178579210}
  - {fileID: 114681170515268092}
  m_UIPosition: {x: 0, y: 0}
  m_UICollapsed: 0
  m_UISuperCollapsed: 0
  m_MasterSlot: {fileID: 114555623820890054}
  m_MasterData:
    m_Owner: {fileID: 114783699175263644}
    m_Value:
      m_Type:
        m_SerializableType: UnityEditor.VFX.Plane, Assembly-CSharp-Editor-testable,
          Version=0.0.0.0, Culture=neutral, PublicKeyToken=null
      m_SerializableObject: '{"space":0,"position":{"x":0.0,"y":-2.0,"z":0.0},"normal":{"x":0.10000000149011612,"y":1.0,"z":0.0}}'
  m_Property:
    name: Plane
    m_serializedType:
      m_SerializableType: UnityEditor.VFX.Plane, Assembly-CSharp-Editor-testable,
        Version=0.0.0.0, Culture=neutral, PublicKeyToken=null
    attributes:
    - m_Type: 3
      m_Min: -Infinity
      m_Max: Infinity
      m_Tooltip: The collision plane.
  m_Direction: 0
  m_LinkedSlots: []
--- !u!114 &114555808948833468
MonoBehaviour:
  m_ObjectHideFlags: 1
  m_CorrespondingSourceObject: {fileID: 0}
  m_PrefabInternal: {fileID: 0}
  m_GameObject: {fileID: 0}
  m_Enabled: 1
  m_EditorHideFlags: 0
  m_Script: {fileID: 11500000, guid: f780aa281814f9842a7c076d436932e7, type: 3}
  m_Name: VFXSlotFloat
  m_EditorClassIdentifier: 
  m_Parent: {fileID: 0}
  m_Children: []
  m_UIPosition: {x: 0, y: 0}
  m_UICollapsed: 1
  m_UISuperCollapsed: 0
  m_MasterSlot: {fileID: 114555808948833468}
  m_MasterData:
    m_Owner: {fileID: 114100931944527538}
    m_Value:
      m_Type:
        m_SerializableType: System.Single, mscorlib, Version=2.0.0.0, Culture=neutral,
          PublicKeyToken=b77a5c561934e089
      m_SerializableObject: 
  m_Property:
    name: o
    m_serializedType:
      m_SerializableType: System.Single, mscorlib, Version=2.0.0.0, Culture=neutral,
        PublicKeyToken=b77a5c561934e089
    attributes: []
  m_Direction: 1
  m_LinkedSlots:
  - {fileID: 114196596270692822}
--- !u!114 &114562194930178114
MonoBehaviour:
  m_ObjectHideFlags: 1
  m_CorrespondingSourceObject: {fileID: 0}
  m_PrefabInternal: {fileID: 0}
  m_GameObject: {fileID: 0}
  m_Enabled: 1
  m_EditorHideFlags: 0
  m_Script: {fileID: 11500000, guid: 87c154e0feeee864da39ba7591cf27e7, type: 3}
  m_Name: VFXSlotFloatN
  m_EditorClassIdentifier: 
  m_Parent: {fileID: 0}
  m_Children: []
  m_UIPosition: {x: 0, y: 0}
  m_UICollapsed: 1
  m_UISuperCollapsed: 0
  m_MasterSlot: {fileID: 114562194930178114}
  m_MasterData:
    m_Owner: {fileID: 114439430517760810}
    m_Value:
      m_Type:
        m_SerializableType: UnityEditor.VFX.FloatN, Assembly-CSharp-Editor-testable,
          Version=0.0.0.0, Culture=neutral, PublicKeyToken=null
      m_SerializableObject: '{"m_Components":[0.0]}'
  m_Property:
    name: c
    m_serializedType:
      m_SerializableType: UnityEditor.VFX.FloatN, Assembly-CSharp-Editor-testable,
        Version=0.0.0.0, Culture=neutral, PublicKeyToken=null
    attributes: []
  m_Direction: 0
  m_LinkedSlots: []
--- !u!114 &114574507706443604
MonoBehaviour:
  m_ObjectHideFlags: 1
  m_CorrespondingSourceObject: {fileID: 0}
  m_PrefabInternal: {fileID: 0}
  m_GameObject: {fileID: 0}
  m_Enabled: 1
  m_EditorHideFlags: 0
  m_Script: {fileID: 11500000, guid: f780aa281814f9842a7c076d436932e7, type: 3}
  m_Name: VFXSlotFloat
  m_EditorClassIdentifier: 
  m_Parent: {fileID: 0}
  m_Children: []
  m_UIPosition: {x: 0, y: 0}
  m_UICollapsed: 1
  m_UISuperCollapsed: 0
  m_MasterSlot: {fileID: 114574507706443604}
  m_MasterData:
    m_Owner: {fileID: 114680049877029038}
    m_Value:
      m_Type:
        m_SerializableType: System.Single, mscorlib, Version=2.0.0.0, Culture=neutral,
          PublicKeyToken=b77a5c561934e089
      m_SerializableObject: 
  m_Property:
    name: o
    m_serializedType:
      m_SerializableType: System.Single, mscorlib, Version=2.0.0.0, Culture=neutral,
        PublicKeyToken=b77a5c561934e089
    attributes: []
  m_Direction: 1
  m_LinkedSlots:
  - {fileID: 114606582076252222}
--- !u!114 &114583290908281188
MonoBehaviour:
  m_ObjectHideFlags: 1
  m_CorrespondingSourceObject: {fileID: 0}
  m_PrefabInternal: {fileID: 0}
  m_GameObject: {fileID: 0}
  m_Enabled: 1
  m_EditorHideFlags: 0
  m_Script: {fileID: 11500000, guid: 70a331b1d86cc8d4aa106ccbe0da5852, type: 3}
  m_Name: VFXSlotTexture2D
  m_EditorClassIdentifier: 
  m_Parent: {fileID: 0}
  m_Children: []
  m_UIPosition: {x: 0, y: 0}
  m_UICollapsed: 1
  m_UISuperCollapsed: 0
  m_MasterSlot: {fileID: 114583290908281188}
  m_MasterData:
    m_Owner: {fileID: 114361518839833050}
    m_Value:
      m_Type:
        m_SerializableType: UnityEngine.Texture2D, UnityEngine.CoreModule, Version=0.0.0.0,
          Culture=neutral, PublicKeyToken=null
      m_SerializableObject: 
  m_Property:
    name: mainTexture
    m_serializedType:
      m_SerializableType: UnityEngine.Texture2D, UnityEngine.CoreModule, Version=0.0.0.0,
        Culture=neutral, PublicKeyToken=null
    attributes:
    - m_Type: 3
      m_Min: -Infinity
      m_Max: Infinity
      m_Tooltip: Texture to be applied to the mesh.
  m_Direction: 0
  m_LinkedSlots: []
--- !u!114 &114586265036585470
MonoBehaviour:
  m_ObjectHideFlags: 1
  m_CorrespondingSourceObject: {fileID: 0}
  m_PrefabInternal: {fileID: 0}
  m_GameObject: {fileID: 0}
  m_Enabled: 1
  m_EditorHideFlags: 0
  m_Script: {fileID: 11500000, guid: f780aa281814f9842a7c076d436932e7, type: 3}
  m_Name: VFXSlotFloat
  m_EditorClassIdentifier: 
  m_Parent: {fileID: 114605936197091038}
  m_Children: []
  m_UIPosition: {x: 0, y: 0}
  m_UICollapsed: 1
  m_UISuperCollapsed: 0
  m_MasterSlot: {fileID: 114605936197091038}
  m_MasterData:
    m_Owner: {fileID: 0}
    m_Value:
      m_Type:
        m_SerializableType: 
      m_SerializableObject: 
  m_Property:
    name: y
    m_serializedType:
      m_SerializableType: System.Single, mscorlib, Version=2.0.0.0, Culture=neutral,
        PublicKeyToken=b77a5c561934e089
    attributes: []
  m_Direction: 1
  m_LinkedSlots:
  - {fileID: 114039515570354408}
  - {fileID: 114249803593199090}
--- !u!114 &114592969405778974
MonoBehaviour:
  m_ObjectHideFlags: 1
  m_CorrespondingSourceObject: {fileID: 0}
  m_PrefabInternal: {fileID: 0}
  m_GameObject: {fileID: 0}
  m_Enabled: 1
  m_EditorHideFlags: 0
  m_Script: {fileID: 11500000, guid: f780aa281814f9842a7c076d436932e7, type: 3}
  m_Name: VFXSlotFloat
  m_EditorClassIdentifier: 
  m_Parent: {fileID: 114973090490308532}
  m_Children: []
  m_UIPosition: {x: 0, y: 0}
  m_UICollapsed: 1
  m_UISuperCollapsed: 0
  m_MasterSlot: {fileID: 114119060314808458}
  m_MasterData:
    m_Owner: {fileID: 0}
    m_Value:
      m_Type:
        m_SerializableType: 
      m_SerializableObject: 
  m_Property:
    name: z
    m_serializedType:
      m_SerializableType: System.Single, mscorlib, Version=2.0.0.0, Culture=neutral,
        PublicKeyToken=b77a5c561934e089
    attributes: []
  m_Direction: 0
  m_LinkedSlots: []
--- !u!114 &114593480503294272
MonoBehaviour:
  m_ObjectHideFlags: 1
  m_CorrespondingSourceObject: {fileID: 0}
  m_PrefabInternal: {fileID: 0}
  m_GameObject: {fileID: 0}
  m_Enabled: 1
  m_EditorHideFlags: 0
  m_Script: {fileID: 11500000, guid: ac39bd03fca81b849929b9c966f1836a, type: 3}
  m_Name: VFXSlotFloat3
  m_EditorClassIdentifier: 
  m_Parent: {fileID: 0}
  m_Children:
  - {fileID: 114154661306603660}
  - {fileID: 114882375268825596}
  - {fileID: 114740441231074060}
  m_UIPosition: {x: 0, y: 0}
  m_UICollapsed: 1
  m_UISuperCollapsed: 0
  m_MasterSlot: {fileID: 114593480503294272}
  m_MasterData:
    m_Owner: {fileID: 114440299538930908}
    m_Value:
      m_Type:
        m_SerializableType: UnityEngine.Vector3, UnityEngine.CoreModule, Version=0.0.0.0,
          Culture=neutral, PublicKeyToken=null
      m_SerializableObject: '{"x":0.0,"y":1.0,"z":0.0}'
  m_Property:
    name: targetOffset
    m_serializedType:
      m_SerializableType: UnityEngine.Vector3, UnityEngine.CoreModule, Version=0.0.0.0,
        Culture=neutral, PublicKeyToken=null
    attributes: []
  m_Direction: 0
  m_LinkedSlots: []
--- !u!114 &114605936197091038
MonoBehaviour:
  m_ObjectHideFlags: 1
  m_CorrespondingSourceObject: {fileID: 0}
  m_PrefabInternal: {fileID: 0}
  m_GameObject: {fileID: 0}
  m_Enabled: 1
  m_EditorHideFlags: 0
  m_Script: {fileID: 11500000, guid: 1b2b751071c7fc14f9fa503163991826, type: 3}
  m_Name: VFXSlotFloat2
  m_EditorClassIdentifier: 
  m_Parent: {fileID: 0}
  m_Children:
  - {fileID: 114417416619547874}
  - {fileID: 114586265036585470}
  m_UIPosition: {x: 0, y: 0}
  m_UICollapsed: 0
  m_UISuperCollapsed: 0
  m_MasterSlot: {fileID: 114605936197091038}
  m_MasterData:
    m_Owner: {fileID: 114762446726521336}
    m_Value:
      m_Type:
        m_SerializableType: UnityEngine.Vector2, UnityEngine.CoreModule, Version=0.0.0.0,
          Culture=neutral, PublicKeyToken=null
      m_SerializableObject: '{"x":6.0,"y":2.0}'
  m_Property:
    name: o
    m_serializedType:
      m_SerializableType: UnityEngine.Vector2, UnityEngine.CoreModule, Version=0.0.0.0,
        Culture=neutral, PublicKeyToken=null
    attributes: []
  m_Direction: 1
  m_LinkedSlots: []
--- !u!114 &114606582076252222
MonoBehaviour:
  m_ObjectHideFlags: 1
  m_CorrespondingSourceObject: {fileID: 0}
  m_PrefabInternal: {fileID: 0}
  m_GameObject: {fileID: 0}
  m_Enabled: 1
  m_EditorHideFlags: 0
  m_Script: {fileID: 11500000, guid: 87c154e0feeee864da39ba7591cf27e7, type: 3}
  m_Name: VFXSlotFloatN
  m_EditorClassIdentifier: 
  m_Parent: {fileID: 0}
  m_Children: []
  m_UIPosition: {x: 0, y: 0}
  m_UICollapsed: 1
  m_UISuperCollapsed: 0
  m_MasterSlot: {fileID: 114606582076252222}
  m_MasterData:
    m_Owner: {fileID: 114741626249604804}
    m_Value:
      m_Type:
        m_SerializableType: UnityEditor.VFX.FloatN, Assembly-CSharp-Editor-testable,
          Version=0.0.0.0, Culture=neutral, PublicKeyToken=null
      m_SerializableObject: '{"m_Components":[1.0]}'
  m_Property:
    name: a
    m_serializedType:
      m_SerializableType: UnityEditor.VFX.FloatN, Assembly-CSharp-Editor-testable,
        Version=0.0.0.0, Culture=neutral, PublicKeyToken=null
    attributes: []
  m_Direction: 0
  m_LinkedSlots:
  - {fileID: 114574507706443604}
--- !u!114 &114625403228007336
MonoBehaviour:
  m_ObjectHideFlags: 1
  m_CorrespondingSourceObject: {fileID: 0}
  m_PrefabInternal: {fileID: 0}
  m_GameObject: {fileID: 0}
  m_Enabled: 1
  m_EditorHideFlags: 0
  m_Script: {fileID: 11500000, guid: f780aa281814f9842a7c076d436932e7, type: 3}
  m_Name: VFXSlotFloat
  m_EditorClassIdentifier: 
  m_Parent: {fileID: 114246627683994508}
  m_Children: []
  m_UIPosition: {x: 0, y: 0}
  m_UICollapsed: 1
  m_UISuperCollapsed: 0
  m_MasterSlot: {fileID: 114246627683994508}
  m_MasterData:
    m_Owner: {fileID: 0}
    m_Value:
      m_Type:
        m_SerializableType: 
      m_SerializableObject: 
  m_Property:
    name: x
    m_serializedType:
      m_SerializableType: System.Single, mscorlib, Version=2.0.0.0, Culture=neutral,
        PublicKeyToken=b77a5c561934e089
    attributes: []
  m_Direction: 1
  m_LinkedSlots: []
--- !u!114 &114626011944711468
MonoBehaviour:
  m_ObjectHideFlags: 1
  m_CorrespondingSourceObject: {fileID: 0}
  m_PrefabInternal: {fileID: 0}
  m_GameObject: {fileID: 0}
  m_Enabled: 1
  m_EditorHideFlags: 0
  m_Script: {fileID: 11500000, guid: f780aa281814f9842a7c076d436932e7, type: 3}
  m_Name: VFXSlotFloat
  m_EditorClassIdentifier: 
  m_Parent: {fileID: 0}
  m_Children: []
  m_UIPosition: {x: 0, y: 0}
  m_UICollapsed: 1
  m_UISuperCollapsed: 0
  m_MasterSlot: {fileID: 114626011944711468}
  m_MasterData:
    m_Owner: {fileID: 114148650700201542}
    m_Value:
      m_Type:
        m_SerializableType: System.Single, mscorlib, Version=2.0.0.0, Culture=neutral,
          PublicKeyToken=b77a5c561934e089
      m_SerializableObject: 2
  m_Property:
    name: softParticlesFadeDistance
    m_serializedType:
      m_SerializableType: System.Single, mscorlib, Version=2.0.0.0, Culture=neutral,
        PublicKeyToken=b77a5c561934e089
    attributes: []
  m_Direction: 0
  m_LinkedSlots: []
--- !u!114 &114627013475271998
MonoBehaviour:
  m_ObjectHideFlags: 1
  m_CorrespondingSourceObject: {fileID: 0}
  m_PrefabInternal: {fileID: 0}
  m_GameObject: {fileID: 0}
  m_Enabled: 1
  m_EditorHideFlags: 0
  m_Script: {fileID: 11500000, guid: d4ac1f07508084c48ac69b16a1764ee0, type: 3}
  m_Name: VFXOperatorCosine
  m_EditorClassIdentifier: 
  m_Parent: {fileID: 114838466200305200}
  m_Children: []
  m_UIPosition: {x: 187.28162, y: 756.8318}
  m_UICollapsed: 1
  m_UISuperCollapsed: 0
  m_InputSlots:
  - {fileID: 114712694809492026}
  m_OutputSlots:
  - {fileID: 114499964002884500}
--- !u!114 &114627231925838044
MonoBehaviour:
  m_ObjectHideFlags: 1
  m_CorrespondingSourceObject: {fileID: 0}
  m_PrefabInternal: {fileID: 0}
  m_GameObject: {fileID: 0}
  m_Enabled: 1
  m_EditorHideFlags: 0
  m_Script: {fileID: 11500000, guid: f780aa281814f9842a7c076d436932e7, type: 3}
  m_Name: VFXSlotFloat
  m_EditorClassIdentifier: 
  m_Parent: {fileID: 114445986921503696}
  m_Children: []
  m_UIPosition: {x: 0, y: 0}
  m_UICollapsed: 1
  m_UISuperCollapsed: 0
  m_MasterSlot: {fileID: 114445986921503696}
  m_MasterData:
    m_Owner: {fileID: 0}
    m_Value:
      m_Type:
        m_SerializableType: 
      m_SerializableObject: 
  m_Property:
    name: y
    m_serializedType:
      m_SerializableType: System.Single, mscorlib, Version=2.0.0.0, Culture=neutral,
        PublicKeyToken=b77a5c561934e089
    attributes: []
  m_Direction: 1
  m_LinkedSlots: []
--- !u!114 &114638356597423834
MonoBehaviour:
  m_ObjectHideFlags: 1
  m_CorrespondingSourceObject: {fileID: 0}
  m_PrefabInternal: {fileID: 0}
  m_GameObject: {fileID: 0}
  m_Enabled: 1
  m_EditorHideFlags: 0
  m_Script: {fileID: 11500000, guid: f780aa281814f9842a7c076d436932e7, type: 3}
  m_Name: VFXSlotFloat
  m_EditorClassIdentifier: 
  m_Parent: {fileID: 0}
  m_Children: []
  m_UIPosition: {x: 0, y: 0}
  m_UICollapsed: 1
  m_UISuperCollapsed: 0
  m_MasterSlot: {fileID: 114638356597423834}
  m_MasterData:
    m_Owner: {fileID: 114783699175263644}
    m_Value:
      m_Type:
        m_SerializableType: System.Single, mscorlib, Version=2.0.0.0, Culture=neutral,
          PublicKeyToken=b77a5c561934e089
      m_SerializableObject: 0
  m_Property:
    name: LifetimeLoss
    m_serializedType:
      m_SerializableType: System.Single, mscorlib, Version=2.0.0.0, Culture=neutral,
        PublicKeyToken=b77a5c561934e089
    attributes:
    - m_Type: 3
      m_Min: -Infinity
      m_Max: Infinity
      m_Tooltip: The proportion of a particle's life that is lost after a collision.
    - m_Type: 0
      m_Min: 0
      m_Max: 1
      m_Tooltip: 
  m_Direction: 0
  m_LinkedSlots: []
--- !u!114 &114645607344713386
MonoBehaviour:
  m_ObjectHideFlags: 1
  m_CorrespondingSourceObject: {fileID: 0}
  m_PrefabInternal: {fileID: 0}
  m_GameObject: {fileID: 0}
  m_Enabled: 1
  m_EditorHideFlags: 0
  m_Script: {fileID: 11500000, guid: ac39bd03fca81b849929b9c966f1836a, type: 3}
  m_Name: VFXSlotFloat3
  m_EditorClassIdentifier: 
  m_Parent: {fileID: 114119060314808458}
  m_Children:
  - {fileID: 114235444034017474}
  - {fileID: 114321622425635182}
  - {fileID: 114463498959935008}
  m_UIPosition: {x: 0, y: 0}
  m_UICollapsed: 1
  m_UISuperCollapsed: 0
  m_MasterSlot: {fileID: 114119060314808458}
  m_MasterData:
    m_Owner: {fileID: 0}
    m_Value:
      m_Type:
        m_SerializableType: 
      m_SerializableObject: 
  m_Property:
    name: size
    m_serializedType:
      m_SerializableType: UnityEngine.Vector3, UnityEngine.CoreModule, Version=0.0.0.0,
        Culture=neutral, PublicKeyToken=null
    attributes:
    - m_Type: 3
      m_Min: -Infinity
      m_Max: Infinity
      m_Tooltip: The size of the box along each axis.
  m_Direction: 0
  m_LinkedSlots: []
--- !u!114 &114646819006581622
MonoBehaviour:
  m_ObjectHideFlags: 0
  m_CorrespondingSourceObject: {fileID: 0}
  m_PrefabInternal: {fileID: 0}
  m_GameObject: {fileID: 0}
  m_Enabled: 1
  m_EditorHideFlags: 0
  m_Script: {fileID: 11500000, guid: dd023f92c379f8b4daa3799f524ec9e6, type: 3}
  m_Name: VFXDataSpawnEvent
  m_EditorClassIdentifier: 
  m_Parent: {fileID: 0}
  m_Children: []
  m_UIPosition: {x: 0, y: 0}
  m_UICollapsed: 1
  m_Owners:
  - {fileID: 114768175125361842}
--- !u!114 &114659010518053726
MonoBehaviour:
  m_ObjectHideFlags: 1
  m_CorrespondingSourceObject: {fileID: 0}
  m_PrefabInternal: {fileID: 0}
  m_GameObject: {fileID: 0}
  m_Enabled: 1
  m_EditorHideFlags: 0
  m_Script: {fileID: 11500000, guid: f780aa281814f9842a7c076d436932e7, type: 3}
  m_Name: VFXSlotFloat
  m_EditorClassIdentifier: 
  m_Parent: {fileID: 114229814185082714}
  m_Children: []
  m_UIPosition: {x: 0, y: 0}
  m_UICollapsed: 1
  m_UISuperCollapsed: 0
  m_MasterSlot: {fileID: 114229814185082714}
  m_MasterData:
    m_Owner: {fileID: 0}
    m_Value:
      m_Type:
        m_SerializableType: 
      m_SerializableObject: 
  m_Property:
    name: x
    m_serializedType:
      m_SerializableType: System.Single, mscorlib, Version=2.0.0.0, Culture=neutral,
        PublicKeyToken=b77a5c561934e089
    attributes: []
  m_Direction: 0
  m_LinkedSlots:
  - {fileID: 114419731188455184}
--- !u!114 &114660342625947618
MonoBehaviour:
  m_ObjectHideFlags: 1
  m_CorrespondingSourceObject: {fileID: 0}
  m_PrefabInternal: {fileID: 0}
  m_GameObject: {fileID: 0}
  m_Enabled: 1
  m_EditorHideFlags: 0
  m_Script: {fileID: 11500000, guid: 267c0441e246e28419cd6b3d1af95301, type: 3}
  m_Name: VFXOperatorSubtract
  m_EditorClassIdentifier: 
  m_Parent: {fileID: 114838466200305200}
  m_Children: []
  m_UIPosition: {x: 896.3746, y: 2424.1938}
  m_UICollapsed: 1
  m_UISuperCollapsed: 0
  m_InputSlots:
  - {fileID: 114945377746522902}
  - {fileID: 114039515570354408}
  - {fileID: 114302435527469152}
  m_OutputSlots:
  - {fileID: 114486723685599886}
--- !u!114 &114670163980383620
MonoBehaviour:
  m_ObjectHideFlags: 1
  m_CorrespondingSourceObject: {fileID: 0}
  m_PrefabInternal: {fileID: 0}
  m_GameObject: {fileID: 0}
  m_Enabled: 1
  m_EditorHideFlags: 0
  m_Script: {fileID: 11500000, guid: a971fa2e110a0ac42ac1d8dae408704b, type: 3}
  m_Name: SetAttribute
  m_EditorClassIdentifier: 
  m_Parent: {fileID: 114215031371574852}
  m_Children: []
  m_UIPosition: {x: 0, y: 0}
  m_UICollapsed: 0
  m_UISuperCollapsed: 0
  m_InputSlots:
  - {fileID: 114068233554058066}
  m_OutputSlots: []
  m_Disabled: 0
  attribute: lifetime
  Composition: 0
  Random: 0
--- !u!114 &114680049877029038
MonoBehaviour:
  m_ObjectHideFlags: 1
  m_CorrespondingSourceObject: {fileID: 0}
  m_PrefabInternal: {fileID: 0}
  m_GameObject: {fileID: 0}
  m_Enabled: 1
  m_EditorHideFlags: 0
  m_Script: {fileID: 11500000, guid: 45c2280503cc146439a1c8e25a69d867, type: 3}
  m_Name: VFXOperatorDivide
  m_EditorClassIdentifier: 
  m_Parent: {fileID: 114838466200305200}
  m_Children: []
  m_UIPosition: {x: -319.9727, y: 778.2802}
  m_UICollapsed: 1
  m_UISuperCollapsed: 0
  m_InputSlots:
  - {fileID: 114527109927246590}
  - {fileID: 114001471405815148}
  - {fileID: 114256678221121790}
  m_OutputSlots:
  - {fileID: 114574507706443604}
--- !u!114 &114681170515268092
MonoBehaviour:
  m_ObjectHideFlags: 1
  m_CorrespondingSourceObject: {fileID: 0}
  m_PrefabInternal: {fileID: 0}
  m_GameObject: {fileID: 0}
  m_Enabled: 1
  m_EditorHideFlags: 0
  m_Script: {fileID: 11500000, guid: ac39bd03fca81b849929b9c966f1836a, type: 3}
  m_Name: VFXSlotFloat3
  m_EditorClassIdentifier: 
  m_Parent: {fileID: 114555623820890054}
  m_Children:
  - {fileID: 114770698213047778}
  - {fileID: 114336410898411330}
  - {fileID: 114691646822393926}
  m_UIPosition: {x: 0, y: 0}
  m_UICollapsed: 1
  m_UISuperCollapsed: 0
  m_MasterSlot: {fileID: 114555623820890054}
  m_MasterData:
    m_Owner: {fileID: 0}
    m_Value:
      m_Type:
        m_SerializableType: 
      m_SerializableObject: 
  m_Property:
    name: normal
    m_serializedType:
      m_SerializableType: UnityEngine.Vector3, UnityEngine.CoreModule, Version=0.0.0.0,
        Culture=neutral, PublicKeyToken=null
    attributes:
    - m_Type: 3
      m_Min: -Infinity
      m_Max: Infinity
      m_Tooltip: The direction of the plane.
    - m_Type: 2
      m_Min: -Infinity
      m_Max: Infinity
      m_Tooltip: 
  m_Direction: 0
  m_LinkedSlots: []
--- !u!114 &114684666147982476
MonoBehaviour:
  m_ObjectHideFlags: 1
  m_CorrespondingSourceObject: {fileID: 0}
  m_PrefabInternal: {fileID: 0}
  m_GameObject: {fileID: 0}
  m_Enabled: 1
  m_EditorHideFlags: 0
  m_Script: {fileID: 11500000, guid: a971fa2e110a0ac42ac1d8dae408704b, type: 3}
  m_Name: SetAttribute
  m_EditorClassIdentifier: 
  m_Parent: {fileID: 114215031371574852}
  m_Children: []
  m_UIPosition: {x: 0, y: 0}
  m_UICollapsed: 0
  m_UISuperCollapsed: 0
  m_InputSlots:
  - {fileID: 114319447012074328}
  m_OutputSlots: []
  m_Disabled: 0
  attribute: velocity
  Composition: 0
  Random: 0
--- !u!114 &114684908592182178
MonoBehaviour:
  m_ObjectHideFlags: 1
  m_CorrespondingSourceObject: {fileID: 0}
  m_PrefabInternal: {fileID: 0}
  m_GameObject: {fileID: 0}
  m_Enabled: 1
  m_EditorHideFlags: 0
  m_Script: {fileID: 11500000, guid: 87c154e0feeee864da39ba7591cf27e7, type: 3}
  m_Name: VFXSlotFloatN
  m_EditorClassIdentifier: 
  m_Parent: {fileID: 0}
  m_Children: []
  m_UIPosition: {x: 0, y: 0}
  m_UICollapsed: 1
  m_UISuperCollapsed: 0
  m_MasterSlot: {fileID: 114684908592182178}
  m_MasterData:
    m_Owner: {fileID: 114996998714665028}
    m_Value:
      m_Type:
        m_SerializableType: UnityEditor.VFX.FloatN, Assembly-CSharp-Editor-testable,
          Version=0.0.0.0, Culture=neutral, PublicKeyToken=null
      m_SerializableObject: '{"m_Components":[9.0]}'
  m_Property:
    name: b
    m_serializedType:
      m_SerializableType: UnityEditor.VFX.FloatN, Assembly-CSharp-Editor-testable,
        Version=0.0.0.0, Culture=neutral, PublicKeyToken=null
    attributes: []
  m_Direction: 0
  m_LinkedSlots: []
--- !u!114 &114690215463324096
MonoBehaviour:
  m_ObjectHideFlags: 1
  m_CorrespondingSourceObject: {fileID: 0}
  m_PrefabInternal: {fileID: 0}
  m_GameObject: {fileID: 0}
  m_Enabled: 1
  m_EditorHideFlags: 0
  m_Script: {fileID: 11500000, guid: a971fa2e110a0ac42ac1d8dae408704b, type: 3}
  m_Name: SetAttribute
  m_EditorClassIdentifier: 
  m_Parent: {fileID: 114148650700201542}
  m_Children: []
  m_UIPosition: {x: 0, y: 0}
  m_UICollapsed: 1
  m_UISuperCollapsed: 0
  m_InputSlots:
  - {fileID: 114229814185082714}
  m_OutputSlots: []
  m_Disabled: 0
  attribute: position
  Composition: 0
  Random: 0
--- !u!114 &114691646822393926
MonoBehaviour:
  m_ObjectHideFlags: 1
  m_CorrespondingSourceObject: {fileID: 0}
  m_PrefabInternal: {fileID: 0}
  m_GameObject: {fileID: 0}
  m_Enabled: 1
  m_EditorHideFlags: 0
  m_Script: {fileID: 11500000, guid: f780aa281814f9842a7c076d436932e7, type: 3}
  m_Name: VFXSlotFloat
  m_EditorClassIdentifier: 
  m_Parent: {fileID: 114681170515268092}
  m_Children: []
  m_UIPosition: {x: 0, y: 0}
  m_UICollapsed: 1
  m_UISuperCollapsed: 0
  m_MasterSlot: {fileID: 114555623820890054}
  m_MasterData:
    m_Owner: {fileID: 0}
    m_Value:
      m_Type:
        m_SerializableType: 
      m_SerializableObject: 
  m_Property:
    name: z
    m_serializedType:
      m_SerializableType: System.Single, mscorlib, Version=2.0.0.0, Culture=neutral,
        PublicKeyToken=b77a5c561934e089
    attributes: []
  m_Direction: 0
  m_LinkedSlots: []
--- !u!114 &114708910098674972
MonoBehaviour:
  m_ObjectHideFlags: 1
  m_CorrespondingSourceObject: {fileID: 0}
  m_PrefabInternal: {fileID: 0}
  m_GameObject: {fileID: 0}
  m_Enabled: 1
  m_EditorHideFlags: 0
  m_Script: {fileID: 11500000, guid: ac39bd03fca81b849929b9c966f1836a, type: 3}
  m_Name: VFXSlotFloat3
  m_EditorClassIdentifier: 
  m_Parent: {fileID: 0}
  m_Children:
  - {fileID: 114896407293017132}
  - {fileID: 114491152942112336}
  - {fileID: 114947515181473238}
  m_UIPosition: {x: 0, y: 0}
  m_UICollapsed: 0
  m_UISuperCollapsed: 0
  m_MasterSlot: {fileID: 114708910098674972}
  m_MasterData:
    m_Owner: {fileID: 114994125846676338}
    m_Value:
      m_Type:
        m_SerializableType: UnityEngine.Vector3, UnityEngine.CoreModule, Version=0.0.0.0,
          Culture=neutral, PublicKeyToken=null
      m_SerializableObject: '{"x":0.0,"y":0.0,"z":0.0}'
  m_Property:
    name: Position
    m_serializedType:
      m_SerializableType: UnityEngine.Vector3, UnityEngine.CoreModule, Version=0.0.0.0,
        Culture=neutral, PublicKeyToken=null
    attributes: []
  m_Direction: 0
  m_LinkedSlots: []
--- !u!114 &114712694809492026
MonoBehaviour:
  m_ObjectHideFlags: 1
  m_CorrespondingSourceObject: {fileID: 0}
  m_PrefabInternal: {fileID: 0}
  m_GameObject: {fileID: 0}
  m_Enabled: 1
  m_EditorHideFlags: 0
  m_Script: {fileID: 11500000, guid: 87c154e0feeee864da39ba7591cf27e7, type: 3}
  m_Name: VFXSlotFloatN
  m_EditorClassIdentifier: 
  m_Parent: {fileID: 0}
  m_Children: []
  m_UIPosition: {x: 0, y: 0}
  m_UICollapsed: 1
  m_UISuperCollapsed: 0
  m_MasterSlot: {fileID: 114712694809492026}
  m_MasterData:
    m_Owner: {fileID: 114627013475271998}
    m_Value:
      m_Type:
        m_SerializableType: UnityEditor.VFX.FloatN, Assembly-CSharp-Editor-testable,
          Version=0.0.0.0, Culture=neutral, PublicKeyToken=null
      m_SerializableObject: '{"m_Components":[0.0]}'
  m_Property:
    name: x
    m_serializedType:
      m_SerializableType: UnityEditor.VFX.FloatN, Assembly-CSharp-Editor-testable,
        Version=0.0.0.0, Culture=neutral, PublicKeyToken=null
    attributes:
    - m_Type: 3
      m_Min: -Infinity
      m_Max: Infinity
      m_Tooltip: The operand.
  m_Direction: 0
  m_LinkedSlots:
  - {fileID: 114292734534724332}
--- !u!114 &114725885987749856
MonoBehaviour:
  m_ObjectHideFlags: 1
  m_CorrespondingSourceObject: {fileID: 0}
  m_PrefabInternal: {fileID: 0}
  m_GameObject: {fileID: 0}
  m_Enabled: 1
  m_EditorHideFlags: 0
  m_Script: {fileID: 11500000, guid: f780aa281814f9842a7c076d436932e7, type: 3}
  m_Name: VFXSlotFloat
  m_EditorClassIdentifier: 
  m_Parent: {fileID: 0}
  m_Children: []
  m_UIPosition: {x: 0, y: 0}
  m_UICollapsed: 1
  m_UISuperCollapsed: 0
  m_MasterSlot: {fileID: 114725885987749856}
  m_MasterData:
    m_Owner: {fileID: 114440299538930908}
    m_Value:
      m_Type:
        m_SerializableType: System.Single, mscorlib, Version=2.0.0.0, Culture=neutral,
          PublicKeyToken=b77a5c561934e089
      m_SerializableObject: 2
  m_Property:
    name: softParticlesFadeDistance
    m_serializedType:
      m_SerializableType: System.Single, mscorlib, Version=2.0.0.0, Culture=neutral,
        PublicKeyToken=b77a5c561934e089
    attributes: []
  m_Direction: 0
  m_LinkedSlots: []
--- !u!114 &114727319429804074
MonoBehaviour:
  m_ObjectHideFlags: 1
  m_CorrespondingSourceObject: {fileID: 0}
  m_PrefabInternal: {fileID: 0}
  m_GameObject: {fileID: 0}
  m_Enabled: 1
  m_EditorHideFlags: 0
  m_Script: {fileID: 11500000, guid: 76f778ff57c4e8145b9681fe3268d8e9, type: 3}
  m_Name: VFXSlotGradient
  m_EditorClassIdentifier: 
  m_Parent: {fileID: 0}
  m_Children: []
  m_UIPosition: {x: 0, y: 0}
  m_UICollapsed: 1
  m_UISuperCollapsed: 0
  m_MasterSlot: {fileID: 114727319429804074}
  m_MasterData:
    m_Owner: {fileID: 114059557747777992}
    m_Value:
      m_Type:
        m_SerializableType: UnityEngine.Gradient, UnityEngine.CoreModule, Version=0.0.0.0,
          Culture=neutral, PublicKeyToken=null
      m_SerializableObject: '{"colorKeys":[{"color":{"r":0.02799190953373909,"g":0.1764705777168274,"b":0.0,"a":1.0},"time":0.0},{"color":{"r":0.0,"g":1.0,"b":0.5448274612426758,"a":1.0},"time":0.48148319125175478},{"color":{"r":0.0,"g":1.0,"b":0.09019608050584793,"a":1.0},"time":0.6444495320320129},{"color":{"r":1.0,"g":1.0,"b":1.0,"a":1.0},"time":0.8558022379875183},{"color":{"r":0.8206896781921387,"g":1.0,"b":0.0,"a":1.0},"time":1.0}],"alphaKeys":[{"alpha":1.0,"time":0.0},{"alpha":1.0,"time":1.0}],"gradientMode":0}'
  m_Property:
    name: gradient
    m_serializedType:
      m_SerializableType: UnityEngine.Gradient, UnityEngine.CoreModule, Version=0.0.0.0,
        Culture=neutral, PublicKeyToken=null
    attributes:
    - m_Type: 3
      m_Min: -Infinity
      m_Max: Infinity
      m_Tooltip: The over-life Gradient
  m_Direction: 0
  m_LinkedSlots: []
--- !u!114 &114728954793436396
MonoBehaviour:
  m_ObjectHideFlags: 1
  m_CorrespondingSourceObject: {fileID: 0}
  m_PrefabInternal: {fileID: 0}
  m_GameObject: {fileID: 0}
  m_Enabled: 1
  m_EditorHideFlags: 0
  m_Script: {fileID: 11500000, guid: f780aa281814f9842a7c076d436932e7, type: 3}
  m_Name: VFXSlotFloat
  m_EditorClassIdentifier: 
  m_Parent: {fileID: 0}
  m_Children: []
  m_UIPosition: {x: 0, y: 0}
  m_UICollapsed: 1
  m_UISuperCollapsed: 0
  m_MasterSlot: {fileID: 114728954793436396}
  m_MasterData:
    m_Owner: {fileID: 114843143862028618}
    m_Value:
      m_Type:
        m_SerializableType: System.Single, mscorlib, Version=2.0.0.0, Culture=neutral,
          PublicKeyToken=b77a5c561934e089
      m_SerializableObject: 10000
  m_Property:
    name: Rate
    m_serializedType:
      m_SerializableType: System.Single, mscorlib, Version=2.0.0.0, Culture=neutral,
        PublicKeyToken=b77a5c561934e089
    attributes:
    - m_Type: 1
      m_Min: 0
      m_Max: Infinity
      m_Tooltip: 
  m_Direction: 0
  m_LinkedSlots:
  - {fileID: 114283240058233450}
--- !u!114 &114740441231074060
MonoBehaviour:
  m_ObjectHideFlags: 1
  m_CorrespondingSourceObject: {fileID: 0}
  m_PrefabInternal: {fileID: 0}
  m_GameObject: {fileID: 0}
  m_Enabled: 1
  m_EditorHideFlags: 0
  m_Script: {fileID: 11500000, guid: f780aa281814f9842a7c076d436932e7, type: 3}
  m_Name: VFXSlotFloat
  m_EditorClassIdentifier: 
  m_Parent: {fileID: 114593480503294272}
  m_Children: []
  m_UIPosition: {x: 0, y: 0}
  m_UICollapsed: 1
  m_UISuperCollapsed: 0
  m_MasterSlot: {fileID: 114593480503294272}
  m_MasterData:
    m_Owner: {fileID: 0}
    m_Value:
      m_Type:
        m_SerializableType: 
      m_SerializableObject: 
  m_Property:
    name: z
    m_serializedType:
      m_SerializableType: System.Single, mscorlib, Version=2.0.0.0, Culture=neutral,
        PublicKeyToken=b77a5c561934e089
    attributes: []
  m_Direction: 0
  m_LinkedSlots: []
--- !u!114 &114741626249604804
MonoBehaviour:
  m_ObjectHideFlags: 1
  m_CorrespondingSourceObject: {fileID: 0}
  m_PrefabInternal: {fileID: 0}
  m_GameObject: {fileID: 0}
  m_Enabled: 1
  m_EditorHideFlags: 0
  m_Script: {fileID: 11500000, guid: 889be8bf1ed0c954a9ed096ce41655ea, type: 3}
  m_Name: VFXOperatorMultiply
  m_EditorClassIdentifier: 
  m_Parent: {fileID: 114838466200305200}
  m_Children: []
  m_UIPosition: {x: -172.8831, y: 733.2632}
  m_UICollapsed: 0
  m_UISuperCollapsed: 0
  m_InputSlots:
  - {fileID: 114606582076252222}
  - {fileID: 114539348314878020}
  m_OutputSlots:
  - {fileID: 114292734534724332}
--- !u!114 &114748633834839820
MonoBehaviour:
  m_ObjectHideFlags: 1
  m_CorrespondingSourceObject: {fileID: 0}
  m_PrefabInternal: {fileID: 0}
  m_GameObject: {fileID: 0}
  m_Enabled: 1
  m_EditorHideFlags: 0
  m_Script: {fileID: 11500000, guid: f780aa281814f9842a7c076d436932e7, type: 3}
  m_Name: VFXSlotFloat
  m_EditorClassIdentifier: 
  m_Parent: {fileID: 114214231018624576}
  m_Children: []
  m_UIPosition: {x: 0, y: 0}
  m_UICollapsed: 1
  m_UISuperCollapsed: 0
  m_MasterSlot: {fileID: 114214231018624576}
  m_MasterData:
    m_Owner: {fileID: 0}
    m_Value:
      m_Type:
        m_SerializableType: 
      m_SerializableObject: 
  m_Property:
    name: y
    m_serializedType:
      m_SerializableType: System.Single, mscorlib, Version=2.0.0.0, Culture=neutral,
        PublicKeyToken=b77a5c561934e089
    attributes: []
  m_Direction: 1
  m_LinkedSlots:
  - {fileID: 114491152942112336}
  - {fileID: 114788945439143174}
  - {fileID: 114063731157196830}
--- !u!114 &114757265932841848
MonoBehaviour:
  m_ObjectHideFlags: 1
  m_CorrespondingSourceObject: {fileID: 0}
  m_PrefabInternal: {fileID: 0}
  m_GameObject: {fileID: 0}
  m_Enabled: 1
  m_EditorHideFlags: 0
  m_Script: {fileID: 11500000, guid: f780aa281814f9842a7c076d436932e7, type: 3}
  m_Name: VFXSlotFloat
  m_EditorClassIdentifier: 
  m_Parent: {fileID: 0}
  m_Children: []
  m_UIPosition: {x: 0, y: 0}
  m_UICollapsed: 1
  m_UISuperCollapsed: 0
  m_MasterSlot: {fileID: 114757265932841848}
  m_MasterData:
    m_Owner: {fileID: 114997462553598496}
    m_Value:
      m_Type:
        m_SerializableType: System.Single, mscorlib, Version=2.0.0.0, Culture=neutral,
          PublicKeyToken=b77a5c561934e089
      m_SerializableObject: 1
  m_Property:
    name: o
    m_serializedType:
      m_SerializableType: System.Single, mscorlib, Version=2.0.0.0, Culture=neutral,
        PublicKeyToken=b77a5c561934e089
    attributes: []
  m_Direction: 1
  m_LinkedSlots:
  - {fileID: 114876532270373034}
--- !u!114 &114762446726521336
MonoBehaviour:
  m_ObjectHideFlags: 1
  m_CorrespondingSourceObject: {fileID: 0}
  m_PrefabInternal: {fileID: 0}
  m_GameObject: {fileID: 0}
  m_Enabled: 1
  m_EditorHideFlags: 0
  m_Script: {fileID: 11500000, guid: 330e0fca1717dde4aaa144f48232aa64, type: 3}
  m_Name: VFXParameter
  m_EditorClassIdentifier: 
  m_Parent: {fileID: 114838466200305200}
  m_Children: []
  m_UIPosition: {x: -37.95901, y: 2337.223}
  m_UICollapsed: 0
  m_UISuperCollapsed: 0
  m_InputSlots: []
  m_OutputSlots:
  - {fileID: 114605936197091038}
  m_exposedName: exposedName
  m_exposed: 0
  m_Order: 0
  m_Min:
    m_Type:
      m_SerializableType: 
    m_SerializableObject: 
  m_Max:
    m_Type:
      m_SerializableType: 
    m_SerializableObject: 
  m_Nodes: []
--- !u!114 &114768175125361842
MonoBehaviour:
  m_ObjectHideFlags: 1
  m_CorrespondingSourceObject: {fileID: 0}
  m_PrefabInternal: {fileID: 0}
  m_GameObject: {fileID: 0}
  m_Enabled: 1
  m_EditorHideFlags: 0
  m_Script: {fileID: 11500000, guid: 73a13919d81fb7444849bae8b5c812a2, type: 3}
  m_Name: VFXBasicSpawner
  m_EditorClassIdentifier: 
  m_Parent: {fileID: 114838466200305200}
  m_Children:
  - {fileID: 114843143862028618}
  m_UIPosition: {x: 1499.5426, y: 407.9516}
  m_UICollapsed: 0
  m_UISuperCollapsed: 0
  m_InputSlots: []
  m_OutputSlots: []
  m_Data: {fileID: 0}
  m_InputFlowSlot:
  - link: []
  - link: []
  m_OutputFlowSlot:
  - link:
    - context: {fileID: 114215031371574852}
      slotIndex: 0
--- !u!114 &114770698213047778
MonoBehaviour:
  m_ObjectHideFlags: 1
  m_CorrespondingSourceObject: {fileID: 0}
  m_PrefabInternal: {fileID: 0}
  m_GameObject: {fileID: 0}
  m_Enabled: 1
  m_EditorHideFlags: 0
  m_Script: {fileID: 11500000, guid: f780aa281814f9842a7c076d436932e7, type: 3}
  m_Name: VFXSlotFloat
  m_EditorClassIdentifier: 
  m_Parent: {fileID: 114681170515268092}
  m_Children: []
  m_UIPosition: {x: 0, y: 0}
  m_UICollapsed: 1
  m_UISuperCollapsed: 0
  m_MasterSlot: {fileID: 114555623820890054}
  m_MasterData:
    m_Owner: {fileID: 0}
    m_Value:
      m_Type:
        m_SerializableType: 
      m_SerializableObject: 
  m_Property:
    name: x
    m_serializedType:
      m_SerializableType: System.Single, mscorlib, Version=2.0.0.0, Culture=neutral,
        PublicKeyToken=b77a5c561934e089
    attributes: []
  m_Direction: 0
  m_LinkedSlots: []
--- !u!114 &114773820645490948
MonoBehaviour:
  m_ObjectHideFlags: 1
  m_CorrespondingSourceObject: {fileID: 0}
  m_PrefabInternal: {fileID: 0}
  m_GameObject: {fileID: 0}
  m_Enabled: 1
  m_EditorHideFlags: 0
  m_Script: {fileID: 11500000, guid: 36abb1a42e57dfc4aa839ec8812a27cf, type: 3}
  m_Name: VFXOperatorNormalize
  m_EditorClassIdentifier: 
  m_Parent: {fileID: 114838466200305200}
  m_Children: []
  m_UIPosition: {x: 874.95905, y: 848.6648}
  m_UICollapsed: 1
  m_UISuperCollapsed: 0
  m_InputSlots:
  - {fileID: 114212286838033864}
  m_OutputSlots:
  - {fileID: 114445986921503696}
--- !u!114 &114783699175263644
MonoBehaviour:
  m_ObjectHideFlags: 1
  m_CorrespondingSourceObject: {fileID: 0}
  m_PrefabInternal: {fileID: 0}
  m_GameObject: {fileID: 0}
  m_Enabled: 1
  m_EditorHideFlags: 0
  m_Script: {fileID: 11500000, guid: 2c7b1f3e894605a48a0436807a6faeee, type: 3}
  m_Name: CollisionPlane
  m_EditorClassIdentifier: 
  m_Parent: {fileID: 114285838394753922}
  m_Children: []
  m_UIPosition: {x: 0, y: 0}
  m_UICollapsed: 0
  m_UISuperCollapsed: 0
  m_InputSlots:
  - {fileID: 114555623820890054}
  - {fileID: 114134638908199294}
  - {fileID: 114476544009021042}
  - {fileID: 114638356597423834}
  m_OutputSlots: []
  m_Disabled: 0
  mode: 0
  roughSurface: 0
--- !u!114 &114785343912027826
MonoBehaviour:
  m_ObjectHideFlags: 1
  m_CorrespondingSourceObject: {fileID: 0}
  m_PrefabInternal: {fileID: 0}
  m_GameObject: {fileID: 0}
  m_Enabled: 1
  m_EditorHideFlags: 0
  m_Script: {fileID: 11500000, guid: a0b9e6b9139e58d4c957ec54595da7d3, type: 3}
  m_Name: VFXQuadOutput
  m_EditorClassIdentifier: 
  m_Parent: {fileID: 114838466200305200}
  m_Children:
  - {fileID: 114893098136912188}
  m_UIPosition: {x: 1909.4835, y: 2273.2488}
  m_UICollapsed: 0
  m_UISuperCollapsed: 0
  m_InputSlots:
  - {fileID: 114056542592000672}
  - {fileID: 114922186729723058}
  m_OutputSlots: []
  m_Data: {fileID: 114337012759867870}
  m_InputFlowSlot:
  - link:
    - context: {fileID: 114285838394753922}
      slotIndex: 0
  m_OutputFlowSlot:
  - link: []
  blendMode: 1
  cullMode: 0
  zWriteMode: 0
  zTestMode: 0
  flipbookMode: 0
  useSoftParticle: 1
  sortPriority: 0
  indirectDraw: 0
  preRefraction: 0
  useGeometryShader: 0
--- !u!114 &114786253860938156
MonoBehaviour:
  m_ObjectHideFlags: 1
  m_CorrespondingSourceObject: {fileID: 0}
  m_PrefabInternal: {fileID: 0}
  m_GameObject: {fileID: 0}
  m_Enabled: 1
  m_EditorHideFlags: 0
  m_Script: {fileID: 11500000, guid: f780aa281814f9842a7c076d436932e7, type: 3}
  m_Name: VFXSlotFloat
  m_EditorClassIdentifier: 
  m_Parent: {fileID: 114185807928142690}
  m_Children: []
  m_UIPosition: {x: 0, y: 0}
  m_UICollapsed: 1
  m_UISuperCollapsed: 0
  m_MasterSlot: {fileID: 114185807928142690}
  m_MasterData:
    m_Owner: {fileID: 0}
    m_Value:
      m_Type:
        m_SerializableType: 
      m_SerializableObject: 
  m_Property:
    name: z
    m_serializedType:
      m_SerializableType: System.Single, mscorlib, Version=2.0.0.0, Culture=neutral,
        PublicKeyToken=b77a5c561934e089
    attributes: []
  m_Direction: 0
  m_LinkedSlots:
  - {fileID: 114260205146442590}
--- !u!114 &114788945439143174
MonoBehaviour:
  m_ObjectHideFlags: 1
  m_CorrespondingSourceObject: {fileID: 0}
  m_PrefabInternal: {fileID: 0}
  m_GameObject: {fileID: 0}
  m_Enabled: 1
  m_EditorHideFlags: 0
  m_Script: {fileID: 11500000, guid: f780aa281814f9842a7c076d436932e7, type: 3}
  m_Name: VFXSlotFloat
  m_EditorClassIdentifier: 
  m_Parent: {fileID: 114229814185082714}
  m_Children: []
  m_UIPosition: {x: 0, y: 0}
  m_UICollapsed: 1
  m_UISuperCollapsed: 0
  m_MasterSlot: {fileID: 114229814185082714}
  m_MasterData:
    m_Owner: {fileID: 0}
    m_Value:
      m_Type:
        m_SerializableType: 
      m_SerializableObject: 
  m_Property:
    name: y
    m_serializedType:
      m_SerializableType: System.Single, mscorlib, Version=2.0.0.0, Culture=neutral,
        PublicKeyToken=b77a5c561934e089
    attributes: []
  m_Direction: 0
  m_LinkedSlots:
  - {fileID: 114748633834839820}
--- !u!114 &114790879288114018
MonoBehaviour:
  m_ObjectHideFlags: 1
  m_CorrespondingSourceObject: {fileID: 0}
  m_PrefabInternal: {fileID: 0}
  m_GameObject: {fileID: 0}
  m_Enabled: 1
  m_EditorHideFlags: 0
  m_Script: {fileID: 11500000, guid: f780aa281814f9842a7c076d436932e7, type: 3}
  m_Name: VFXSlotFloat
  m_EditorClassIdentifier: 
  m_Parent: {fileID: 114111336178579210}
  m_Children: []
  m_UIPosition: {x: 0, y: 0}
  m_UICollapsed: 1
  m_UISuperCollapsed: 0
  m_MasterSlot: {fileID: 114555623820890054}
  m_MasterData:
    m_Owner: {fileID: 0}
    m_Value:
      m_Type:
        m_SerializableType: 
      m_SerializableObject: 
  m_Property:
    name: z
    m_serializedType:
      m_SerializableType: System.Single, mscorlib, Version=2.0.0.0, Culture=neutral,
        PublicKeyToken=b77a5c561934e089
    attributes: []
  m_Direction: 0
  m_LinkedSlots: []
--- !u!114 &114805826570627198
MonoBehaviour:
  m_ObjectHideFlags: 1
  m_CorrespondingSourceObject: {fileID: 0}
  m_PrefabInternal: {fileID: 0}
  m_GameObject: {fileID: 0}
  m_Enabled: 1
  m_EditorHideFlags: 0
  m_Script: {fileID: 11500000, guid: 87c154e0feeee864da39ba7591cf27e7, type: 3}
  m_Name: VFXSlotFloatN
  m_EditorClassIdentifier: 
  m_Parent: {fileID: 0}
  m_Children: []
  m_UIPosition: {x: 0, y: 0}
  m_UICollapsed: 1
  m_UISuperCollapsed: 0
  m_MasterSlot: {fileID: 114805826570627198}
  m_MasterData:
    m_Owner: {fileID: 114439430517760810}
    m_Value:
      m_Type:
        m_SerializableType: UnityEditor.VFX.FloatN, Assembly-CSharp-Editor-testable,
          Version=0.0.0.0, Culture=neutral, PublicKeyToken=null
      m_SerializableObject: '{"m_Components":[0.0]}'
  m_Property:
    name: b
    m_serializedType:
      m_SerializableType: UnityEditor.VFX.FloatN, Assembly-CSharp-Editor-testable,
        Version=0.0.0.0, Culture=neutral, PublicKeyToken=null
    attributes: []
  m_Direction: 0
  m_LinkedSlots:
  - {fileID: 114091938497655174}
--- !u!114 &114827249523316908
MonoBehaviour:
  m_ObjectHideFlags: 1
  m_CorrespondingSourceObject: {fileID: 0}
  m_PrefabInternal: {fileID: 0}
  m_GameObject: {fileID: 0}
  m_Enabled: 1
  m_EditorHideFlags: 0
  m_Script: {fileID: 11500000, guid: 71007e3b6fdb5db479661eb5e3c4846b, type: 3}
  m_Name: VFXOperatorAppendVector
  m_EditorClassIdentifier: 
  m_Parent: {fileID: 114838466200305200}
  m_Children: []
  m_UIPosition: {x: 594.26416, y: 801.37177}
  m_UICollapsed: 1
  m_UISuperCollapsed: 0
  m_InputSlots:
  - {fileID: 114114150012599306}
  - {fileID: 114876532270373034}
  - {fileID: 114208982185777308}
  - {fileID: 114976791350369024}
  m_OutputSlots:
  - {fileID: 114246627683994508}
--- !u!114 &114831469640621168
MonoBehaviour:
  m_ObjectHideFlags: 1
  m_CorrespondingSourceObject: {fileID: 0}
  m_PrefabInternal: {fileID: 0}
  m_GameObject: {fileID: 0}
  m_Enabled: 1
  m_EditorHideFlags: 0
  m_Script: {fileID: 11500000, guid: ac39bd03fca81b849929b9c966f1836a, type: 3}
  m_Name: VFXSlotFloat3
  m_EditorClassIdentifier: 
  m_Parent: {fileID: 0}
  m_Children:
  - {fileID: 114859637738339748}
  - {fileID: 114942147277967462}
  - {fileID: 114545527083645364}
  m_UIPosition: {x: 0, y: 0}
  m_UICollapsed: 1
  m_UISuperCollapsed: 0
  m_MasterSlot: {fileID: 114831469640621168}
  m_MasterData:
    m_Owner: {fileID: 114329811136617708}
    m_Value:
      m_Type:
        m_SerializableType: UnityEngine.Vector3, UnityEngine.CoreModule, Version=0.0.0.0,
          Culture=neutral, PublicKeyToken=null
      m_SerializableObject: '{"x":0.0,"y":-9.8100004196167,"z":0.0}'
  m_Property:
    name: GravityVector
    m_serializedType:
      m_SerializableType: UnityEngine.Vector3, UnityEngine.CoreModule, Version=0.0.0.0,
        Culture=neutral, PublicKeyToken=null
    attributes:
    - m_Type: 3
      m_Min: -Infinity
      m_Max: Infinity
      m_Tooltip: Gravity Force applied to Particle Velocity
  m_Direction: 0
  m_LinkedSlots: []
--- !u!114 &114836988798977184
MonoBehaviour:
  m_ObjectHideFlags: 1
  m_CorrespondingSourceObject: {fileID: 0}
  m_PrefabInternal: {fileID: 0}
  m_GameObject: {fileID: 0}
  m_Enabled: 1
  m_EditorHideFlags: 0
  m_Script: {fileID: 11500000, guid: a971fa2e110a0ac42ac1d8dae408704b, type: 3}
  m_Name: SetAttribute
  m_EditorClassIdentifier: 
  m_Parent: {fileID: 114361518839833050}
  m_Children: []
  m_UIPosition: {x: 0, y: 0}
  m_UICollapsed: 0
  m_UISuperCollapsed: 0
  m_InputSlots:
  - {fileID: 114185807928142690}
  m_OutputSlots: []
  m_Disabled: 0
  attribute: position
  Composition: 0
  Random: 0
--- !u!114 &114838466200305200
MonoBehaviour:
  m_ObjectHideFlags: 1
  m_CorrespondingSourceObject: {fileID: 0}
  m_PrefabInternal: {fileID: 0}
  m_GameObject: {fileID: 0}
  m_Enabled: 1
  m_EditorHideFlags: 0
  m_Script: {fileID: 11500000, guid: 7d4c867f6b72b714dbb5fd1780afe208, type: 3}
  m_Name: 
  m_EditorClassIdentifier: 
  m_Parent: {fileID: 0}
  m_Children:
  - {fileID: 114768175125361842}
  - {fileID: 114215031371574852}
  - {fileID: 114285838394753922}
  - {fileID: 114785343912027826}
  - {fileID: 114741626249604804}
  - {fileID: 114627013475271998}
  - {fileID: 114473946634291204}
  - {fileID: 114040378013679486}
  - {fileID: 114827249523316908}
  - {fileID: 114997462553598496}
  - {fileID: 114773820645490948}
  - {fileID: 114365880646675674}
  - {fileID: 114680049877029038}
  - {fileID: 114352845819035428}
  - {fileID: 114440299538930908}
  - {fileID: 114962239619256058}
  - {fileID: 114148650700201542}
  - {fileID: 114100931944527538}
  - {fileID: 114660342625947618}
  - {fileID: 114762446726521336}
  - {fileID: 114439430517760810}
  - {fileID: 114361518839833050}
  - {fileID: 114996998714665028}
  m_UIPosition: {x: 0, y: 0}
  m_UICollapsed: 1
  m_UISuperCollapsed: 0
  m_UIInfos: {fileID: 0}
  m_saved: 1
--- !u!114 &114838918111818644
MonoBehaviour:
  m_ObjectHideFlags: 1
  m_CorrespondingSourceObject: {fileID: 0}
  m_PrefabInternal: {fileID: 0}
  m_GameObject: {fileID: 0}
  m_Enabled: 1
  m_EditorHideFlags: 0
  m_Script: {fileID: 11500000, guid: f780aa281814f9842a7c076d436932e7, type: 3}
  m_Name: VFXSlotFloat
  m_EditorClassIdentifier: 
  m_Parent: {fileID: 114319447012074328}
  m_Children: []
  m_UIPosition: {x: 0, y: 0}
  m_UICollapsed: 1
  m_UISuperCollapsed: 0
  m_MasterSlot: {fileID: 114319447012074328}
  m_MasterData:
    m_Owner: {fileID: 0}
    m_Value:
      m_Type:
        m_SerializableType: 
      m_SerializableObject: 
  m_Property:
    name: x
    m_serializedType:
      m_SerializableType: System.Single, mscorlib, Version=2.0.0.0, Culture=neutral,
        PublicKeyToken=b77a5c561934e089
    attributes: []
  m_Direction: 0
  m_LinkedSlots: []
--- !u!114 &114843143862028618
MonoBehaviour:
  m_ObjectHideFlags: 1
  m_CorrespondingSourceObject: {fileID: 0}
  m_PrefabInternal: {fileID: 0}
  m_GameObject: {fileID: 0}
  m_Enabled: 1
  m_EditorHideFlags: 0
  m_Script: {fileID: 11500000, guid: f05c6884b705ce14d82ae720f0ec209f, type: 3}
  m_Name: VFXSpawnerConstantRate
  m_EditorClassIdentifier: 
  m_Parent: {fileID: 114768175125361842}
  m_Children: []
  m_UIPosition: {x: 0, y: 0}
  m_UICollapsed: 0
  m_UISuperCollapsed: 0
  m_InputSlots:
  - {fileID: 114728954793436396}
  m_OutputSlots: []
  m_Disabled: 0
--- !u!114 &114859637738339748
MonoBehaviour:
  m_ObjectHideFlags: 1
  m_CorrespondingSourceObject: {fileID: 0}
  m_PrefabInternal: {fileID: 0}
  m_GameObject: {fileID: 0}
  m_Enabled: 1
  m_EditorHideFlags: 0
  m_Script: {fileID: 11500000, guid: f780aa281814f9842a7c076d436932e7, type: 3}
  m_Name: VFXSlotFloat
  m_EditorClassIdentifier: 
  m_Parent: {fileID: 114831469640621168}
  m_Children: []
  m_UIPosition: {x: 0, y: 0}
  m_UICollapsed: 1
  m_UISuperCollapsed: 0
  m_MasterSlot: {fileID: 114831469640621168}
  m_MasterData:
    m_Owner: {fileID: 0}
    m_Value:
      m_Type:
        m_SerializableType: 
      m_SerializableObject: 
  m_Property:
    name: x
    m_serializedType:
      m_SerializableType: System.Single, mscorlib, Version=2.0.0.0, Culture=neutral,
        PublicKeyToken=b77a5c561934e089
    attributes: []
  m_Direction: 0
  m_LinkedSlots: []
--- !u!114 &114865327515538300
MonoBehaviour:
  m_ObjectHideFlags: 1
  m_CorrespondingSourceObject: {fileID: 0}
  m_PrefabInternal: {fileID: 0}
  m_GameObject: {fileID: 0}
  m_Enabled: 1
  m_EditorHideFlags: 0
  m_Script: {fileID: 11500000, guid: 1b605c022ee79394a8a776c0869b3f9a, type: 3}
  m_Name: VFXSlot
  m_EditorClassIdentifier: 
  m_Parent: {fileID: 0}
  m_Children:
  - {fileID: 114497576012446222}
  - {fileID: 114453124187534382}
  m_UIPosition: {x: 0, y: 0}
  m_UICollapsed: 0
  m_UISuperCollapsed: 0
  m_MasterSlot: {fileID: 114865327515538300}
  m_MasterData:
    m_Owner: {fileID: 114447498594171424}
    m_Value:
      m_Type:
        m_SerializableType: UnityEditor.VFX.ArcSphere, Assembly-CSharp-Editor-testable,
          Version=0.0.0.0, Culture=neutral, PublicKeyToken=null
      m_SerializableObject: '{"sphere":{"space":0,"center":{"x":0.0,"y":-1.5,"z":0.0},"radius":0.20000000298023225},"arc":6.2831854820251469}'
  m_Property:
    name: ArcSphere
    m_serializedType:
      m_SerializableType: UnityEditor.VFX.ArcSphere, Assembly-CSharp-Editor-testable,
        Version=0.0.0.0, Culture=neutral, PublicKeyToken=null
    attributes:
    - m_Type: 3
      m_Min: -Infinity
      m_Max: Infinity
      m_Tooltip: The sphere used for positioning particles.
  m_Direction: 0
  m_LinkedSlots: []
--- !u!114 &114876532270373034
MonoBehaviour:
  m_ObjectHideFlags: 1
  m_CorrespondingSourceObject: {fileID: 0}
  m_PrefabInternal: {fileID: 0}
  m_GameObject: {fileID: 0}
  m_Enabled: 1
  m_EditorHideFlags: 0
  m_Script: {fileID: 11500000, guid: 87c154e0feeee864da39ba7591cf27e7, type: 3}
  m_Name: VFXSlotFloatN
  m_EditorClassIdentifier: 
  m_Parent: {fileID: 0}
  m_Children: []
  m_UIPosition: {x: 0, y: 0}
  m_UICollapsed: 1
  m_UISuperCollapsed: 0
  m_MasterSlot: {fileID: 114876532270373034}
  m_MasterData:
    m_Owner: {fileID: 114827249523316908}
    m_Value:
      m_Type:
        m_SerializableType: UnityEditor.VFX.FloatN, Assembly-CSharp-Editor-testable,
          Version=0.0.0.0, Culture=neutral, PublicKeyToken=null
      m_SerializableObject: '{"m_Components":[0.0]}'
  m_Property:
    name: b
    m_serializedType:
      m_SerializableType: UnityEditor.VFX.FloatN, Assembly-CSharp-Editor-testable,
        Version=0.0.0.0, Culture=neutral, PublicKeyToken=null
    attributes: []
  m_Direction: 0
  m_LinkedSlots:
  - {fileID: 114757265932841848}
--- !u!114 &114882375268825596
MonoBehaviour:
  m_ObjectHideFlags: 1
  m_CorrespondingSourceObject: {fileID: 0}
  m_PrefabInternal: {fileID: 0}
  m_GameObject: {fileID: 0}
  m_Enabled: 1
  m_EditorHideFlags: 0
  m_Script: {fileID: 11500000, guid: f780aa281814f9842a7c076d436932e7, type: 3}
  m_Name: VFXSlotFloat
  m_EditorClassIdentifier: 
  m_Parent: {fileID: 114593480503294272}
  m_Children: []
  m_UIPosition: {x: 0, y: 0}
  m_UICollapsed: 1
  m_UISuperCollapsed: 0
  m_MasterSlot: {fileID: 114593480503294272}
  m_MasterData:
    m_Owner: {fileID: 0}
    m_Value:
      m_Type:
        m_SerializableType: 
      m_SerializableObject: 
  m_Property:
    name: y
    m_serializedType:
      m_SerializableType: System.Single, mscorlib, Version=2.0.0.0, Culture=neutral,
        PublicKeyToken=b77a5c561934e089
    attributes: []
  m_Direction: 0
  m_LinkedSlots: []
--- !u!114 &114892713975119042
MonoBehaviour:
  m_ObjectHideFlags: 1
  m_CorrespondingSourceObject: {fileID: 0}
  m_PrefabInternal: {fileID: 0}
  m_GameObject: {fileID: 0}
  m_Enabled: 1
  m_EditorHideFlags: 0
  m_Script: {fileID: 11500000, guid: c52d920e7fff73b498050a6b3c4404ca, type: 3}
  m_Name: VFXSlotUint
  m_EditorClassIdentifier: 
  m_Parent: {fileID: 0}
  m_Children: []
  m_UIPosition: {x: 0, y: 0}
  m_UICollapsed: 1
  m_UISuperCollapsed: 0
  m_MasterSlot: {fileID: 114892713975119042}
  m_MasterData:
    m_Owner: {fileID: 114365880646675674}
    m_Value:
      m_Type:
        m_SerializableType: System.UInt32, mscorlib, Version=2.0.0.0, Culture=neutral,
          PublicKeyToken=b77a5c561934e089
      m_SerializableObject: 
  m_Property:
    name: particleId
    m_serializedType:
      m_SerializableType: System.UInt32, mscorlib, Version=2.0.0.0, Culture=neutral,
        PublicKeyToken=b77a5c561934e089
    attributes: []
  m_Direction: 1
  m_LinkedSlots:
  - {fileID: 114527109927246590}
--- !u!114 &114893098136912188
MonoBehaviour:
  m_ObjectHideFlags: 1
  m_CorrespondingSourceObject: {fileID: 0}
  m_PrefabInternal: {fileID: 0}
  m_GameObject: {fileID: 0}
  m_Enabled: 1
  m_EditorHideFlags: 0
  m_Script: {fileID: 11500000, guid: d16c6aeaef944094b9a1633041804207, type: 3}
  m_Name: Orient
  m_EditorClassIdentifier: 
  m_Parent: {fileID: 114785343912027826}
  m_Children: []
  m_UIPosition: {x: 0, y: 0}
  m_UICollapsed: 0
  m_UISuperCollapsed: 0
  m_InputSlots: []
  m_OutputSlots: []
  m_Disabled: 0
  mode: 0
--- !u!114 &114896407293017132
MonoBehaviour:
  m_ObjectHideFlags: 1
  m_CorrespondingSourceObject: {fileID: 0}
  m_PrefabInternal: {fileID: 0}
  m_GameObject: {fileID: 0}
  m_Enabled: 1
  m_EditorHideFlags: 0
  m_Script: {fileID: 11500000, guid: f780aa281814f9842a7c076d436932e7, type: 3}
  m_Name: VFXSlotFloat
  m_EditorClassIdentifier: 
  m_Parent: {fileID: 114708910098674972}
  m_Children: []
  m_UIPosition: {x: 0, y: 0}
  m_UICollapsed: 1
  m_UISuperCollapsed: 0
  m_MasterSlot: {fileID: 114708910098674972}
  m_MasterData:
    m_Owner: {fileID: 0}
    m_Value:
      m_Type:
        m_SerializableType: 
      m_SerializableObject: 
  m_Property:
    name: x
    m_serializedType:
      m_SerializableType: System.Single, mscorlib, Version=2.0.0.0, Culture=neutral,
        PublicKeyToken=b77a5c561934e089
    attributes: []
  m_Direction: 0
  m_LinkedSlots:
  - {fileID: 114419731188455184}
--- !u!114 &114905469860325974
MonoBehaviour:
  m_ObjectHideFlags: 1
  m_CorrespondingSourceObject: {fileID: 0}
  m_PrefabInternal: {fileID: 0}
  m_GameObject: {fileID: 0}
  m_Enabled: 1
  m_EditorHideFlags: 0
  m_Script: {fileID: 11500000, guid: 87c154e0feeee864da39ba7591cf27e7, type: 3}
  m_Name: VFXSlotFloatN
  m_EditorClassIdentifier: 
  m_Parent: {fileID: 0}
  m_Children: []
  m_UIPosition: {x: 0, y: 0}
  m_UICollapsed: 1
  m_UISuperCollapsed: 0
  m_MasterSlot: {fileID: 114905469860325974}
  m_MasterData:
    m_Owner: {fileID: 114040378013679486}
    m_Value:
      m_Type:
        m_SerializableType: UnityEditor.VFX.FloatN, Assembly-CSharp-Editor-testable,
          Version=0.0.0.0, Culture=neutral, PublicKeyToken=null
      m_SerializableObject: '{"m_Components":[1.0]}'
  m_Property:
    name: a
    m_serializedType:
      m_SerializableType: UnityEditor.VFX.FloatN, Assembly-CSharp-Editor-testable,
        Version=0.0.0.0, Culture=neutral, PublicKeyToken=null
    attributes: []
  m_Direction: 0
  m_LinkedSlots:
  - {fileID: 114445986921503696}
--- !u!114 &114922186729723058
MonoBehaviour:
  m_ObjectHideFlags: 1
  m_CorrespondingSourceObject: {fileID: 0}
  m_PrefabInternal: {fileID: 0}
  m_GameObject: {fileID: 0}
  m_Enabled: 1
  m_EditorHideFlags: 0
  m_Script: {fileID: 11500000, guid: f780aa281814f9842a7c076d436932e7, type: 3}
  m_Name: VFXSlotFloat
  m_EditorClassIdentifier: 
  m_Parent: {fileID: 0}
  m_Children: []
  m_UIPosition: {x: 0, y: 0}
  m_UICollapsed: 1
  m_UISuperCollapsed: 0
  m_MasterSlot: {fileID: 114922186729723058}
  m_MasterData:
    m_Owner: {fileID: 114785343912027826}
    m_Value:
      m_Type:
        m_SerializableType: System.Single, mscorlib, Version=2.0.0.0, Culture=neutral,
          PublicKeyToken=b77a5c561934e089
      m_SerializableObject: 1.5
  m_Property:
    name: softParticlesFadeDistance
    m_serializedType:
      m_SerializableType: System.Single, mscorlib, Version=2.0.0.0, Culture=neutral,
        PublicKeyToken=b77a5c561934e089
    attributes: []
  m_Direction: 0
  m_LinkedSlots: []
--- !u!114 &114926644481713916
MonoBehaviour:
  m_ObjectHideFlags: 1
  m_CorrespondingSourceObject: {fileID: 0}
  m_PrefabInternal: {fileID: 0}
  m_GameObject: {fileID: 0}
  m_Enabled: 1
  m_EditorHideFlags: 0
  m_Script: {fileID: 11500000, guid: f780aa281814f9842a7c076d436932e7, type: 3}
  m_Name: VFXSlotFloat
  m_EditorClassIdentifier: 
  m_Parent: {fileID: 114045474812189326}
  m_Children: []
  m_UIPosition: {x: 0, y: 0}
  m_UICollapsed: 1
  m_UISuperCollapsed: 0
  m_MasterSlot: {fileID: 114045474812189326}
  m_MasterData:
    m_Owner: {fileID: 0}
    m_Value:
      m_Type:
        m_SerializableType: 
      m_SerializableObject: 
  m_Property:
    name: z
    m_serializedType:
      m_SerializableType: System.Single, mscorlib, Version=2.0.0.0, Culture=neutral,
        PublicKeyToken=b77a5c561934e089
    attributes: []
  m_Direction: 1
  m_LinkedSlots: []
--- !u!114 &114942147277967462
MonoBehaviour:
  m_ObjectHideFlags: 1
  m_CorrespondingSourceObject: {fileID: 0}
  m_PrefabInternal: {fileID: 0}
  m_GameObject: {fileID: 0}
  m_Enabled: 1
  m_EditorHideFlags: 0
  m_Script: {fileID: 11500000, guid: f780aa281814f9842a7c076d436932e7, type: 3}
  m_Name: VFXSlotFloat
  m_EditorClassIdentifier: 
  m_Parent: {fileID: 114831469640621168}
  m_Children: []
  m_UIPosition: {x: 0, y: 0}
  m_UICollapsed: 1
  m_UISuperCollapsed: 0
  m_MasterSlot: {fileID: 114831469640621168}
  m_MasterData:
    m_Owner: {fileID: 0}
    m_Value:
      m_Type:
        m_SerializableType: 
      m_SerializableObject: 
  m_Property:
    name: y
    m_serializedType:
      m_SerializableType: System.Single, mscorlib, Version=2.0.0.0, Culture=neutral,
        PublicKeyToken=b77a5c561934e089
    attributes: []
  m_Direction: 0
  m_LinkedSlots: []
--- !u!114 &114945377746522902
MonoBehaviour:
  m_ObjectHideFlags: 1
  m_CorrespondingSourceObject: {fileID: 0}
  m_PrefabInternal: {fileID: 0}
  m_GameObject: {fileID: 0}
  m_Enabled: 1
  m_EditorHideFlags: 0
  m_Script: {fileID: 11500000, guid: 87c154e0feeee864da39ba7591cf27e7, type: 3}
  m_Name: VFXSlotFloatN
  m_EditorClassIdentifier: 
  m_Parent: {fileID: 0}
  m_Children: []
  m_UIPosition: {x: 0, y: 0}
  m_UICollapsed: 1
  m_UISuperCollapsed: 0
  m_MasterSlot: {fileID: 114945377746522902}
  m_MasterData:
    m_Owner: {fileID: 114660342625947618}
    m_Value:
      m_Type:
        m_SerializableType: UnityEditor.VFX.FloatN, Assembly-CSharp-Editor-testable,
          Version=0.0.0.0, Culture=neutral, PublicKeyToken=null
      m_SerializableObject: '{"m_Components":[0.0]}'
  m_Property:
    name: a
    m_serializedType:
      m_SerializableType: UnityEditor.VFX.FloatN, Assembly-CSharp-Editor-testable,
        Version=0.0.0.0, Culture=neutral, PublicKeyToken=null
    attributes: []
  m_Direction: 0
  m_LinkedSlots:
  - {fileID: 114112828020243942}
--- !u!114 &114947331566939802
MonoBehaviour:
  m_ObjectHideFlags: 1
  m_CorrespondingSourceObject: {fileID: 0}
  m_PrefabInternal: {fileID: 0}
  m_GameObject: {fileID: 0}
  m_Enabled: 1
  m_EditorHideFlags: 0
  m_Script: {fileID: 11500000, guid: f780aa281814f9842a7c076d436932e7, type: 3}
  m_Name: VFXSlotFloat
  m_EditorClassIdentifier: 
  m_Parent: {fileID: 114497576012446222}
  m_Children: []
  m_UIPosition: {x: 0, y: 0}
  m_UICollapsed: 1
  m_UISuperCollapsed: 0
  m_MasterSlot: {fileID: 114865327515538300}
  m_MasterData:
    m_Owner: {fileID: 0}
    m_Value:
      m_Type:
        m_SerializableType: 
      m_SerializableObject: 
  m_Property:
    name: radius
    m_serializedType:
      m_SerializableType: System.Single, mscorlib, Version=2.0.0.0, Culture=neutral,
        PublicKeyToken=b77a5c561934e089
    attributes:
    - m_Type: 3
      m_Min: -Infinity
      m_Max: Infinity
      m_Tooltip: The radius of the sphere.
  m_Direction: 0
  m_LinkedSlots: []
--- !u!114 &114947515181473238
MonoBehaviour:
  m_ObjectHideFlags: 1
  m_CorrespondingSourceObject: {fileID: 0}
  m_PrefabInternal: {fileID: 0}
  m_GameObject: {fileID: 0}
  m_Enabled: 1
  m_EditorHideFlags: 0
  m_Script: {fileID: 11500000, guid: f780aa281814f9842a7c076d436932e7, type: 3}
  m_Name: VFXSlotFloat
  m_EditorClassIdentifier: 
  m_Parent: {fileID: 114708910098674972}
  m_Children: []
  m_UIPosition: {x: 0, y: 0}
  m_UICollapsed: 1
  m_UISuperCollapsed: 0
  m_MasterSlot: {fileID: 114708910098674972}
  m_MasterData:
    m_Owner: {fileID: 0}
    m_Value:
      m_Type:
        m_SerializableType: 
      m_SerializableObject: 
  m_Property:
    name: z
    m_serializedType:
      m_SerializableType: System.Single, mscorlib, Version=2.0.0.0, Culture=neutral,
        PublicKeyToken=b77a5c561934e089
    attributes: []
  m_Direction: 0
  m_LinkedSlots:
  - {fileID: 114486723685599886}
--- !u!114 &114957519083264852
MonoBehaviour:
  m_ObjectHideFlags: 1
  m_CorrespondingSourceObject: {fileID: 0}
  m_PrefabInternal: {fileID: 0}
  m_GameObject: {fileID: 0}
  m_Enabled: 1
  m_EditorHideFlags: 0
  m_Script: {fileID: 11500000, guid: f780aa281814f9842a7c076d436932e7, type: 3}
  m_Name: VFXSlotFloat
  m_EditorClassIdentifier: 
  m_Parent: {fileID: 0}
  m_Children: []
  m_UIPosition: {x: 0, y: 0}
  m_UICollapsed: 1
  m_UISuperCollapsed: 0
  m_MasterSlot: {fileID: 114957519083264852}
  m_MasterData:
    m_Owner: {fileID: 114361518839833050}
    m_Value:
      m_Type:
        m_SerializableType: System.Single, mscorlib, Version=2.0.0.0, Culture=neutral,
          PublicKeyToken=b77a5c561934e089
      m_SerializableObject: 1.5
  m_Property:
    name: softParticlesFadeDistance
    m_serializedType:
      m_SerializableType: System.Single, mscorlib, Version=2.0.0.0, Culture=neutral,
        PublicKeyToken=b77a5c561934e089
    attributes: []
  m_Direction: 0
  m_LinkedSlots: []
--- !u!114 &114962239619256058
MonoBehaviour:
  m_ObjectHideFlags: 1
  m_CorrespondingSourceObject: {fileID: 0}
  m_PrefabInternal: {fileID: 0}
  m_GameObject: {fileID: 0}
  m_Enabled: 1
  m_EditorHideFlags: 0
  m_Script: {fileID: 11500000, guid: 3f0e993a2dd96014f97909d38604e9b9, type: 3}
  m_Name: VFXCurrentAttributeParameter
  m_EditorClassIdentifier: 
  m_Parent: {fileID: 114838466200305200}
  m_Children: []
  m_UIPosition: {x: 128.08368, y: 2660.9534}
  m_UICollapsed: 1
  m_UISuperCollapsed: 0
  m_InputSlots: []
  m_OutputSlots:
  - {fileID: 114214231018624576}
  attribute: position
--- !u!114 &114973090490308532
MonoBehaviour:
  m_ObjectHideFlags: 1
  m_CorrespondingSourceObject: {fileID: 0}
  m_PrefabInternal: {fileID: 0}
  m_GameObject: {fileID: 0}
  m_Enabled: 1
  m_EditorHideFlags: 0
  m_Script: {fileID: 11500000, guid: ac39bd03fca81b849929b9c966f1836a, type: 3}
  m_Name: VFXSlotFloat3
  m_EditorClassIdentifier: 
  m_Parent: {fileID: 114119060314808458}
  m_Children:
  - {fileID: 114410559781795704}
  - {fileID: 114377748632666160}
  - {fileID: 114592969405778974}
  m_UIPosition: {x: 0, y: 0}
  m_UICollapsed: 1
  m_UISuperCollapsed: 0
  m_MasterSlot: {fileID: 114119060314808458}
  m_MasterData:
    m_Owner: {fileID: 0}
    m_Value:
      m_Type:
        m_SerializableType: 
      m_SerializableObject: 
  m_Property:
    name: center
    m_serializedType:
      m_SerializableType: UnityEngine.Vector3, UnityEngine.CoreModule, Version=0.0.0.0,
        Culture=neutral, PublicKeyToken=null
    attributes:
    - m_Type: 3
      m_Min: -Infinity
      m_Max: Infinity
      m_Tooltip: The centre of the box.
  m_Direction: 0
  m_LinkedSlots: []
--- !u!114 &114976791350369024
MonoBehaviour:
  m_ObjectHideFlags: 1
  m_CorrespondingSourceObject: {fileID: 0}
  m_PrefabInternal: {fileID: 0}
  m_GameObject: {fileID: 0}
  m_Enabled: 1
  m_EditorHideFlags: 0
  m_Script: {fileID: 11500000, guid: 87c154e0feeee864da39ba7591cf27e7, type: 3}
  m_Name: VFXSlotFloatN
  m_EditorClassIdentifier: 
  m_Parent: {fileID: 0}
  m_Children: []
  m_UIPosition: {x: 0, y: 0}
  m_UICollapsed: 1
  m_UISuperCollapsed: 0
  m_MasterSlot: {fileID: 114976791350369024}
  m_MasterData:
    m_Owner: {fileID: 114827249523316908}
    m_Value:
      m_Type:
        m_SerializableType: UnityEditor.VFX.FloatN, Assembly-CSharp-Editor-testable,
          Version=0.0.0.0, Culture=neutral, PublicKeyToken=null
      m_SerializableObject: 
  m_Property:
    name: d
    m_serializedType:
      m_SerializableType: UnityEditor.VFX.FloatN, Assembly-CSharp-Editor-testable,
        Version=0.0.0.0, Culture=neutral, PublicKeyToken=null
    attributes: []
  m_Direction: 0
  m_LinkedSlots: []
--- !u!114 &114988455957064370
MonoBehaviour:
  m_ObjectHideFlags: 1
  m_CorrespondingSourceObject: {fileID: 0}
  m_PrefabInternal: {fileID: 0}
  m_GameObject: {fileID: 0}
  m_Enabled: 1
  m_EditorHideFlags: 0
  m_Script: {fileID: 11500000, guid: 87c154e0feeee864da39ba7591cf27e7, type: 3}
  m_Name: VFXSlotFloatN
  m_EditorClassIdentifier: 
  m_Parent: {fileID: 0}
  m_Children: []
  m_UIPosition: {x: 0, y: 0}
  m_UICollapsed: 1
  m_UISuperCollapsed: 0
  m_MasterSlot: {fileID: 114988455957064370}
  m_MasterData:
    m_Owner: {fileID: 114996998714665028}
    m_Value:
      m_Type:
        m_SerializableType: UnityEditor.VFX.FloatN, Assembly-CSharp-Editor-testable,
          Version=0.0.0.0, Culture=neutral, PublicKeyToken=null
      m_SerializableObject: '{"m_Components":[0.0]}'
  m_Property:
    name: a
    m_serializedType:
      m_SerializableType: UnityEditor.VFX.FloatN, Assembly-CSharp-Editor-testable,
        Version=0.0.0.0, Culture=neutral, PublicKeyToken=null
    attributes: []
  m_Direction: 0
  m_LinkedSlots:
  - {fileID: 114112828020243942}
--- !u!114 &114990756710440878
MonoBehaviour:
  m_ObjectHideFlags: 1
  m_CorrespondingSourceObject: {fileID: 0}
  m_PrefabInternal: {fileID: 0}
  m_GameObject: {fileID: 0}
  m_Enabled: 1
  m_EditorHideFlags: 0
  m_Script: {fileID: 11500000, guid: f780aa281814f9842a7c076d436932e7, type: 3}
  m_Name: VFXSlotFloat
  m_EditorClassIdentifier: 
  m_Parent: {fileID: 114445986921503696}
  m_Children: []
  m_UIPosition: {x: 0, y: 0}
  m_UICollapsed: 1
  m_UISuperCollapsed: 0
  m_MasterSlot: {fileID: 114445986921503696}
  m_MasterData:
    m_Owner: {fileID: 0}
    m_Value:
      m_Type:
        m_SerializableType: 
      m_SerializableObject: 
  m_Property:
    name: z
    m_serializedType:
      m_SerializableType: System.Single, mscorlib, Version=2.0.0.0, Culture=neutral,
        PublicKeyToken=b77a5c561934e089
    attributes: []
  m_Direction: 1
  m_LinkedSlots: []
--- !u!114 &114994125846676338
MonoBehaviour:
  m_ObjectHideFlags: 1
  m_CorrespondingSourceObject: {fileID: 0}
  m_PrefabInternal: {fileID: 0}
  m_GameObject: {fileID: 0}
  m_Enabled: 1
  m_EditorHideFlags: 0
  m_Script: {fileID: 11500000, guid: a971fa2e110a0ac42ac1d8dae408704b, type: 3}
  m_Name: SetAttribute
  m_EditorClassIdentifier: 
  m_Parent: {fileID: 114440299538930908}
  m_Children: []
  m_UIPosition: {x: 0, y: 0}
  m_UICollapsed: 1
  m_UISuperCollapsed: 0
  m_InputSlots:
  - {fileID: 114708910098674972}
  m_OutputSlots: []
  m_Disabled: 0
  attribute: position
  Composition: 0
  Random: 0
--- !u!114 &114996998714665028
MonoBehaviour:
  m_ObjectHideFlags: 1
  m_CorrespondingSourceObject: {fileID: 0}
  m_PrefabInternal: {fileID: 0}
  m_GameObject: {fileID: 0}
  m_Enabled: 1
  m_EditorHideFlags: 0
  m_Script: {fileID: 11500000, guid: 267c0441e246e28419cd6b3d1af95301, type: 3}
  m_Name: VFXOperatorSubtract
  m_EditorClassIdentifier: 
  m_Parent: {fileID: 114838466200305200}
  m_Children: []
  m_UIPosition: {x: 889.47217, y: 2310.112}
  m_UICollapsed: 0
  m_UISuperCollapsed: 0
  m_InputSlots:
  - {fileID: 114988455957064370}
  - {fileID: 114684908592182178}
  m_OutputSlots:
  - {fileID: 114260205146442590}
--- !u!114 &114997462553598496
MonoBehaviour:
  m_ObjectHideFlags: 1
  m_CorrespondingSourceObject: {fileID: 0}
  m_PrefabInternal: {fileID: 0}
  m_GameObject: {fileID: 0}
  m_Enabled: 1
  m_EditorHideFlags: 0
  m_Script: {fileID: 11500000, guid: 330e0fca1717dde4aaa144f48232aa64, type: 3}
  m_Name: VFXParameter
  m_EditorClassIdentifier: 
  m_Parent: {fileID: 114838466200305200}
  m_Children: []
  m_UIPosition: {x: -6.6213818, y: 935.1517}
  m_UICollapsed: 0
  m_UISuperCollapsed: 0
  m_InputSlots: []
  m_OutputSlots:
  - {fileID: 114757265932841848}
  m_exposedName: exposedName
  m_exposed: 0
  m_Order: 0
  m_Min:
    m_Type:
      m_SerializableType: 
    m_SerializableObject: 
  m_Max:
    m_Type:
      m_SerializableType: 
    m_SerializableObject: 
  m_Nodes: []
--- !u!2058629509 &8926484042661614526
VisualEffectAsset:
  m_ObjectHideFlags: 0
  m_CorrespondingSourceObject: {fileID: 0}
  m_PrefabInternal: {fileID: 0}
  m_Name: 17_SoftParticles
  m_Graph: {fileID: 114838466200305200}
  m_Expressions:
    m_Expressions:
    - op: 1
      valueIndex: 0
      data[0]: -1
      data[1]: -1
      data[2]: -1
      data[3]: 1
    - op: 1
      valueIndex: 1
      data[0]: -1
      data[1]: -1
      data[2]: -1
      data[3]: 1
    - op: 1
      valueIndex: 2
      data[0]: -1
      data[1]: -1
      data[2]: -1
      data[3]: 1
    - op: 1
      valueIndex: 3
      data[0]: -1
      data[1]: -1
      data[2]: -1
      data[3]: 1
    - op: 1
      valueIndex: 4
      data[0]: -1
      data[1]: -1
      data[2]: -1
      data[3]: 1
    - op: 3
      valueIndex: 5
      data[0]: 2
      data[1]: 0
      data[2]: 1
      data[3]: -1
    - op: 21
      valueIndex: 8
      data[0]: 5
      data[1]: 5
      data[2]: -1
      data[3]: 3
    - op: 1
      valueIndex: 11
      data[0]: -1
      data[1]: -1
      data[2]: -1
      data[3]: 1
    - op: 5
      valueIndex: 12
      data[0]: 6
      data[1]: -1
      data[2]: 1
      data[3]: 3
    - op: 5
      valueIndex: 13
      data[0]: 6
      data[1]: -1
      data[2]: 2
      data[3]: 3
    - op: 5
      valueIndex: 14
      data[0]: 6
      data[1]: -1
      data[2]: 0
      data[3]: 3
    - op: 1
      valueIndex: 15
      data[0]: -1
      data[1]: -1
      data[2]: -1
      data[3]: 1
    - op: 23
      valueIndex: 16
      data[0]: 9
      data[1]: 8
      data[2]: -1
      data[3]: 1
    - op: 23
      valueIndex: 17
      data[0]: 12
      data[1]: 10
      data[2]: -1
      data[3]: 1
    - op: 1
      valueIndex: 18
      data[0]: -1
      data[1]: -1
      data[2]: -1
      data[3]: 1
    - op: 27
      valueIndex: 19
      data[0]: 13
      data[1]: 14
      data[2]: -1
      data[3]: 1
    - op: 1
      valueIndex: 20
      data[0]: -1
      data[1]: -1
      data[2]: -1
      data[3]: 1
    - op: 22
      valueIndex: 21
      data[0]: 16
      data[1]: 15
      data[2]: -1
      data[3]: 1
    - op: 1
      valueIndex: 22
      data[0]: -1
      data[1]: -1
      data[2]: -1
      data[3]: 1
    - op: 1
      valueIndex: 23
      data[0]: -1
      data[1]: -1
      data[2]: -1
      data[3]: 1
    - op: 1
      valueIndex: 24
      data[0]: -1
      data[1]: -1
      data[2]: -1
      data[3]: 2
    - op: 3
      valueIndex: 26
      data[0]: 17
      data[1]: 17
      data[2]: 17
      data[3]: -1
    - op: 1
      valueIndex: 29
      data[0]: -1
      data[1]: -1
      data[2]: -1
      data[3]: 1
    - op: 5
      valueIndex: 30
      data[0]: 20
      data[1]: -1
      data[2]: 0
      data[3]: 2
    - op: 21
      valueIndex: 31
      data[0]: 5
      data[1]: 21
      data[2]: -1
      data[3]: 3
    - op: 3
      valueIndex: 34
      data[0]: 19
      data[1]: 18
      data[2]: 22
      data[3]: -1
    - op: 1
      valueIndex: 37
      data[0]: -1
      data[1]: -1
      data[2]: -1
      data[3]: 1
    - op: 21
      valueIndex: 38
      data[0]: 25
      data[1]: 24
      data[2]: -1
      data[3]: 3
    - op: 5
      valueIndex: 41
      data[0]: 27
      data[1]: -1
      data[2]: 1
      data[3]: 3
    - op: 5
      valueIndex: 42
      data[0]: 27
      data[1]: -1
      data[2]: 2
      data[3]: 3
    - op: 5
      valueIndex: 43
      data[0]: 20
      data[1]: -1
      data[2]: 1
      data[3]: 2
    - op: 1
      valueIndex: 44
      data[0]: -1
      data[1]: -1
      data[2]: -1
      data[3]: 1
    - op: 1
      valueIndex: 45
      data[0]: -1
      data[1]: -1
      data[2]: -1
      data[3]: 1
    - op: 1
      valueIndex: 46
      data[0]: -1
      data[1]: -1
      data[2]: -1
      data[3]: 1
    - op: 23
      valueIndex: 47
      data[0]: 29
      data[1]: 28
      data[2]: -1
      data[3]: 1
    - op: 1
      valueIndex: 48
      data[0]: -1
      data[1]: -1
      data[2]: -1
      data[3]: 1
    - op: 1
      valueIndex: 49
      data[0]: -1
      data[1]: -1
      data[2]: -1
      data[3]: 1
    - op: 1
      valueIndex: 50
      data[0]: -1
      data[1]: -1
      data[2]: -1
      data[3]: 1
    - op: 1
      valueIndex: 51
      data[0]: -1
      data[1]: -1
      data[2]: -1
      data[3]: 1
    - op: 5
      valueIndex: 52
      data[0]: 27
      data[1]: -1
      data[2]: 0
      data[3]: 3
    - op: 5
      valueIndex: 53
      data[0]: 24
      data[1]: -1
      data[2]: 2
      data[3]: 3
    - op: 5
      valueIndex: 54
      data[0]: 24
      data[1]: -1
      data[2]: 0
      data[3]: 3
    - op: 5
      valueIndex: 55
      data[0]: 24
      data[1]: -1
      data[2]: 1
      data[3]: 3
    - op: 1
      valueIndex: 56
      data[0]: -1
      data[1]: -1
      data[2]: -1
      data[3]: 1
    - op: 1
      valueIndex: 57
      data[0]: -1
      data[1]: -1
      data[2]: -1
      data[3]: 1
    - op: 26
      valueIndex: 58
      data[0]: 35
      data[1]: 36
      data[2]: -1
      data[3]: 1
    - op: 1
      valueIndex: 59
      data[0]: -1
      data[1]: -1
      data[2]: -1
      data[3]: 1
    - op: 1
      valueIndex: 60
      data[0]: -1
      data[1]: -1
      data[2]: -1
      data[3]: 14
    - op: 1
      valueIndex: 61
      data[0]: -1
      data[1]: -1
      data[2]: -1
      data[3]: 1
    - op: 1
      valueIndex: 62
      data[0]: -1
      data[1]: -1
      data[2]: -1
      data[3]: 1
    - op: 1
      valueIndex: 63
      data[0]: -1
      data[1]: -1
      data[2]: -1
      data[3]: 1
    - op: 1
      valueIndex: 64
      data[0]: -1
      data[1]: -1
      data[2]: -1
      data[3]: 1
    - op: 23
      valueIndex: 65
      data[0]: 34
      data[1]: 39
      data[2]: -1
      data[3]: 1
    - op: 1
      valueIndex: 66
      data[0]: -1
      data[1]: -1
      data[2]: -1
      data[3]: 1
    - op: 1
      valueIndex: 67
      data[0]: -1
      data[1]: -1
      data[2]: -1
      data[3]: 1
    - op: 1
      valueIndex: 68
      data[0]: -1
      data[1]: -1
      data[2]: -1
      data[3]: 1
    - op: 1
      valueIndex: 69
      data[0]: -1
      data[1]: -1
      data[2]: -1
      data[3]: 1
    - op: 1
      valueIndex: 70
      data[0]: -1
      data[1]: -1
      data[2]: -1
      data[3]: 1
    - op: 1
      valueIndex: 71
      data[0]: -1
      data[1]: -1
      data[2]: -1
      data[3]: 1
    - op: 1
      valueIndex: 72
      data[0]: -1
      data[1]: -1
      data[2]: -1
      data[3]: 1
    - op: 3
      valueIndex: 73
      data[0]: 37
      data[1]: 37
      data[2]: 37
      data[3]: -1
    - op: 1
      valueIndex: 76
      data[0]: -1
      data[1]: -1
      data[2]: -1
      data[3]: 1
    - op: 26
      valueIndex: 77
      data[0]: 32
      data[1]: 36
      data[2]: -1
      data[3]: 1
    - op: 1
      valueIndex: 78
      data[0]: -1
      data[1]: -1
      data[2]: -1
      data[3]: 1
    - op: 1
      valueIndex: 79
      data[0]: -1
      data[1]: -1
      data[2]: -1
      data[3]: 1
    - op: 1
      valueIndex: 80
      data[0]: -1
      data[1]: -1
      data[2]: -1
      data[3]: 1
    - op: 1
      valueIndex: 81
      data[0]: -1
      data[1]: -1
      data[2]: -1
      data[3]: 1
    - op: 1
      valueIndex: 82
      data[0]: -1
      data[1]: -1
      data[2]: -1
      data[3]: 1
    - op: 1
      valueIndex: 83
      data[0]: -1
      data[1]: -1
      data[2]: -1
      data[3]: 1
    - op: 1
      valueIndex: 84
      data[0]: -1
      data[1]: -1
      data[2]: -1
      data[3]: 1
    - op: 26
      valueIndex: 85
      data[0]: 3
      data[1]: 36
      data[2]: -1
      data[3]: 1
    - op: 1
      valueIndex: 86
      data[0]: -1
      data[1]: -1
      data[2]: -1
      data[3]: 1
    - op: 25
      valueIndex: 87
      data[0]: 45
      data[1]: 16
      data[2]: -1
      data[3]: 1
    - op: 3
      valueIndex: 88
      data[0]: 54
      data[1]: 53
      data[2]: 49
      data[3]: -1
    - op: 3
      valueIndex: 91
      data[0]: 68
      data[1]: 67
      data[2]: 66
      data[3]: -1
    - op: 1
      valueIndex: 94
      data[0]: -1
      data[1]: -1
      data[2]: -1
      data[3]: 1
    - op: 22
      valueIndex: 95
      data[0]: 16
      data[1]: 51
      data[2]: -1
      data[3]: 1
    - op: 25
      valueIndex: 96
      data[0]: 62
      data[1]: 61
      data[2]: -1
      data[3]: 1
    - op: 1
      valueIndex: 97
      data[0]: -1
      data[1]: -1
      data[2]: -1
      data[3]: 7
    - op: 22
      valueIndex: 99
      data[0]: 16
      data[1]: 50
      data[2]: -1
      data[3]: 1
    - op: 26
      valueIndex: 100
      data[0]: 43
      data[1]: 36
      data[2]: -1
      data[3]: 1
    - op: 26
      valueIndex: 101
      data[0]: 44
      data[1]: 36
      data[2]: -1
      data[3]: 1
    - op: 1
      valueIndex: 102
      data[0]: -1
      data[1]: -1
      data[2]: -1
      data[3]: 15
    - op: 22
      valueIndex: 104
      data[0]: 16
      data[1]: 48
      data[2]: -1
      data[3]: 1
    - op: 3
      valueIndex: 105
      data[0]: 69
      data[1]: 58
      data[2]: 59
      data[3]: -1
    - op: 1
      valueIndex: 108
      data[0]: -1
      data[1]: -1
      data[2]: -1
      data[3]: 6
    - op: 6
      valueIndex: 109
      data[0]: -1
      data[1]: -1
      data[2]: -1
      data[3]: -1
    - op: 41
      valueIndex: 110
      data[0]: 47
      data[1]: -1
      data[2]: -1
      data[3]: 0
    - op: 1
      valueIndex: 111
      data[0]: -1
      data[1]: -1
      data[2]: -1
      data[3]: 1
    - op: 3
      valueIndex: 112
      data[0]: 64
      data[1]: 65
      data[2]: 63
      data[3]: -1
    - op: 22
      valueIndex: 115
      data[0]: 16
      data[1]: 46
      data[2]: -1
      data[3]: 1
    - op: 1
      valueIndex: 116
      data[0]: -1
      data[1]: -1
      data[2]: -1
      data[3]: 7
    - op: 4
      valueIndex: 118
      data[0]: 41
      data[1]: 42
      data[2]: 40
      data[3]: 52
    - op: 3
      valueIndex: 122
      data[0]: 56
      data[1]: 55
      data[2]: 57
      data[3]: -1
    m_NeedsLocalToWorld: 0
    m_NeedsWorldToLocal: 0
  m_ExposedExpressions: []
  m_PropertySheet:
    m_Float:
      m_Array:
      - m_ExpressionIndex: 0
        m_Value: 1
      - m_ExpressionIndex: 1
        m_Value: 0
      - m_ExpressionIndex: 2
        m_Value: 0.1
      - m_ExpressionIndex: 3
        m_Value: 100
      - m_ExpressionIndex: 4
        m_Value: 1
      - m_ExpressionIndex: 7
        m_Value: 6.29
      - m_ExpressionIndex: 11
        m_Value: 1
      - m_ExpressionIndex: 14
        m_Value: 0.5
      - m_ExpressionIndex: 16
        m_Value: 1
      - m_ExpressionIndex: 18
        m_Value: -2
      - m_ExpressionIndex: 19
        m_Value: 0
      - m_ExpressionIndex: 22
        m_Value: 0
      - m_ExpressionIndex: 26
        m_Value: 0
      - m_ExpressionIndex: 31
        m_Value: 9
      - m_ExpressionIndex: 32
        m_Value: 6.2831855
      - m_ExpressionIndex: 33
        m_Value: 0
      - m_ExpressionIndex: 35
        m_Value: 0
      - m_ExpressionIndex: 36
        m_Value: 0
      - m_ExpressionIndex: 37
        m_Value: 0.5
      - m_ExpressionIndex: 38
        m_Value: 0
      - m_ExpressionIndex: 43
        m_Value: 0.2
      - m_ExpressionIndex: 44
        m_Value: 0.8
      - m_ExpressionIndex: 46
        m_Value: 2
      - m_ExpressionIndex: 48
        m_Value: 1.5
      - m_ExpressionIndex: 49
        m_Value: 0
      - m_ExpressionIndex: 50
        m_Value: 2
      - m_ExpressionIndex: 51
        m_Value: 1.5
      - m_ExpressionIndex: 53
        m_Value: 1
      - m_ExpressionIndex: 54
        m_Value: 0
      - m_ExpressionIndex: 55
        m_Value: -9.81
      - m_ExpressionIndex: 56
        m_Value: 0
      - m_ExpressionIndex: 57
        m_Value: 0
      - m_ExpressionIndex: 58
        m_Value: 3.7653685
      - m_ExpressionIndex: 59
        m_Value: 14.423418
      - m_ExpressionIndex: 61
        m_Value: 6.2831855
      - m_ExpressionIndex: 63
        m_Value: 0
      - m_ExpressionIndex: 64
        m_Value: 0
      - m_ExpressionIndex: 65
        m_Value: -1.5
      - m_ExpressionIndex: 66
        m_Value: 3.918522
      - m_ExpressionIndex: 67
        m_Value: -1.3755774
      - m_ExpressionIndex: 68
        m_Value: 4.885887
      - m_ExpressionIndex: 69
        m_Value: 12.022391
      - m_ExpressionIndex: 71
        m_Value: 0.2
      - m_ExpressionIndex: 75
        m_Value: 5
      - m_ExpressionIndex: 88
        m_Value: 1
    m_Vector2f:
      m_Array:
      - m_ExpressionIndex: 20
        m_Value: {x: 6, y: 2}
    m_Vector3f:
      m_Array: []
    m_Vector4f:
      m_Array: []
    m_Uint:
      m_Array:
      - m_ExpressionIndex: 85
        m_Value: 4294967295
    m_Int:
      m_Array: []
    m_Matrix4x4f:
      m_Array: []
    m_AnimationCurve:
      m_Array: []
    m_Gradient:
      m_Array:
      - m_ExpressionIndex: 47
        m_Value:
          serializedVersion: 2
          key0: {r: 0.02799191, g: 0.17647058, b: 0, a: 1}
          key1: {r: 0, g: 1, b: 0.54482746, a: 1}
          key2: {r: 0, g: 1, b: 0.09019608, a: 0}
          key3: {r: 1, g: 1, b: 1, a: 0}
          key4: {r: 0.8206897, g: 1, b: 0, a: 0}
          key5: {r: 0, g: 0, b: 0, a: 0}
          key6: {r: 0, g: 0, b: 0, a: 0}
          key7: {r: 0, g: 0, b: 0, a: 0}
          ctime0: 0
          ctime1: 31554
          ctime2: 42234
          ctime3: 56085
          ctime4: 65535
          ctime5: 0
          ctime6: 0
          ctime7: 0
          atime0: 0
          atime1: 65535
          atime2: 0
          atime3: 0
          atime4: 0
          atime5: 0
          atime6: 0
          atime7: 0
          m_Mode: 0
          m_NumColorKeys: 5
          m_NumAlphaKeys: 2
    m_NamedObject:
      m_Array:
      - m_ExpressionIndex: 78
        m_Value: {fileID: 0}
      - m_ExpressionIndex: 91
        m_Value: {fileID: 2800000, guid: d01d8874889eebc4ab0cde7f2b3309de, type: 3}
      - m_ExpressionIndex: 82
        m_Value: {fileID: 10202, guid: 0000000000000000e000000000000000, type: 0}
    m_Bool:
      m_Array: []
  m_Buffers:
  - type: 1
    size: 983040
    capacity: 65536
    layout:
    - name: position
      type: 3
      offset:
        bucket: 0
        structure: 4
        element: 0
    - name: alive
      type: 17
      offset:
        bucket: 0
        structure: 4
        element: 3
    - name: lifetime
      type: 1
      offset:
        bucket: 262144
        structure: 1
        element: 0
    - name: velocity
      type: 3
      offset:
        bucket: 327680
        structure: 4
        element: 0
    - name: sizeX
      type: 1
      offset:
        bucket: 589824
        structure: 1
        element: 0
    - name: age
      type: 1
      offset:
        bucket: 655360
        structure: 1
        element: 0
    - name: color
      type: 3
      offset:
        bucket: 720896
        structure: 4
        element: 0
  - type: 1
    size: 1
    capacity: 1
    layout:
    - name: spawnCount
      type: 1
      offset:
        bucket: 0
        structure: 1
        element: 0
  - type: 2
    size: 65536
    capacity: 0
    layout: []
  - type: 1
    size: 1
    capacity: 0
    layout: []
  m_CPUBuffers:
  - capacity: 1
    stride: 1
    layout:
    - name: spawnCount
      type: 1
      offset:
        bucket: 0
        structure: 1
        element: 0
    initialData:
      data: 00000000
  - capacity: 1
    stride: 1
    layout:
    - name: spawnCount
      type: 1
      offset:
        bucket: 0
        structure: 1
        element: 0
    initialData:
      data: 00000000
  m_Systems:
  - type: 0
    flags: 0
    capacity: 0
    layer: 0
    buffers:
    - nameId: spawner_output
      index: 1
    values: []
    tasks:
    - type: 268435456
      buffers: []
      values:
      - nameId: Rate
        index: 70
      params: []
      processor: {fileID: 0}
  - type: 1
    flags: 1
    capacity: 65536
    layer: 4294967295
    buffers:
    - nameId: attributeBuffer
      index: 0
    - nameId: sourceAttributeBuffer
      index: 1
    - nameId: deadList
      index: 2
    - nameId: deadListCount
      index: 3
    - nameId: spawner_input
      index: 1
    values:
    - nameId: bounds_center
      index: 74
    - nameId: bounds_size
      index: 84
    tasks:
    - type: 536870912
      buffers:
      - nameId: attributeBuffer
        index: 0
      - nameId: deadListIn
        index: 2
      - nameId: deadListCount
        index: 3
      - nameId: sourceAttributeBuffer
        index: 1
      values:
      - nameId: ArcSphere_sphere_center_b
        index: 89
      - nameId: ArcSphere_sphere_radius_b
        index: 71
      - nameId: ArcSphere_arc_b
        index: 77
      - nameId: Lifetime_c
        index: 75
      - nameId: uniform_f
        index: 3
      - nameId: uniform_g
        index: 4
      - nameId: uniform_h
        index: 7
      - nameId: uniform_i
        index: 11
      - nameId: uniform_j
        index: 60
      - nameId: SizeX_e
        index: 88
      params:
      - nameId: bounds_center
        index: 74
      - nameId: bounds_size
        index: 84
<<<<<<< HEAD
      processor: {fileID: 7200000, guid: 8e47a1c716384fd4b86389198eee774a, type: 3}
=======
      processor: {fileID: 7200000, guid: 798f60e81f6bf1945b267868c63e2b7c, type: 3}
>>>>>>> c12d8e27
    - type: 805306368
      buffers:
      - nameId: attributeBuffer
        index: 0
      - nameId: deadListOut
        index: 2
      values:
      - nameId: GravityVector_b
        index: 93
      - nameId: deltaTime_b
        index: 86
      - nameId: Plane_position_c
        index: 25
      - nameId: Plane_normal_c
        index: 24
      - nameId: Elasticity_c
        index: 81
      - nameId: Friction_c
        index: 80
      - nameId: LifetimeLoss_c
        index: 72
      - nameId: plane_c
        index: 92
      - nameId: gradient_d
        index: 87
      params: []
<<<<<<< HEAD
      processor: {fileID: 7200000, guid: 6de3261c088f3f54eaf14858f4656a2c, type: 3}
=======
      processor: {fileID: 7200000, guid: 3e3ac714d73c5584b89aab0ea05618d2, type: 3}
>>>>>>> c12d8e27
    - type: 1073741826
      buffers:
      - nameId: attributeBuffer
        index: 0
      values:
      - nameId: invSoftParticlesFadeDistance
        index: 83
      - nameId: mainTexture
        index: 91
      params:
      - nameId: sortPriority
        index: 0
<<<<<<< HEAD
      processor: {fileID: 4800000, guid: be9aeeed7eab7fd4e8ea31212dace9ae, type: 3}
=======
      processor: {fileID: 4800000, guid: d075005dfb9d89f4eafff719bdd880ad, type: 3}
>>>>>>> c12d8e27
    - type: 1073741824
      buffers:
      - nameId: attributeBuffer
        index: 0
      values:
      - nameId: uniform_b
        index: 23
      - nameId: uniform_c
        index: 26
      - nameId: uniform_d
        index: 30
      - nameId: uniform_e
        index: 33
      - nameId: invSoftParticlesFadeDistance
        index: 79
      params:
      - nameId: sortPriority
        index: 0
<<<<<<< HEAD
      processor: {fileID: 4800000, guid: ac2407cdbfba63e4f9115ac50d77a410, type: 3}
=======
      processor: {fileID: 4800000, guid: 91ab06668febfd0439834cec84c0d621, type: 3}
>>>>>>> c12d8e27
    - type: 1073741825
      buffers:
      - nameId: attributeBuffer
        index: 0
      values:
      - nameId: uniform_b
        index: 23
      - nameId: uniform_c
        index: 26
      - nameId: uniform_d
        index: 30
      - nameId: uniform_e
        index: 38
      - nameId: invSoftParticlesFadeDistance
        index: 90
      - nameId: targetOffset
        index: 73
      params:
      - nameId: sortPriority
        index: 0
<<<<<<< HEAD
      processor: {fileID: 4800000, guid: 34ec5219e8c35a2428d7b2bd0208d541, type: 3}
=======
      processor: {fileID: 4800000, guid: e6989092215f5e14b922917a811c63f9, type: 3}
>>>>>>> c12d8e27
    - type: 1073741828
      buffers:
      - nameId: attributeBuffer
        index: 0
      values:
      - nameId: uniform_b
        index: 23
      - nameId: uniform_c
        index: 26
      - nameId: uniform_d
        index: 31
      - nameId: invSoftParticlesFadeDistance
        index: 76
      - nameId: mainTexture
        index: 78
      params:
      - nameId: mesh
        index: 82
      - nameId: subMeshMask
        index: 85
      - nameId: sortPriority
        index: 0
<<<<<<< HEAD
      processor: {fileID: 4800000, guid: 1d44391a1a79c634db2887b25a705f66, type: 3}
=======
      processor: {fileID: 4800000, guid: 2b826423f38bf434d909d2128583c597, type: 3}
>>>>>>> c12d8e27
  m_Events:
  - name: OnPlay
    playSystems: 00000000
    stopSystems: 
  - name: OnStop
    playSystems: 
    stopSystems: 00000000
  m_RendererSettings:
    motionVectorGenerationMode: 0
    shadowCastingMode: 0
    receiveShadows: 0
    reflectionProbeUsage: 0
    lightProbeUsage: 0
  m_CullingFlags: 3
  m_RuntimeVersion: 2<|MERGE_RESOLUTION|>--- conflicted
+++ resolved
@@ -5881,11 +5881,7 @@
         index: 74
       - nameId: bounds_size
         index: 84
-<<<<<<< HEAD
-      processor: {fileID: 7200000, guid: 8e47a1c716384fd4b86389198eee774a, type: 3}
-=======
-      processor: {fileID: 7200000, guid: 798f60e81f6bf1945b267868c63e2b7c, type: 3}
->>>>>>> c12d8e27
+      processor: {fileID: 7200000, guid: 8b637174b9aad154bb02de387e706d79, type: 3}
     - type: 805306368
       buffers:
       - nameId: attributeBuffer
@@ -5912,11 +5908,7 @@
       - nameId: gradient_d
         index: 87
       params: []
-<<<<<<< HEAD
-      processor: {fileID: 7200000, guid: 6de3261c088f3f54eaf14858f4656a2c, type: 3}
-=======
-      processor: {fileID: 7200000, guid: 3e3ac714d73c5584b89aab0ea05618d2, type: 3}
->>>>>>> c12d8e27
+      processor: {fileID: 7200000, guid: b17a185e96f3f9b4badd2d4ed3c1dfed, type: 3}
     - type: 1073741826
       buffers:
       - nameId: attributeBuffer
@@ -5929,11 +5921,7 @@
       params:
       - nameId: sortPriority
         index: 0
-<<<<<<< HEAD
-      processor: {fileID: 4800000, guid: be9aeeed7eab7fd4e8ea31212dace9ae, type: 3}
-=======
-      processor: {fileID: 4800000, guid: d075005dfb9d89f4eafff719bdd880ad, type: 3}
->>>>>>> c12d8e27
+      processor: {fileID: 4800000, guid: b119fc84e0504f746ab99f4735d3db33, type: 3}
     - type: 1073741824
       buffers:
       - nameId: attributeBuffer
@@ -5952,11 +5940,7 @@
       params:
       - nameId: sortPriority
         index: 0
-<<<<<<< HEAD
-      processor: {fileID: 4800000, guid: ac2407cdbfba63e4f9115ac50d77a410, type: 3}
-=======
-      processor: {fileID: 4800000, guid: 91ab06668febfd0439834cec84c0d621, type: 3}
->>>>>>> c12d8e27
+      processor: {fileID: 4800000, guid: 39b1829ce7ca36c44adcce686b624078, type: 3}
     - type: 1073741825
       buffers:
       - nameId: attributeBuffer
@@ -5977,11 +5961,7 @@
       params:
       - nameId: sortPriority
         index: 0
-<<<<<<< HEAD
-      processor: {fileID: 4800000, guid: 34ec5219e8c35a2428d7b2bd0208d541, type: 3}
-=======
-      processor: {fileID: 4800000, guid: e6989092215f5e14b922917a811c63f9, type: 3}
->>>>>>> c12d8e27
+      processor: {fileID: 4800000, guid: 35b01f785cf41a4428ac8855c073144b, type: 3}
     - type: 1073741828
       buffers:
       - nameId: attributeBuffer
@@ -6004,11 +5984,7 @@
         index: 85
       - nameId: sortPriority
         index: 0
-<<<<<<< HEAD
-      processor: {fileID: 4800000, guid: 1d44391a1a79c634db2887b25a705f66, type: 3}
-=======
-      processor: {fileID: 4800000, guid: 2b826423f38bf434d909d2128583c597, type: 3}
->>>>>>> c12d8e27
+      processor: {fileID: 4800000, guid: a485bc19febc7a44da41b1bb9a114c46, type: 3}
   m_Events:
   - name: OnPlay
     playSystems: 00000000
