--- conflicted
+++ resolved
@@ -386,11 +386,7 @@
   m_InputSlots:
   - {fileID: 114101901453820152}
   - {fileID: 114675632975273184}
-<<<<<<< HEAD
-  - {fileID: 114962731141139074}
-=======
   - {fileID: 114286955946550608}
->>>>>>> c12d8e27
   m_OutputSlots:
   - {fileID: 114427896611424840}
 --- !u!114 &114283661946716680
@@ -956,39 +952,6 @@
   - link:
     - context: {fileID: 114658178759232994}
       slotIndex: 0
---- !u!114 &114577032832064642
-MonoBehaviour:
-  m_ObjectHideFlags: 1
-  m_CorrespondingSourceObject: {fileID: 0}
-  m_PrefabInternal: {fileID: 0}
-  m_GameObject: {fileID: 0}
-  m_Enabled: 1
-  m_EditorHideFlags: 0
-  m_Script: {fileID: 11500000, guid: f780aa281814f9842a7c076d436932e7, type: 3}
-  m_Name: VFXSlotFloat
-  m_EditorClassIdentifier: 
-  m_Parent: {fileID: 0}
-  m_Children: []
-  m_UIPosition: {x: 0, y: 0}
-  m_UICollapsed: 1
-  m_UISuperCollapsed: 0
-  m_MasterSlot: {fileID: 114577032832064642}
-  m_MasterData:
-    m_Owner: {fileID: 114945241805470308}
-    m_Value:
-      m_Type:
-        m_SerializableType: System.Single, mscorlib, Version=2.0.0.0, Culture=neutral,
-          PublicKeyToken=b77a5c561934e089
-      m_SerializableObject: 
-  m_Property:
-    name: TotalTime
-    m_serializedType:
-      m_SerializableType: System.Single, mscorlib, Version=2.0.0.0, Culture=neutral,
-        PublicKeyToken=b77a5c561934e089
-    attributes: []
-  m_Direction: 1
-  m_LinkedSlots:
-  - {fileID: 114675632975273184}
 --- !u!114 &114586708889774204
 MonoBehaviour:
   m_ObjectHideFlags: 1
@@ -1201,11 +1164,7 @@
     attributes: []
   m_Direction: 0
   m_LinkedSlots:
-<<<<<<< HEAD
-  - {fileID: 114577032832064642}
-=======
   - {fileID: 114798257742309368}
->>>>>>> c12d8e27
 --- !u!114 &114700477181914002
 MonoBehaviour:
   m_ObjectHideFlags: 1
@@ -1650,11 +1609,7 @@
   m_UISuperCollapsed: 0
   m_InputSlots: []
   m_OutputSlots:
-<<<<<<< HEAD
-  - {fileID: 114577032832064642}
-=======
   - {fileID: 114798257742309368}
->>>>>>> c12d8e27
   m_expressionOp: 7
 --- !u!114 &114962349886332802
 MonoBehaviour:
@@ -1679,38 +1634,6 @@
   attribute: position
   Composition: 0
   Random: 0
---- !u!114 &114962731141139074
-MonoBehaviour:
-  m_ObjectHideFlags: 1
-  m_CorrespondingSourceObject: {fileID: 0}
-  m_PrefabInternal: {fileID: 0}
-  m_GameObject: {fileID: 0}
-  m_Enabled: 1
-  m_EditorHideFlags: 0
-  m_Script: {fileID: 11500000, guid: 87c154e0feeee864da39ba7591cf27e7, type: 3}
-  m_Name: VFXSlotFloatN
-  m_EditorClassIdentifier: 
-  m_Parent: {fileID: 0}
-  m_Children: []
-  m_UIPosition: {x: 0, y: 0}
-  m_UICollapsed: 1
-  m_UISuperCollapsed: 0
-  m_MasterSlot: {fileID: 114962731141139074}
-  m_MasterData:
-    m_Owner: {fileID: 114271927118743992}
-    m_Value:
-      m_Type:
-        m_SerializableType: UnityEditor.VFX.FloatN, Assembly-CSharp-Editor-testable,
-          Version=0.0.0.0, Culture=neutral, PublicKeyToken=null
-      m_SerializableObject: '{"m_Components":[0.0]}'
-  m_Property:
-    name: c
-    m_serializedType:
-      m_SerializableType: UnityEditor.VFX.FloatN, Assembly-CSharp-Editor-testable,
-        Version=0.0.0.0, Culture=neutral, PublicKeyToken=null
-    attributes: []
-  m_Direction: 0
-  m_LinkedSlots: []
 --- !u!114 &114978308560370868
 MonoBehaviour:
   m_ObjectHideFlags: 1
@@ -2116,11 +2039,7 @@
         index: 24
       - nameId: bounds_size
         index: 21
-<<<<<<< HEAD
-      processor: {fileID: 7200000, guid: 168ecfa02d597a2409febd6fee0a5f02, type: 3}
-=======
-      processor: {fileID: 7200000, guid: 34b6baa7ce9c0ae408d113a62bd7fcdc, type: 3}
->>>>>>> c12d8e27
+      processor: {fileID: 7200000, guid: 480765cb934bed946896239c8d40e92f, type: 3}
     - type: 805306368
       buffers:
       - nameId: attributeBuffer
@@ -2131,11 +2050,7 @@
       - nameId: deltaTime_b
         index: 20
       params: []
-<<<<<<< HEAD
-      processor: {fileID: 7200000, guid: a766634b436b2e94584be2ff80a24ad9, type: 3}
-=======
-      processor: {fileID: 7200000, guid: 12c0dc79c806226408895c6fdb1eb87e, type: 3}
->>>>>>> c12d8e27
+      processor: {fileID: 7200000, guid: ee6909b9ba70a69449a811e7640a5d23, type: 3}
     - type: 1073741826
       buffers:
       - nameId: attributeBuffer
@@ -2150,11 +2065,7 @@
       params:
       - nameId: sortPriority
         index: 0
-<<<<<<< HEAD
-      processor: {fileID: 4800000, guid: 183c8c34c3965334ebbbc9909bce3ea5, type: 3}
-=======
-      processor: {fileID: 4800000, guid: 7cc96378025966349bf28c67078267de, type: 3}
->>>>>>> c12d8e27
+      processor: {fileID: 4800000, guid: 9815b6d947c13d143afc4835ba83f702, type: 3}
   m_Events:
   - name: OnPlay
     playSystems: 00000000
