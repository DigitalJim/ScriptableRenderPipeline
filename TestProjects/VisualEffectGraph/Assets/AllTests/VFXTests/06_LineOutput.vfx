%YAML 1.1
%TAG !u! tag:unity3d.com,2011:
--- !u!114 &114007868087487496
MonoBehaviour:
  m_ObjectHideFlags: 1
  m_CorrespondingSourceObject: {fileID: 0}
  m_PrefabInternal: {fileID: 0}
  m_GameObject: {fileID: 0}
  m_Enabled: 1
  m_EditorHideFlags: 0
  m_Script: {fileID: 11500000, guid: a07d13b909432284193a1aeec3c9f533, type: 3}
  m_Name: VFXOperatorSampleGradient
  m_EditorClassIdentifier: 
  m_Parent: {fileID: 114882977597121960}
  m_Children: []
  m_UIPosition: {x: 281.0195, y: 546.8212}
  m_UICollapsed: 0
  m_UISuperCollapsed: 0
  m_InputSlots:
  - {fileID: 114858835493605436}
  - {fileID: 114466645658381494}
  m_OutputSlots:
  - {fileID: 114058967430955488}
--- !u!114 &114013303345390702
MonoBehaviour:
  m_ObjectHideFlags: 1
  m_CorrespondingSourceObject: {fileID: 0}
  m_PrefabInternal: {fileID: 0}
  m_GameObject: {fileID: 0}
  m_Enabled: 1
  m_EditorHideFlags: 0
  m_Script: {fileID: 11500000, guid: f780aa281814f9842a7c076d436932e7, type: 3}
  m_Name: VFXSlotFloat
  m_EditorClassIdentifier: 
  m_Parent: {fileID: 114605878397257994}
  m_Children: []
  m_UIPosition: {x: 0, y: 0}
  m_UICollapsed: 1
  m_UISuperCollapsed: 0
  m_MasterSlot: {fileID: 114605878397257994}
  m_MasterData:
    m_Owner: {fileID: 0}
    m_Value:
      m_Type:
        m_SerializableType: 
      m_SerializableObject: 
  m_Property:
    name: w
    m_serializedType:
      m_SerializableType: System.Single, mscorlib, Version=2.0.0.0, Culture=neutral,
        PublicKeyToken=b77a5c561934e089
    attributes: []
  m_Direction: 1
  m_LinkedSlots: []
--- !u!114 &114024695333488094
MonoBehaviour:
  m_ObjectHideFlags: 1
  m_CorrespondingSourceObject: {fileID: 0}
  m_PrefabInternal: {fileID: 0}
  m_GameObject: {fileID: 0}
  m_Enabled: 1
  m_EditorHideFlags: 0
  m_Script: {fileID: 11500000, guid: 6a4fafe57d357aa45a701ba22aa6a49e, type: 3}
  m_Name: VFXOperatorAdd
  m_EditorClassIdentifier: 
  m_Parent: {fileID: 114882977597121960}
  m_Children: []
  m_UIPosition: {x: 876.01337, y: 731.75323}
  m_UICollapsed: 1
  m_UISuperCollapsed: 1
  m_InputSlots:
  - {fileID: 114835644323645870}
  - {fileID: 114849303064702680}
  - {fileID: 114097901432515210}
  m_OutputSlots:
  - {fileID: 114512672187389788}
--- !u!114 &114045286643029058
MonoBehaviour:
  m_ObjectHideFlags: 1
  m_CorrespondingSourceObject: {fileID: 0}
  m_PrefabInternal: {fileID: 0}
  m_GameObject: {fileID: 0}
  m_Enabled: 1
  m_EditorHideFlags: 0
  m_Script: {fileID: 11500000, guid: f780aa281814f9842a7c076d436932e7, type: 3}
  m_Name: VFXSlotFloat
  m_EditorClassIdentifier: 
  m_Parent: {fileID: 0}
  m_Children: []
  m_UIPosition: {x: 0, y: 0}
  m_UICollapsed: 1
  m_UISuperCollapsed: 0
  m_MasterSlot: {fileID: 114045286643029058}
  m_MasterData:
    m_Owner: {fileID: 114673282907514836}
    m_Value:
      m_Type:
        m_SerializableType: System.Single, mscorlib, Version=2.0.0.0, Culture=neutral,
          PublicKeyToken=b77a5c561934e089
      m_SerializableObject: 
  m_Property:
    name: o
    m_serializedType:
      m_SerializableType: System.Single, mscorlib, Version=2.0.0.0, Culture=neutral,
        PublicKeyToken=b77a5c561934e089
    attributes: []
  m_Direction: 1
  m_LinkedSlots:
  - {fileID: 114402326059149842}
--- !u!114 &114050005397894038
MonoBehaviour:
  m_ObjectHideFlags: 1
  m_CorrespondingSourceObject: {fileID: 0}
  m_PrefabInternal: {fileID: 0}
  m_GameObject: {fileID: 0}
  m_Enabled: 1
  m_EditorHideFlags: 0
  m_Script: {fileID: 11500000, guid: c52d920e7fff73b498050a6b3c4404ca, type: 3}
  m_Name: VFXSlotUint
  m_EditorClassIdentifier: 
  m_Parent: {fileID: 0}
  m_Children: []
  m_UIPosition: {x: 0, y: 0}
  m_UICollapsed: 1
  m_UISuperCollapsed: 0
  m_MasterSlot: {fileID: 114050005397894038}
  m_MasterData:
    m_Owner: {fileID: 114453407920036590}
    m_Value:
      m_Type:
        m_SerializableType: System.UInt32, mscorlib, Version=2.0.0.0, Culture=neutral,
          PublicKeyToken=b77a5c561934e089
      m_SerializableObject: 0
  m_Property:
    name: hash
    m_serializedType:
      m_SerializableType: System.UInt32, mscorlib, Version=2.0.0.0, Culture=neutral,
        PublicKeyToken=b77a5c561934e089
    attributes:
    - m_Type: 3
      m_Min: -Infinity
      m_Max: Infinity
      m_Tooltip: An optional additional hash.
  m_Direction: 0
  m_LinkedSlots: []
--- !u!114 &114054078634904014
MonoBehaviour:
  m_ObjectHideFlags: 1
  m_CorrespondingSourceObject: {fileID: 0}
  m_PrefabInternal: {fileID: 0}
  m_GameObject: {fileID: 0}
  m_Enabled: 1
  m_EditorHideFlags: 0
  m_Script: {fileID: 11500000, guid: f780aa281814f9842a7c076d436932e7, type: 3}
  m_Name: VFXSlotFloat
  m_EditorClassIdentifier: 
  m_Parent: {fileID: 114350639429533286}
  m_Children: []
  m_UIPosition: {x: 0, y: 0}
  m_UICollapsed: 1
  m_UISuperCollapsed: 0
  m_MasterSlot: {fileID: 114225232692583884}
  m_MasterData:
    m_Owner: {fileID: 0}
    m_Value:
      m_Type:
        m_SerializableType: 
      m_SerializableObject: 
  m_Property:
    name: x
    m_serializedType:
      m_SerializableType: System.Single, mscorlib, Version=2.0.0.0, Culture=neutral,
        PublicKeyToken=b77a5c561934e089
    attributes: []
  m_Direction: 0
  m_LinkedSlots: []
--- !u!114 &114058967430955488
MonoBehaviour:
  m_ObjectHideFlags: 1
  m_CorrespondingSourceObject: {fileID: 0}
  m_PrefabInternal: {fileID: 0}
  m_GameObject: {fileID: 0}
  m_Enabled: 1
  m_EditorHideFlags: 0
  m_Script: {fileID: 11500000, guid: c499060cea9bbb24b8d723eafa343303, type: 3}
  m_Name: VFXSlotFloat4
  m_EditorClassIdentifier: 
  m_Parent: {fileID: 0}
  m_Children:
  - {fileID: 114368042352985914}
  - {fileID: 114924312079030680}
  - {fileID: 114645402948428466}
  - {fileID: 114978967300245268}
  m_UIPosition: {x: 0, y: 0}
  m_UICollapsed: 1
  m_UISuperCollapsed: 0
  m_MasterSlot: {fileID: 114058967430955488}
  m_MasterData:
    m_Owner: {fileID: 114007868087487496}
    m_Value:
      m_Type:
        m_SerializableType: UnityEngine.Vector4, UnityEngine.CoreModule, Version=0.0.0.0,
          Culture=neutral, PublicKeyToken=null
      m_SerializableObject: '{"x":0.0,"y":0.0,"z":0.0,"w":0.0}'
  m_Property:
    name: s
    m_serializedType:
      m_SerializableType: UnityEngine.Vector4, UnityEngine.CoreModule, Version=0.0.0.0,
        Culture=neutral, PublicKeyToken=null
    attributes: []
  m_Direction: 1
  m_LinkedSlots:
  - {fileID: 114835644323645870}
--- !u!114 &114073275903139812
MonoBehaviour:
  m_ObjectHideFlags: 1
  m_CorrespondingSourceObject: {fileID: 0}
  m_PrefabInternal: {fileID: 0}
  m_GameObject: {fileID: 0}
  m_Enabled: 1
  m_EditorHideFlags: 0
  m_Script: {fileID: 11500000, guid: f780aa281814f9842a7c076d436932e7, type: 3}
  m_Name: VFXSlotFloat
  m_EditorClassIdentifier: 
  m_Parent: {fileID: 114557136734788624}
  m_Children: []
  m_UIPosition: {x: 0, y: 0}
  m_UICollapsed: 1
  m_UISuperCollapsed: 0
  m_MasterSlot: {fileID: 114557136734788624}
  m_MasterData:
    m_Owner: {fileID: 0}
    m_Value:
      m_Type:
        m_SerializableType: 
      m_SerializableObject: 
  m_Property:
    name: z
    m_serializedType:
      m_SerializableType: System.Single, mscorlib, Version=2.0.0.0, Culture=neutral,
        PublicKeyToken=b77a5c561934e089
    attributes: []
  m_Direction: 0
  m_LinkedSlots: []
--- !u!114 &114073755237166198
MonoBehaviour:
  m_ObjectHideFlags: 1
  m_CorrespondingSourceObject: {fileID: 0}
  m_PrefabInternal: {fileID: 0}
  m_GameObject: {fileID: 0}
  m_Enabled: 1
  m_EditorHideFlags: 0
  m_Script: {fileID: 11500000, guid: f780aa281814f9842a7c076d436932e7, type: 3}
  m_Name: VFXSlotFloat
  m_EditorClassIdentifier: 
  m_Parent: {fileID: 114957132541503948}
  m_Children: []
  m_UIPosition: {x: 0, y: 0}
  m_UICollapsed: 1
  m_UISuperCollapsed: 0
  m_MasterSlot: {fileID: 114696892658596888}
  m_MasterData:
    m_Owner: {fileID: 0}
    m_Value:
      m_Type:
        m_SerializableType: 
      m_SerializableObject: 
  m_Property:
    name: x
    m_serializedType:
      m_SerializableType: System.Single, mscorlib, Version=2.0.0.0, Culture=neutral,
        PublicKeyToken=b77a5c561934e089
    attributes: []
  m_Direction: 0
  m_LinkedSlots: []
--- !u!114 &114080637282675900
MonoBehaviour:
  m_ObjectHideFlags: 1
  m_CorrespondingSourceObject: {fileID: 0}
  m_PrefabInternal: {fileID: 0}
  m_GameObject: {fileID: 0}
  m_Enabled: 1
  m_EditorHideFlags: 0
  m_Script: {fileID: 11500000, guid: d01270efd3285ea4a9d6c555cb0a8027, type: 3}
  m_Name: VFXUI
  m_EditorClassIdentifier: 
  groupInfos: []
  uiBounds:
    serializedVersion: 2
    x: 0
    y: 0
    width: 0
    height: 0
--- !u!114 &114083282803715142
MonoBehaviour:
  m_ObjectHideFlags: 1
  m_CorrespondingSourceObject: {fileID: 0}
  m_PrefabInternal: {fileID: 0}
  m_GameObject: {fileID: 0}
  m_Enabled: 1
  m_EditorHideFlags: 0
  m_Script: {fileID: 11500000, guid: 3f0e993a2dd96014f97909d38604e9b9, type: 3}
  m_Name: VFXCurrentAttributeParameter
  m_EditorClassIdentifier: 
  m_Parent: {fileID: 114882977597121960}
  m_Children: []
  m_UIPosition: {x: -506.39383, y: 715.0898}
  m_UICollapsed: 0
  m_UISuperCollapsed: 0
  m_InputSlots: []
  m_OutputSlots:
  - {fileID: 114881381463638284}
  attribute: particleId
--- !u!114 &114097901432515210
MonoBehaviour:
  m_ObjectHideFlags: 1
  m_CorrespondingSourceObject: {fileID: 0}
  m_PrefabInternal: {fileID: 0}
  m_GameObject: {fileID: 0}
  m_Enabled: 1
  m_EditorHideFlags: 0
  m_Script: {fileID: 11500000, guid: 87c154e0feeee864da39ba7591cf27e7, type: 3}
  m_Name: VFXSlotFloatN
  m_EditorClassIdentifier: 
  m_Parent: {fileID: 0}
  m_Children: []
  m_UIPosition: {x: 0, y: 0}
  m_UICollapsed: 1
  m_UISuperCollapsed: 0
  m_MasterSlot: {fileID: 114097901432515210}
  m_MasterData:
    m_Owner: {fileID: 114024695333488094}
    m_Value:
      m_Type:
        m_SerializableType: UnityEditor.VFX.FloatN, Assembly-CSharp-Editor-testable,
          Version=0.0.0.0, Culture=neutral, PublicKeyToken=null
      m_SerializableObject: '{"m_Components":[0.0]}'
  m_Property:
    name: c
    m_serializedType:
      m_SerializableType: UnityEditor.VFX.FloatN, Assembly-CSharp-Editor-testable,
        Version=0.0.0.0, Culture=neutral, PublicKeyToken=null
    attributes: []
  m_Direction: 0
  m_LinkedSlots: []
<<<<<<< HEAD
--- !u!114 &114106083858506602
=======
--- !u!114 &114106850296099414
>>>>>>> c12d8e27
MonoBehaviour:
  m_ObjectHideFlags: 1
  m_CorrespondingSourceObject: {fileID: 0}
  m_PrefabInternal: {fileID: 0}
  m_GameObject: {fileID: 0}
  m_Enabled: 1
  m_EditorHideFlags: 0
  m_Script: {fileID: 11500000, guid: f780aa281814f9842a7c076d436932e7, type: 3}
  m_Name: VFXSlotFloat
  m_EditorClassIdentifier: 
<<<<<<< HEAD
  m_Parent: {fileID: 114362122776608000}
=======
  m_Parent: {fileID: 114350639429533286}
>>>>>>> c12d8e27
  m_Children: []
  m_UIPosition: {x: 0, y: 0}
  m_UICollapsed: 1
  m_UISuperCollapsed: 0
<<<<<<< HEAD
  m_MasterSlot: {fileID: 114633656305604588}
=======
  m_MasterSlot: {fileID: 114225232692583884}
>>>>>>> c12d8e27
  m_MasterData:
    m_Owner: {fileID: 0}
    m_Value:
      m_Type:
        m_SerializableType: 
      m_SerializableObject: 
  m_Property:
    name: y
    m_serializedType:
      m_SerializableType: System.Single, mscorlib, Version=2.0.0.0, Culture=neutral,
        PublicKeyToken=b77a5c561934e089
    attributes: []
  m_Direction: 0
  m_LinkedSlots: []
--- !u!114 &114139261097856136
MonoBehaviour:
  m_ObjectHideFlags: 1
  m_CorrespondingSourceObject: {fileID: 0}
  m_PrefabInternal: {fileID: 0}
  m_GameObject: {fileID: 0}
  m_Enabled: 1
  m_EditorHideFlags: 0
  m_Script: {fileID: 11500000, guid: f780aa281814f9842a7c076d436932e7, type: 3}
  m_Name: VFXSlotFloat
  m_EditorClassIdentifier: 
  m_Parent: {fileID: 114512672187389788}
  m_Children: []
  m_UIPosition: {x: 0, y: 0}
  m_UICollapsed: 1
  m_UISuperCollapsed: 0
  m_MasterSlot: {fileID: 114512672187389788}
  m_MasterData:
    m_Owner: {fileID: 0}
    m_Value:
      m_Type:
        m_SerializableType: 
      m_SerializableObject: 
  m_Property:
    name: z
    m_serializedType:
      m_SerializableType: System.Single, mscorlib, Version=2.0.0.0, Culture=neutral,
        PublicKeyToken=b77a5c561934e089
    attributes: []
  m_Direction: 1
  m_LinkedSlots: []
--- !u!114 &114150574329384376
MonoBehaviour:
  m_ObjectHideFlags: 1
  m_CorrespondingSourceObject: {fileID: 0}
  m_PrefabInternal: {fileID: 0}
  m_GameObject: {fileID: 0}
  m_Enabled: 1
  m_EditorHideFlags: 0
  m_Script: {fileID: 11500000, guid: a971fa2e110a0ac42ac1d8dae408704b, type: 3}
  m_Name: SetAttribute
  m_EditorClassIdentifier: 
  m_Parent: {fileID: 114978069437681324}
  m_Children: []
  m_UIPosition: {x: 0, y: 0}
  m_UICollapsed: 0
  m_UISuperCollapsed: 0
  m_InputSlots:
  - {fileID: 114557136734788624}
  m_OutputSlots: []
  m_Disabled: 0
  attribute: pivot
  Composition: 0
  Random: 0
--- !u!114 &114184143179556968
MonoBehaviour:
  m_ObjectHideFlags: 1
  m_CorrespondingSourceObject: {fileID: 0}
  m_PrefabInternal: {fileID: 0}
  m_GameObject: {fileID: 0}
  m_Enabled: 1
  m_EditorHideFlags: 0
  m_Script: {fileID: 11500000, guid: 47b4ca114d6538548942a32238cf630d, type: 3}
  m_Name: PositionSphere
  m_EditorClassIdentifier: 
  m_Parent: {fileID: 114566370008860848}
  m_Children: []
  m_UIPosition: {x: 0, y: 0}
  m_UICollapsed: 0
  m_UISuperCollapsed: 0
  m_InputSlots:
  - {fileID: 114854960697019750}
  - {fileID: 114697155884213714}
  m_OutputSlots: []
  m_Disabled: 0
  positionMode: 0
  spawnMode: 1
--- !u!114 &114187836975833114
MonoBehaviour:
  m_ObjectHideFlags: 1
  m_CorrespondingSourceObject: {fileID: 0}
  m_PrefabInternal: {fileID: 0}
  m_GameObject: {fileID: 0}
  m_Enabled: 1
  m_EditorHideFlags: 0
  m_Script: {fileID: 11500000, guid: f780aa281814f9842a7c076d436932e7, type: 3}
  m_Name: VFXSlotFloat
  m_EditorClassIdentifier: 
  m_Parent: {fileID: 114583331557659788}
  m_Children: []
  m_UIPosition: {x: 0, y: 0}
  m_UICollapsed: 1
  m_UISuperCollapsed: 0
  m_MasterSlot: {fileID: 114583331557659788}
  m_MasterData:
    m_Owner: {fileID: 0}
    m_Value:
      m_Type:
        m_SerializableType: 
      m_SerializableObject: 
  m_Property:
    name: z
    m_serializedType:
      m_SerializableType: System.Single, mscorlib, Version=2.0.0.0, Culture=neutral,
        PublicKeyToken=b77a5c561934e089
    attributes: []
  m_Direction: 0
  m_LinkedSlots: []
--- !u!114 &114193565550448972
MonoBehaviour:
  m_ObjectHideFlags: 1
  m_CorrespondingSourceObject: {fileID: 0}
  m_PrefabInternal: {fileID: 0}
  m_GameObject: {fileID: 0}
  m_Enabled: 1
  m_EditorHideFlags: 0
  m_Script: {fileID: 11500000, guid: f780aa281814f9842a7c076d436932e7, type: 3}
  m_Name: VFXSlotFloat
  m_EditorClassIdentifier: 
  m_Parent: {fileID: 114549458337918494}
  m_Children: []
  m_UIPosition: {x: 0, y: 0}
  m_UICollapsed: 1
  m_UISuperCollapsed: 0
  m_MasterSlot: {fileID: 114549458337918494}
  m_MasterData:
    m_Owner: {fileID: 0}
    m_Value:
      m_Type:
        m_SerializableType: 
      m_SerializableObject: 
  m_Property:
    name: y
    m_serializedType:
      m_SerializableType: System.Single, mscorlib, Version=2.0.0.0, Culture=neutral,
        PublicKeyToken=b77a5c561934e089
    attributes: []
  m_Direction: 0
  m_LinkedSlots: []
--- !u!114 &114201318073856406
MonoBehaviour:
  m_ObjectHideFlags: 1
  m_CorrespondingSourceObject: {fileID: 0}
  m_PrefabInternal: {fileID: 0}
  m_GameObject: {fileID: 0}
  m_Enabled: 1
  m_EditorHideFlags: 0
  m_Script: {fileID: 11500000, guid: f780aa281814f9842a7c076d436932e7, type: 3}
  m_Name: VFXSlotFloat
  m_EditorClassIdentifier: 
  m_Parent: {fileID: 114583331557659788}
  m_Children: []
  m_UIPosition: {x: 0, y: 0}
  m_UICollapsed: 1
  m_UISuperCollapsed: 0
  m_MasterSlot: {fileID: 114583331557659788}
  m_MasterData:
    m_Owner: {fileID: 0}
    m_Value:
      m_Type:
        m_SerializableType: 
      m_SerializableObject: 
  m_Property:
    name: y
    m_serializedType:
      m_SerializableType: System.Single, mscorlib, Version=2.0.0.0, Culture=neutral,
        PublicKeyToken=b77a5c561934e089
    attributes: []
  m_Direction: 0
  m_LinkedSlots: []
--- !u!114 &114225232692583884
MonoBehaviour:
  m_ObjectHideFlags: 1
  m_CorrespondingSourceObject: {fileID: 0}
  m_PrefabInternal: {fileID: 0}
  m_GameObject: {fileID: 0}
  m_Enabled: 1
  m_EditorHideFlags: 0
  m_Script: {fileID: 11500000, guid: 5265657162cc1a241bba03a3b0476d99, type: 3}
  m_Name: VFXSlotPosition
  m_EditorClassIdentifier: 
  m_Parent: {fileID: 0}
  m_Children:
  - {fileID: 114350639429533286}
  m_UIPosition: {x: 0, y: 0}
  m_UICollapsed: 1
  m_UISuperCollapsed: 0
  m_MasterSlot: {fileID: 114225232692583884}
  m_MasterData:
    m_Owner: {fileID: 114717234107843558}
    m_Value:
      m_Type:
        m_SerializableType: UnityEditor.VFX.Position, Assembly-CSharp-Editor-testable,
          Version=0.0.0.0, Culture=neutral, PublicKeyToken=null
      m_SerializableObject: 
  m_Property:
    name: Position
    m_serializedType:
      m_SerializableType: UnityEditor.VFX.Position, Assembly-CSharp-Editor-testable,
        Version=0.0.0.0, Culture=neutral, PublicKeyToken=null
    attributes: []
  m_Direction: 0
  m_LinkedSlots: []
--- !u!114 &114239882570484514
MonoBehaviour:
  m_ObjectHideFlags: 1
  m_CorrespondingSourceObject: {fileID: 0}
  m_PrefabInternal: {fileID: 0}
  m_GameObject: {fileID: 0}
  m_Enabled: 1
  m_EditorHideFlags: 0
  m_Script: {fileID: 11500000, guid: a971fa2e110a0ac42ac1d8dae408704b, type: 3}
  m_Name: SetAttribute
  m_EditorClassIdentifier: 
  m_Parent: {fileID: 114978069437681324}
  m_Children: []
  m_UIPosition: {x: 0, y: 0}
  m_UICollapsed: 0
  m_UISuperCollapsed: 0
  m_InputSlots:
  - {fileID: 114541906844105306}
  m_OutputSlots: []
  m_Disabled: 0
  attribute: sizeX
  Composition: 0
  Random: 0
--- !u!114 &114241381865323760
MonoBehaviour:
  m_ObjectHideFlags: 1
  m_CorrespondingSourceObject: {fileID: 0}
  m_PrefabInternal: {fileID: 0}
  m_GameObject: {fileID: 0}
  m_Enabled: 1
  m_EditorHideFlags: 0
  m_Script: {fileID: 11500000, guid: ac39bd03fca81b849929b9c966f1836a, type: 3}
  m_Name: VFXSlotFloat3
  m_EditorClassIdentifier: 
  m_Parent: {fileID: 114696892658596888}
  m_Children:
  - {fileID: 114484650200120130}
  - {fileID: 114304841775954370}
  - {fileID: 114688436148515332}
  m_UIPosition: {x: 0, y: 0}
  m_UICollapsed: 1
  m_UISuperCollapsed: 0
  m_MasterSlot: {fileID: 114696892658596888}
  m_MasterData:
    m_Owner: {fileID: 0}
    m_Value:
      m_Type:
        m_SerializableType: 
      m_SerializableObject: 
  m_Property:
    name: size
    m_serializedType:
      m_SerializableType: UnityEngine.Vector3, UnityEngine.CoreModule, Version=0.0.0.0,
        Culture=neutral, PublicKeyToken=null
    attributes:
    - m_Type: 3
      m_Min: -Infinity
      m_Max: Infinity
      m_Tooltip: The size of the box along each axis.
  m_Direction: 0
  m_LinkedSlots: []
--- !u!114 &114252251250855854
MonoBehaviour:
  m_ObjectHideFlags: 1
  m_CorrespondingSourceObject: {fileID: 0}
  m_PrefabInternal: {fileID: 0}
  m_GameObject: {fileID: 0}
  m_Enabled: 1
  m_EditorHideFlags: 0
  m_Script: {fileID: 11500000, guid: f780aa281814f9842a7c076d436932e7, type: 3}
  m_Name: VFXSlotFloat
  m_EditorClassIdentifier: 
  m_Parent: {fileID: 114520661121336600}
  m_Children: []
  m_UIPosition: {x: 0, y: 0}
  m_UICollapsed: 1
  m_UISuperCollapsed: 0
  m_MasterSlot: {fileID: 114520661121336600}
  m_MasterData:
    m_Owner: {fileID: 0}
    m_Value:
      m_Type:
        m_SerializableType: 
      m_SerializableObject: 
  m_Property:
    name: x
    m_serializedType:
      m_SerializableType: System.Single, mscorlib, Version=2.0.0.0, Culture=neutral,
        PublicKeyToken=b77a5c561934e089
    attributes: []
  m_Direction: 1
  m_LinkedSlots: []
--- !u!114 &114257740782448228
MonoBehaviour:
  m_ObjectHideFlags: 1
  m_CorrespondingSourceObject: {fileID: 0}
  m_PrefabInternal: {fileID: 0}
  m_GameObject: {fileID: 0}
  m_Enabled: 1
  m_EditorHideFlags: 0
  m_Script: {fileID: 11500000, guid: f780aa281814f9842a7c076d436932e7, type: 3}
  m_Name: VFXSlotFloat
  m_EditorClassIdentifier: 
  m_Parent: {fileID: 0}
  m_Children: []
  m_UIPosition: {x: 0, y: 0}
  m_UICollapsed: 1
  m_UISuperCollapsed: 0
  m_MasterSlot: {fileID: 114257740782448228}
  m_MasterData:
    m_Owner: {fileID: 114707914934336988}
    m_Value:
      m_Type:
        m_SerializableType: System.Single, mscorlib, Version=2.0.0.0, Culture=neutral,
          PublicKeyToken=b77a5c561934e089
      m_SerializableObject: 0
  m_Property:
    name: time
    m_serializedType:
      m_SerializableType: System.Single, mscorlib, Version=2.0.0.0, Culture=neutral,
        PublicKeyToken=b77a5c561934e089
    attributes:
    - m_Type: 3
      m_Min: -Infinity
      m_Max: Infinity
      m_Tooltip: The time along the gradient to take a sample from.
    - m_Type: 0
      m_Min: 0
      m_Max: 1
      m_Tooltip: 
  m_Direction: 0
  m_LinkedSlots:
  - {fileID: 114563507258162678}
--- !u!114 &114266424075819692
MonoBehaviour:
  m_ObjectHideFlags: 1
  m_CorrespondingSourceObject: {fileID: 0}
  m_PrefabInternal: {fileID: 0}
  m_GameObject: {fileID: 0}
  m_Enabled: 1
  m_EditorHideFlags: 0
  m_Script: {fileID: 11500000, guid: f780aa281814f9842a7c076d436932e7, type: 3}
  m_Name: VFXSlotFloat
  m_EditorClassIdentifier: 
  m_Parent: {fileID: 0}
  m_Children: []
  m_UIPosition: {x: 0, y: 0}
  m_UICollapsed: 1
  m_UISuperCollapsed: 0
  m_MasterSlot: {fileID: 114266424075819692}
  m_MasterData:
    m_Owner: {fileID: 114411481055189568}
    m_Value:
      m_Type:
        m_SerializableType: System.Single, mscorlib, Version=2.0.0.0, Culture=neutral,
          PublicKeyToken=b77a5c561934e089
      m_SerializableObject: 
  m_Property:
    name: o
    m_serializedType:
      m_SerializableType: System.Single, mscorlib, Version=2.0.0.0, Culture=neutral,
        PublicKeyToken=b77a5c561934e089
    attributes: []
  m_Direction: 1
  m_LinkedSlots:
  - {fileID: 114378656793858300}
--- !u!114 &114266831729719686
MonoBehaviour:
  m_ObjectHideFlags: 1
  m_CorrespondingSourceObject: {fileID: 0}
  m_PrefabInternal: {fileID: 0}
  m_GameObject: {fileID: 0}
  m_Enabled: 1
  m_EditorHideFlags: 0
  m_Script: {fileID: 11500000, guid: 45c2280503cc146439a1c8e25a69d867, type: 3}
  m_Name: VFXOperatorDivide
  m_EditorClassIdentifier: 
  m_Parent: {fileID: 114882977597121960}
  m_Children: []
  m_UIPosition: {x: 1149.65, y: 800.25}
  m_UICollapsed: 1
  m_UISuperCollapsed: 1
  m_InputSlots:
  - {fileID: 114774088737312600}
  - {fileID: 114440106970192908}
  m_OutputSlots:
  - {fileID: 114605878397257994}
--- !u!114 &114273229008122948
MonoBehaviour:
  m_ObjectHideFlags: 1
  m_CorrespondingSourceObject: {fileID: 0}
  m_PrefabInternal: {fileID: 0}
  m_GameObject: {fileID: 0}
  m_Enabled: 1
  m_EditorHideFlags: 0
  m_Script: {fileID: 11500000, guid: f780aa281814f9842a7c076d436932e7, type: 3}
  m_Name: VFXSlotFloat
  m_EditorClassIdentifier: 
  m_Parent: {fileID: 114687711517489188}
  m_Children: []
  m_UIPosition: {x: 0, y: 0}
  m_UICollapsed: 1
  m_UISuperCollapsed: 0
  m_MasterSlot: {fileID: 114687711517489188}
  m_MasterData:
    m_Owner: {fileID: 0}
    m_Value:
      m_Type:
        m_SerializableType: 
      m_SerializableObject: 
  m_Property:
    name: z
    m_serializedType:
      m_SerializableType: System.Single, mscorlib, Version=2.0.0.0, Culture=neutral,
        PublicKeyToken=b77a5c561934e089
    attributes: []
  m_Direction: 0
  m_LinkedSlots: []
--- !u!114 &114278490781935024
MonoBehaviour:
  m_ObjectHideFlags: 1
  m_CorrespondingSourceObject: {fileID: 0}
  m_PrefabInternal: {fileID: 0}
  m_GameObject: {fileID: 0}
  m_Enabled: 1
  m_EditorHideFlags: 0
  m_Script: {fileID: 11500000, guid: d78581a96eae8bf4398c282eb0b098bd, type: 3}
  m_Name: VFXDataParticle
  m_EditorClassIdentifier: 
  m_Parent: {fileID: 0}
  m_Children: []
  m_UIPosition: {x: 0, y: 0}
  m_UICollapsed: 1
  m_UISuperCollapsed: 0
  m_Owners:
  - {fileID: 114566370008860848}
  - {fileID: 114889596446218778}
  - {fileID: 114978069437681324}
  m_Capacity: 10048
  m_Space: 0
--- !u!114 &114287871694759918
MonoBehaviour:
  m_ObjectHideFlags: 1
  m_CorrespondingSourceObject: {fileID: 0}
  m_PrefabInternal: {fileID: 0}
  m_GameObject: {fileID: 0}
  m_Enabled: 1
  m_EditorHideFlags: 0
  m_Script: {fileID: 11500000, guid: f780aa281814f9842a7c076d436932e7, type: 3}
  m_Name: VFXSlotFloat
  m_EditorClassIdentifier: 
  m_Parent: {fileID: 0}
  m_Children: []
  m_UIPosition: {x: 0, y: 0}
  m_UICollapsed: 1
  m_UISuperCollapsed: 0
  m_MasterSlot: {fileID: 114287871694759918}
  m_MasterData:
    m_Owner: {fileID: 114386013599527706}
    m_Value:
      m_Type:
        m_SerializableType: System.Single, mscorlib, Version=2.0.0.0, Culture=neutral,
          PublicKeyToken=b77a5c561934e089
      m_SerializableObject: 10000
  m_Property:
    name: o
    m_serializedType:
      m_SerializableType: System.Single, mscorlib, Version=2.0.0.0, Culture=neutral,
        PublicKeyToken=b77a5c561934e089
    attributes: []
  m_Direction: 1
  m_LinkedSlots:
  - {fileID: 114549458337918494}
--- !u!114 &114290022498365920
MonoBehaviour:
  m_ObjectHideFlags: 1
  m_CorrespondingSourceObject: {fileID: 0}
  m_PrefabInternal: {fileID: 0}
  m_GameObject: {fileID: 0}
  m_Enabled: 1
  m_EditorHideFlags: 0
  m_Script: {fileID: 11500000, guid: 73a13919d81fb7444849bae8b5c812a2, type: 3}
  m_Name: VFXBasicSpawner
  m_EditorClassIdentifier: 
  m_Parent: {fileID: 114882977597121960}
  m_Children:
  - {fileID: 114396796427771356}
  m_UIPosition: {x: 1503.9608, y: 240.82101}
  m_UICollapsed: 0
  m_UISuperCollapsed: 0
  m_InputSlots: []
  m_OutputSlots: []
  m_Data: {fileID: 0}
  m_InputFlowSlot:
  - link: []
  - link: []
  m_OutputFlowSlot:
  - link:
    - context: {fileID: 114566370008860848}
      slotIndex: 0
--- !u!114 &114291253784287720
MonoBehaviour:
  m_ObjectHideFlags: 1
  m_CorrespondingSourceObject: {fileID: 0}
  m_PrefabInternal: {fileID: 0}
  m_GameObject: {fileID: 0}
  m_Enabled: 1
  m_EditorHideFlags: 0
  m_Script: {fileID: 11500000, guid: 87c154e0feeee864da39ba7591cf27e7, type: 3}
  m_Name: VFXSlotFloatN
  m_EditorClassIdentifier: 
  m_Parent: {fileID: 0}
  m_Children: []
  m_UIPosition: {x: 0, y: 0}
  m_UICollapsed: 1
  m_UISuperCollapsed: 0
  m_MasterSlot: {fileID: 114291253784287720}
  m_MasterData:
    m_Owner: {fileID: 114368321517584972}
    m_Value:
      m_Type:
        m_SerializableType: UnityEditor.VFX.FloatN, Assembly-CSharp-Editor-testable,
          Version=0.0.0.0, Culture=neutral, PublicKeyToken=null
      m_SerializableObject: '{"m_Components":[1.0]}'
  m_Property:
    name: b
    m_serializedType:
      m_SerializableType: UnityEditor.VFX.FloatN, Assembly-CSharp-Editor-testable,
        Version=0.0.0.0, Culture=neutral, PublicKeyToken=null
    attributes: []
  m_Direction: 0
  m_LinkedSlots:
  - {fileID: 114537105779611658}
--- !u!114 &114303687812681590
MonoBehaviour:
  m_ObjectHideFlags: 1
  m_CorrespondingSourceObject: {fileID: 0}
  m_PrefabInternal: {fileID: 0}
  m_GameObject: {fileID: 0}
  m_Enabled: 1
  m_EditorHideFlags: 0
  m_Script: {fileID: 11500000, guid: f780aa281814f9842a7c076d436932e7, type: 3}
  m_Name: VFXSlotFloat
  m_EditorClassIdentifier: 
  m_Parent: {fileID: 114806362243674388}
  m_Children: []
  m_UIPosition: {x: 0, y: 0}
  m_UICollapsed: 1
  m_UISuperCollapsed: 0
  m_MasterSlot: {fileID: 114854960697019750}
  m_MasterData:
    m_Owner: {fileID: 0}
    m_Value:
      m_Type:
        m_SerializableType: 
      m_SerializableObject: 
  m_Property:
    name: z
    m_serializedType:
      m_SerializableType: System.Single, mscorlib, Version=2.0.0.0, Culture=neutral,
        PublicKeyToken=b77a5c561934e089
    attributes: []
  m_Direction: 0
  m_LinkedSlots: []
--- !u!114 &114304841775954370
MonoBehaviour:
  m_ObjectHideFlags: 1
  m_CorrespondingSourceObject: {fileID: 0}
  m_PrefabInternal: {fileID: 0}
  m_GameObject: {fileID: 0}
  m_Enabled: 1
  m_EditorHideFlags: 0
  m_Script: {fileID: 11500000, guid: f780aa281814f9842a7c076d436932e7, type: 3}
  m_Name: VFXSlotFloat
  m_EditorClassIdentifier: 
  m_Parent: {fileID: 114241381865323760}
  m_Children: []
  m_UIPosition: {x: 0, y: 0}
  m_UICollapsed: 1
  m_UISuperCollapsed: 0
  m_MasterSlot: {fileID: 114696892658596888}
  m_MasterData:
    m_Owner: {fileID: 0}
    m_Value:
      m_Type:
        m_SerializableType: 
      m_SerializableObject: 
  m_Property:
    name: y
    m_serializedType:
      m_SerializableType: System.Single, mscorlib, Version=2.0.0.0, Culture=neutral,
        PublicKeyToken=b77a5c561934e089
    attributes: []
  m_Direction: 0
  m_LinkedSlots: []
--- !u!114 &114305181611425872
MonoBehaviour:
  m_ObjectHideFlags: 1
  m_CorrespondingSourceObject: {fileID: 0}
  m_PrefabInternal: {fileID: 0}
  m_GameObject: {fileID: 0}
  m_Enabled: 1
  m_EditorHideFlags: 0
  m_Script: {fileID: 11500000, guid: 330e0fca1717dde4aaa144f48232aa64, type: 3}
  m_Name: VFXParameter
  m_EditorClassIdentifier: 
  m_Parent: {fileID: 114882977597121960}
  m_Children: []
  m_UIPosition: {x: -505.31052, y: 929.83325}
  m_UICollapsed: 0
  m_UISuperCollapsed: 0
  m_InputSlots: []
  m_OutputSlots:
  - {fileID: 114537105779611658}
  m_exposedName: NbSlices
  m_exposed: 0
  m_Order: 0
  m_Min:
    m_Type:
      m_SerializableType: 
    m_SerializableObject: 
  m_Max:
    m_Type:
      m_SerializableType: 
    m_SerializableObject: 
  m_Nodes: []
--- !u!114 &114312238625360348
MonoBehaviour:
  m_ObjectHideFlags: 1
  m_CorrespondingSourceObject: {fileID: 0}
  m_PrefabInternal: {fileID: 0}
  m_GameObject: {fileID: 0}
  m_Enabled: 1
  m_EditorHideFlags: 0
  m_Script: {fileID: 11500000, guid: f780aa281814f9842a7c076d436932e7, type: 3}
  m_Name: VFXSlotFloat
  m_EditorClassIdentifier: 
  m_Parent: {fileID: 114520661121336600}
  m_Children: []
  m_UIPosition: {x: 0, y: 0}
  m_UICollapsed: 1
  m_UISuperCollapsed: 0
  m_MasterSlot: {fileID: 114520661121336600}
  m_MasterData:
    m_Owner: {fileID: 0}
    m_Value:
      m_Type:
        m_SerializableType: 
      m_SerializableObject: 
  m_Property:
    name: z
    m_serializedType:
      m_SerializableType: System.Single, mscorlib, Version=2.0.0.0, Culture=neutral,
        PublicKeyToken=b77a5c561934e089
    attributes: []
  m_Direction: 1
  m_LinkedSlots: []
--- !u!114 &114314455740807996
MonoBehaviour:
  m_ObjectHideFlags: 1
  m_CorrespondingSourceObject: {fileID: 0}
  m_PrefabInternal: {fileID: 0}
  m_GameObject: {fileID: 0}
  m_Enabled: 1
  m_EditorHideFlags: 0
  m_Script: {fileID: 11500000, guid: 87c154e0feeee864da39ba7591cf27e7, type: 3}
  m_Name: VFXSlotFloatN
  m_EditorClassIdentifier: 
  m_Parent: {fileID: 0}
  m_Children: []
  m_UIPosition: {x: 0, y: 0}
  m_UICollapsed: 1
  m_UISuperCollapsed: 0
  m_MasterSlot: {fileID: 114314455740807996}
  m_MasterData:
    m_Owner: {fileID: 114453407920036590}
    m_Value:
      m_Type:
        m_SerializableType: UnityEditor.VFX.FloatN, Assembly-CSharp-Editor-testable,
          Version=0.0.0.0, Culture=neutral, PublicKeyToken=null
      m_SerializableObject: '{"m_Components":[1.0]}'
  m_Property:
    name: max
    m_serializedType:
      m_SerializableType: UnityEditor.VFX.FloatN, Assembly-CSharp-Editor-testable,
        Version=0.0.0.0, Culture=neutral, PublicKeyToken=null
    attributes:
    - m_Type: 3
      m_Min: -Infinity
      m_Max: Infinity
      m_Tooltip: The maximum value to be generated.
  m_Direction: 0
  m_LinkedSlots: []
--- !u!114 &114322036581150590
MonoBehaviour:
  m_ObjectHideFlags: 1
  m_CorrespondingSourceObject: {fileID: 0}
  m_PrefabInternal: {fileID: 0}
  m_GameObject: {fileID: 0}
  m_Enabled: 1
  m_EditorHideFlags: 0
  m_Script: {fileID: 11500000, guid: a971fa2e110a0ac42ac1d8dae408704b, type: 3}
  m_Name: SetAttribute
  m_EditorClassIdentifier: 
  m_Parent: {fileID: 114978069437681324}
  m_Children: []
  m_UIPosition: {x: 0, y: 0}
  m_UICollapsed: 0
  m_UISuperCollapsed: 0
  m_InputSlots:
  - {fileID: 114378656793858300}
  m_OutputSlots: []
  m_Disabled: 0
  attribute: angleZ
  Composition: 0
  Random: 0
--- !u!114 &114323310008585670
MonoBehaviour:
  m_ObjectHideFlags: 1
  m_CorrespondingSourceObject: {fileID: 0}
  m_PrefabInternal: {fileID: 0}
  m_GameObject: {fileID: 0}
  m_Enabled: 1
  m_EditorHideFlags: 0
  m_Script: {fileID: 11500000, guid: 87c154e0feeee864da39ba7591cf27e7, type: 3}
  m_Name: VFXSlotFloatN
  m_EditorClassIdentifier: 
  m_Parent: {fileID: 0}
  m_Children: []
  m_UIPosition: {x: 0, y: 0}
  m_UICollapsed: 1
  m_UISuperCollapsed: 0
  m_MasterSlot: {fileID: 114323310008585670}
  m_MasterData:
    m_Owner: {fileID: 114673282907514836}
    m_Value:
      m_Type:
        m_SerializableType: UnityEditor.VFX.FloatN, Assembly-CSharp-Editor-testable,
          Version=0.0.0.0, Culture=neutral, PublicKeyToken=null
      m_SerializableObject: '{"m_Components":[1.0]}'
  m_Property:
    name: b
    m_serializedType:
      m_SerializableType: UnityEditor.VFX.FloatN, Assembly-CSharp-Editor-testable,
        Version=0.0.0.0, Culture=neutral, PublicKeyToken=null
    attributes:
    - m_Type: 3
      m_Min: -Infinity
      m_Max: Infinity
      m_Tooltip: The denominator operand.
  m_Direction: 0
  m_LinkedSlots:
  - {fileID: 114537105779611658}
--- !u!114 &114332903524691686
MonoBehaviour:
  m_ObjectHideFlags: 1
  m_CorrespondingSourceObject: {fileID: 0}
  m_PrefabInternal: {fileID: 0}
  m_GameObject: {fileID: 0}
  m_Enabled: 1
  m_EditorHideFlags: 0
  m_Script: {fileID: 11500000, guid: 87c154e0feeee864da39ba7591cf27e7, type: 3}
  m_Name: VFXSlotFloatN
  m_EditorClassIdentifier: 
  m_Parent: {fileID: 0}
  m_Children: []
  m_UIPosition: {x: 0, y: 0}
  m_UICollapsed: 1
  m_UISuperCollapsed: 0
  m_MasterSlot: {fileID: 114332903524691686}
  m_MasterData:
    m_Owner: {fileID: 114411481055189568}
    m_Value:
      m_Type:
        m_SerializableType: UnityEditor.VFX.FloatN, Assembly-CSharp-Editor-testable,
          Version=0.0.0.0, Culture=neutral, PublicKeyToken=null
      m_SerializableObject: '{"m_Components":[100.0]}'
  m_Property:
    name: b
    m_serializedType:
      m_SerializableType: UnityEditor.VFX.FloatN, Assembly-CSharp-Editor-testable,
        Version=0.0.0.0, Culture=neutral, PublicKeyToken=null
    attributes: []
  m_Direction: 0
  m_LinkedSlots: []
--- !u!114 &114340594850124424
MonoBehaviour:
  m_ObjectHideFlags: 1
  m_CorrespondingSourceObject: {fileID: 0}
  m_PrefabInternal: {fileID: 0}
  m_GameObject: {fileID: 0}
  m_Enabled: 1
  m_EditorHideFlags: 0
  m_Script: {fileID: 11500000, guid: 7d33fb94df928ef4c986f97607706b82, type: 3}
  m_Name: VFXBuiltInParameter
  m_EditorClassIdentifier: 
  m_Parent: {fileID: 114882977597121960}
  m_Children: []
  m_UIPosition: {x: 728.6538, y: 1596.3029}
  m_UICollapsed: 1
  m_UISuperCollapsed: 0
  m_InputSlots: []
  m_OutputSlots:
<<<<<<< HEAD
  - {fileID: 114421032892074030}
  m_expressionOp: 7
--- !u!114 &114362122776608000
=======
  - {fileID: 114604402743904546}
  m_expressionOp: 7
--- !u!114 &114350639429533286
>>>>>>> c12d8e27
MonoBehaviour:
  m_ObjectHideFlags: 1
  m_CorrespondingSourceObject: {fileID: 0}
  m_PrefabInternal: {fileID: 0}
  m_GameObject: {fileID: 0}
  m_Enabled: 1
  m_EditorHideFlags: 0
  m_Script: {fileID: 11500000, guid: ac39bd03fca81b849929b9c966f1836a, type: 3}
  m_Name: VFXSlotFloat3
  m_EditorClassIdentifier: 
<<<<<<< HEAD
  m_Parent: {fileID: 114633656305604588}
  m_Children:
  - {fileID: 114649620668042618}
  - {fileID: 114106083858506602}
  - {fileID: 114792075252759462}
  m_UIPosition: {x: 0, y: 0}
  m_UICollapsed: 1
  m_UISuperCollapsed: 0
  m_MasterSlot: {fileID: 114633656305604588}
=======
  m_Parent: {fileID: 114225232692583884}
  m_Children:
  - {fileID: 114054078634904014}
  - {fileID: 114106850296099414}
  - {fileID: 114698382042458154}
  m_UIPosition: {x: 0, y: 0}
  m_UICollapsed: 1
  m_UISuperCollapsed: 0
  m_MasterSlot: {fileID: 114225232692583884}
>>>>>>> c12d8e27
  m_MasterData:
    m_Owner: {fileID: 0}
    m_Value:
      m_Type:
        m_SerializableType: 
      m_SerializableObject: 
  m_Property:
    name: position
    m_serializedType:
      m_SerializableType: UnityEngine.Vector3, UnityEngine.CoreModule, Version=0.0.0.0,
        Culture=neutral, PublicKeyToken=null
    attributes:
    - m_Type: 3
      m_Min: -Infinity
      m_Max: Infinity
      m_Tooltip: The position.
  m_Direction: 0
  m_LinkedSlots: []
--- !u!114 &114367667043676146
MonoBehaviour:
  m_ObjectHideFlags: 1
  m_CorrespondingSourceObject: {fileID: 0}
  m_PrefabInternal: {fileID: 0}
  m_GameObject: {fileID: 0}
  m_Enabled: 1
  m_EditorHideFlags: 0
  m_Script: {fileID: 11500000, guid: f780aa281814f9842a7c076d436932e7, type: 3}
  m_Name: VFXSlotFloat
  m_EditorClassIdentifier: 
  m_Parent: {fileID: 114762544598619578}
  m_Children: []
  m_UIPosition: {x: 0, y: 0}
  m_UICollapsed: 1
  m_UISuperCollapsed: 0
  m_MasterSlot: {fileID: 114762544598619578}
  m_MasterData:
    m_Owner: {fileID: 0}
    m_Value:
      m_Type:
        m_SerializableType: 
      m_SerializableObject: 
  m_Property:
    name: x
    m_serializedType:
      m_SerializableType: System.Single, mscorlib, Version=2.0.0.0, Culture=neutral,
        PublicKeyToken=b77a5c561934e089
    attributes: []
  m_Direction: 0
  m_LinkedSlots: []
--- !u!114 &114368042352985914
MonoBehaviour:
  m_ObjectHideFlags: 1
  m_CorrespondingSourceObject: {fileID: 0}
  m_PrefabInternal: {fileID: 0}
  m_GameObject: {fileID: 0}
  m_Enabled: 1
  m_EditorHideFlags: 0
  m_Script: {fileID: 11500000, guid: f780aa281814f9842a7c076d436932e7, type: 3}
  m_Name: VFXSlotFloat
  m_EditorClassIdentifier: 
  m_Parent: {fileID: 114058967430955488}
  m_Children: []
  m_UIPosition: {x: 0, y: 0}
  m_UICollapsed: 1
  m_UISuperCollapsed: 0
  m_MasterSlot: {fileID: 114058967430955488}
  m_MasterData:
    m_Owner: {fileID: 0}
    m_Value:
      m_Type:
        m_SerializableType: 
      m_SerializableObject: 
  m_Property:
    name: x
    m_serializedType:
      m_SerializableType: System.Single, mscorlib, Version=2.0.0.0, Culture=neutral,
        PublicKeyToken=b77a5c561934e089
    attributes: []
  m_Direction: 1
  m_LinkedSlots: []
--- !u!114 &114368321517584972
MonoBehaviour:
  m_ObjectHideFlags: 1
  m_CorrespondingSourceObject: {fileID: 0}
  m_PrefabInternal: {fileID: 0}
  m_GameObject: {fileID: 0}
  m_Enabled: 1
  m_EditorHideFlags: 0
  m_Script: {fileID: 11500000, guid: 45c2280503cc146439a1c8e25a69d867, type: 3}
  m_Name: VFXOperatorDivide
  m_EditorClassIdentifier: 
  m_Parent: {fileID: 114882977597121960}
  m_Children: []
  m_UIPosition: {x: 93.76347, y: 886.1045}
  m_UICollapsed: 1
  m_UISuperCollapsed: 1
  m_InputSlots:
  - {fileID: 114402326059149842}
  - {fileID: 114291253784287720}
  - {fileID: 114949578186220584}
  m_OutputSlots:
  - {fileID: 114563507258162678}
--- !u!114 &114377985426883594
MonoBehaviour:
  m_ObjectHideFlags: 1
  m_CorrespondingSourceObject: {fileID: 0}
  m_PrefabInternal: {fileID: 0}
  m_GameObject: {fileID: 0}
  m_Enabled: 1
  m_EditorHideFlags: 0
  m_Script: {fileID: 11500000, guid: f780aa281814f9842a7c076d436932e7, type: 3}
  m_Name: VFXSlotFloat
  m_EditorClassIdentifier: 
  m_Parent: {fileID: 114687711517489188}
  m_Children: []
  m_UIPosition: {x: 0, y: 0}
  m_UICollapsed: 1
  m_UISuperCollapsed: 0
  m_MasterSlot: {fileID: 114687711517489188}
  m_MasterData:
    m_Owner: {fileID: 0}
    m_Value:
      m_Type:
        m_SerializableType: 
      m_SerializableObject: 
  m_Property:
    name: y
    m_serializedType:
      m_SerializableType: System.Single, mscorlib, Version=2.0.0.0, Culture=neutral,
        PublicKeyToken=b77a5c561934e089
    attributes: []
  m_Direction: 0
  m_LinkedSlots: []
--- !u!114 &114378656793858300
MonoBehaviour:
  m_ObjectHideFlags: 1
  m_CorrespondingSourceObject: {fileID: 0}
  m_PrefabInternal: {fileID: 0}
  m_GameObject: {fileID: 0}
  m_Enabled: 1
  m_EditorHideFlags: 0
  m_Script: {fileID: 11500000, guid: f780aa281814f9842a7c076d436932e7, type: 3}
  m_Name: VFXSlotFloat
  m_EditorClassIdentifier: 
  m_Parent: {fileID: 0}
  m_Children: []
  m_UIPosition: {x: 0, y: 0}
  m_UICollapsed: 1
  m_UISuperCollapsed: 0
  m_MasterSlot: {fileID: 114378656793858300}
  m_MasterData:
    m_Owner: {fileID: 114322036581150590}
    m_Value:
      m_Type:
        m_SerializableType: System.Single, mscorlib, Version=2.0.0.0, Culture=neutral,
          PublicKeyToken=b77a5c561934e089
      m_SerializableObject: 0
  m_Property:
    name: AngleZ
    m_serializedType:
      m_SerializableType: System.Single, mscorlib, Version=2.0.0.0, Culture=neutral,
        PublicKeyToken=b77a5c561934e089
    attributes: []
  m_Direction: 0
  m_LinkedSlots:
  - {fileID: 114266424075819692}
--- !u!114 &114386013599527706
MonoBehaviour:
  m_ObjectHideFlags: 1
  m_CorrespondingSourceObject: {fileID: 0}
  m_PrefabInternal: {fileID: 0}
  m_GameObject: {fileID: 0}
  m_Enabled: 1
  m_EditorHideFlags: 0
  m_Script: {fileID: 11500000, guid: 330e0fca1717dde4aaa144f48232aa64, type: 3}
  m_Name: VFXParameter
  m_EditorClassIdentifier: 
  m_Parent: {fileID: 114882977597121960}
  m_Children: []
  m_UIPosition: {x: 883.53723, y: 139.33249}
  m_UICollapsed: 0
  m_UISuperCollapsed: 0
  m_InputSlots: []
  m_OutputSlots:
  - {fileID: 114287871694759918}
  m_exposedName: Count
  m_exposed: 0
  m_Order: 0
  m_Min:
    m_Type:
      m_SerializableType: 
    m_SerializableObject: 
  m_Max:
    m_Type:
      m_SerializableType: 
    m_SerializableObject: 
  m_Nodes: []
--- !u!114 &114387342680083594
MonoBehaviour:
  m_ObjectHideFlags: 1
  m_CorrespondingSourceObject: {fileID: 0}
  m_PrefabInternal: {fileID: 0}
  m_GameObject: {fileID: 0}
  m_Enabled: 1
  m_EditorHideFlags: 0
  m_Script: {fileID: 11500000, guid: a971fa2e110a0ac42ac1d8dae408704b, type: 3}
  m_Name: SetAttribute
  m_EditorClassIdentifier: 
  m_Parent: {fileID: 114566370008860848}
  m_Children: []
  m_UIPosition: {x: 0, y: 0}
  m_UICollapsed: 0
  m_UISuperCollapsed: 0
  m_InputSlots:
  - {fileID: 114583331557659788}
  m_OutputSlots: []
  m_Disabled: 0
  attribute: color
  Composition: 0
  Random: 0
--- !u!114 &114396735827243486
MonoBehaviour:
  m_ObjectHideFlags: 1
  m_CorrespondingSourceObject: {fileID: 0}
  m_PrefabInternal: {fileID: 0}
  m_GameObject: {fileID: 0}
  m_Enabled: 1
  m_EditorHideFlags: 0
  m_Script: {fileID: 11500000, guid: f780aa281814f9842a7c076d436932e7, type: 3}
  m_Name: VFXSlotFloat
  m_EditorClassIdentifier: 
  m_Parent: {fileID: 114806362243674388}
  m_Children: []
  m_UIPosition: {x: 0, y: 0}
  m_UICollapsed: 1
  m_UISuperCollapsed: 0
  m_MasterSlot: {fileID: 114854960697019750}
  m_MasterData:
    m_Owner: {fileID: 0}
    m_Value:
      m_Type:
        m_SerializableType: 
      m_SerializableObject: 
  m_Property:
    name: x
    m_serializedType:
      m_SerializableType: System.Single, mscorlib, Version=2.0.0.0, Culture=neutral,
        PublicKeyToken=b77a5c561934e089
    attributes: []
  m_Direction: 0
  m_LinkedSlots: []
--- !u!114 &114396796427771356
MonoBehaviour:
  m_ObjectHideFlags: 1
  m_CorrespondingSourceObject: {fileID: 0}
  m_PrefabInternal: {fileID: 0}
  m_GameObject: {fileID: 0}
  m_Enabled: 1
  m_EditorHideFlags: 0
  m_Script: {fileID: 11500000, guid: 72e62ef14f8eb8d489f74b5f5543571d, type: 3}
  m_Name: VFXSpawnerBurst
  m_EditorClassIdentifier: 
  m_Parent: {fileID: 114290022498365920}
  m_Children: []
  m_UIPosition: {x: 0, y: 0}
  m_UICollapsed: 0
  m_UISuperCollapsed: 0
  m_InputSlots:
  - {fileID: 114549458337918494}
  - {fileID: 114762544598619578}
  m_OutputSlots: []
  m_Disabled: 0
  advanced: 1
--- !u!114 &114402326059149842
MonoBehaviour:
  m_ObjectHideFlags: 1
  m_CorrespondingSourceObject: {fileID: 0}
  m_PrefabInternal: {fileID: 0}
  m_GameObject: {fileID: 0}
  m_Enabled: 1
  m_EditorHideFlags: 0
  m_Script: {fileID: 11500000, guid: 87c154e0feeee864da39ba7591cf27e7, type: 3}
  m_Name: VFXSlotFloatN
  m_EditorClassIdentifier: 
  m_Parent: {fileID: 0}
  m_Children: []
  m_UIPosition: {x: 0, y: 0}
  m_UICollapsed: 1
  m_UISuperCollapsed: 0
  m_MasterSlot: {fileID: 114402326059149842}
  m_MasterData:
    m_Owner: {fileID: 114368321517584972}
    m_Value:
      m_Type:
        m_SerializableType: UnityEditor.VFX.FloatN, Assembly-CSharp-Editor-testable,
          Version=0.0.0.0, Culture=neutral, PublicKeyToken=null
      m_SerializableObject: '{"m_Components":[1.0]}'
  m_Property:
    name: a
    m_serializedType:
      m_SerializableType: UnityEditor.VFX.FloatN, Assembly-CSharp-Editor-testable,
        Version=0.0.0.0, Culture=neutral, PublicKeyToken=null
    attributes: []
  m_Direction: 0
  m_LinkedSlots:
  - {fileID: 114045286643029058}
--- !u!114 &114411481055189568
MonoBehaviour:
  m_ObjectHideFlags: 1
  m_CorrespondingSourceObject: {fileID: 0}
  m_PrefabInternal: {fileID: 0}
  m_GameObject: {fileID: 0}
  m_Enabled: 1
  m_EditorHideFlags: 0
  m_Script: {fileID: 11500000, guid: 889be8bf1ed0c954a9ed096ce41655ea, type: 3}
  m_Name: VFXOperatorMultiply
  m_EditorClassIdentifier: 
  m_Parent: {fileID: 114882977597121960}
  m_Children: []
  m_UIPosition: {x: 1079.1929, y: 1641.1029}
  m_UICollapsed: 0
  m_UISuperCollapsed: 0
  m_InputSlots:
  - {fileID: 114769601724682348}
  - {fileID: 114332903524691686}
  m_OutputSlots:
  - {fileID: 114266424075819692}
--- !u!114 &114421032892074030
MonoBehaviour:
  m_ObjectHideFlags: 1
  m_CorrespondingSourceObject: {fileID: 0}
  m_PrefabInternal: {fileID: 0}
  m_GameObject: {fileID: 0}
  m_Enabled: 1
  m_EditorHideFlags: 0
  m_Script: {fileID: 11500000, guid: f780aa281814f9842a7c076d436932e7, type: 3}
  m_Name: VFXSlotFloat
  m_EditorClassIdentifier: 
  m_Parent: {fileID: 0}
  m_Children: []
  m_UIPosition: {x: 0, y: 0}
  m_UICollapsed: 1
  m_UISuperCollapsed: 0
  m_MasterSlot: {fileID: 114421032892074030}
  m_MasterData:
    m_Owner: {fileID: 114340594850124424}
    m_Value:
      m_Type:
        m_SerializableType: System.Single, mscorlib, Version=2.0.0.0, Culture=neutral,
          PublicKeyToken=b77a5c561934e089
      m_SerializableObject: 
  m_Property:
    name: TotalTime
    m_serializedType:
      m_SerializableType: System.Single, mscorlib, Version=2.0.0.0, Culture=neutral,
        PublicKeyToken=b77a5c561934e089
    attributes: []
  m_Direction: 1
  m_LinkedSlots:
  - {fileID: 114769601724682348}
--- !u!114 &114430549975524902
MonoBehaviour:
  m_ObjectHideFlags: 1
  m_CorrespondingSourceObject: {fileID: 0}
  m_PrefabInternal: {fileID: 0}
  m_GameObject: {fileID: 0}
  m_Enabled: 1
  m_EditorHideFlags: 0
  m_Script: {fileID: 11500000, guid: f780aa281814f9842a7c076d436932e7, type: 3}
  m_Name: VFXSlotFloat
  m_EditorClassIdentifier: 
  m_Parent: {fileID: 114557136734788624}
  m_Children: []
  m_UIPosition: {x: 0, y: 0}
  m_UICollapsed: 1
  m_UISuperCollapsed: 0
  m_MasterSlot: {fileID: 114557136734788624}
  m_MasterData:
    m_Owner: {fileID: 0}
    m_Value:
      m_Type:
        m_SerializableType: 
      m_SerializableObject: 
  m_Property:
    name: x
    m_serializedType:
      m_SerializableType: System.Single, mscorlib, Version=2.0.0.0, Culture=neutral,
        PublicKeyToken=b77a5c561934e089
    attributes: []
  m_Direction: 0
  m_LinkedSlots: []
--- !u!114 &114440106970192908
MonoBehaviour:
  m_ObjectHideFlags: 1
  m_CorrespondingSourceObject: {fileID: 0}
  m_PrefabInternal: {fileID: 0}
  m_GameObject: {fileID: 0}
  m_Enabled: 1
  m_EditorHideFlags: 0
  m_Script: {fileID: 11500000, guid: 87c154e0feeee864da39ba7591cf27e7, type: 3}
  m_Name: VFXSlotFloatN
  m_EditorClassIdentifier: 
  m_Parent: {fileID: 0}
  m_Children: []
  m_UIPosition: {x: 0, y: 0}
  m_UICollapsed: 1
  m_UISuperCollapsed: 0
  m_MasterSlot: {fileID: 114440106970192908}
  m_MasterData:
    m_Owner: {fileID: 114266831729719686}
    m_Value:
      m_Type:
        m_SerializableType: UnityEditor.VFX.FloatN, Assembly-CSharp-Editor-testable,
          Version=0.0.0.0, Culture=neutral, PublicKeyToken=null
      m_SerializableObject: '{"m_Components":[2.0]}'
  m_Property:
    name: b
    m_serializedType:
      m_SerializableType: UnityEditor.VFX.FloatN, Assembly-CSharp-Editor-testable,
        Version=0.0.0.0, Culture=neutral, PublicKeyToken=null
    attributes: []
  m_Direction: 0
  m_LinkedSlots: []
--- !u!114 &114453407920036590
MonoBehaviour:
  m_ObjectHideFlags: 1
  m_CorrespondingSourceObject: {fileID: 0}
  m_PrefabInternal: {fileID: 0}
  m_GameObject: {fileID: 0}
  m_Enabled: 1
  m_EditorHideFlags: 0
  m_Script: {fileID: 11500000, guid: c42128e17c583714a909b4997c80c916, type: 3}
  m_Name: VFXOperatorRandom
  m_EditorClassIdentifier: 
  m_Parent: {fileID: 114882977597121960}
  m_Children: []
  m_UIPosition: {x: -355.84155, y: 310.16403}
  m_UICollapsed: 0
  m_UISuperCollapsed: 0
  m_InputSlots:
  - {fileID: 114992719375654006}
  - {fileID: 114314455740807996}
  - {fileID: 114050005397894038}
  m_OutputSlots:
  - {fileID: 114746518502125650}
  seed: 0
  constant: 1
--- !u!114 &114466645658381494
MonoBehaviour:
  m_ObjectHideFlags: 1
  m_CorrespondingSourceObject: {fileID: 0}
  m_PrefabInternal: {fileID: 0}
  m_GameObject: {fileID: 0}
  m_Enabled: 1
  m_EditorHideFlags: 0
  m_Script: {fileID: 11500000, guid: f780aa281814f9842a7c076d436932e7, type: 3}
  m_Name: VFXSlotFloat
  m_EditorClassIdentifier: 
  m_Parent: {fileID: 0}
  m_Children: []
  m_UIPosition: {x: 0, y: 0}
  m_UICollapsed: 1
  m_UISuperCollapsed: 0
  m_MasterSlot: {fileID: 114466645658381494}
  m_MasterData:
    m_Owner: {fileID: 114007868087487496}
    m_Value:
      m_Type:
        m_SerializableType: System.Single, mscorlib, Version=2.0.0.0, Culture=neutral,
          PublicKeyToken=b77a5c561934e089
      m_SerializableObject: 0
  m_Property:
    name: time
    m_serializedType:
      m_SerializableType: System.Single, mscorlib, Version=2.0.0.0, Culture=neutral,
        PublicKeyToken=b77a5c561934e089
    attributes:
    - m_Type: 3
      m_Min: -Infinity
      m_Max: Infinity
      m_Tooltip: The time along the gradient to take a sample from.
    - m_Type: 0
      m_Min: 0
      m_Max: 1
      m_Tooltip: 
  m_Direction: 0
  m_LinkedSlots:
  - {fileID: 114746518502125650}
--- !u!114 &114475261228774300
MonoBehaviour:
  m_ObjectHideFlags: 1
  m_CorrespondingSourceObject: {fileID: 0}
  m_PrefabInternal: {fileID: 0}
  m_GameObject: {fileID: 0}
  m_Enabled: 1
  m_EditorHideFlags: 0
  m_Script: {fileID: 11500000, guid: f780aa281814f9842a7c076d436932e7, type: 3}
  m_Name: VFXSlotFloat
  m_EditorClassIdentifier: 
  m_Parent: {fileID: 114957132541503948}
  m_Children: []
  m_UIPosition: {x: 0, y: 0}
  m_UICollapsed: 1
  m_UISuperCollapsed: 0
  m_MasterSlot: {fileID: 114696892658596888}
  m_MasterData:
    m_Owner: {fileID: 0}
    m_Value:
      m_Type:
        m_SerializableType: 
      m_SerializableObject: 
  m_Property:
    name: y
    m_serializedType:
      m_SerializableType: System.Single, mscorlib, Version=2.0.0.0, Culture=neutral,
        PublicKeyToken=b77a5c561934e089
    attributes: []
  m_Direction: 0
  m_LinkedSlots: []
--- !u!114 &114481607701988202
MonoBehaviour:
  m_ObjectHideFlags: 1
  m_CorrespondingSourceObject: {fileID: 0}
  m_PrefabInternal: {fileID: 0}
  m_GameObject: {fileID: 0}
  m_Enabled: 1
  m_EditorHideFlags: 0
  m_Script: {fileID: 11500000, guid: f780aa281814f9842a7c076d436932e7, type: 3}
  m_Name: VFXSlotFloat
  m_EditorClassIdentifier: 
  m_Parent: {fileID: 114512672187389788}
  m_Children: []
  m_UIPosition: {x: 0, y: 0}
  m_UICollapsed: 1
  m_UISuperCollapsed: 0
  m_MasterSlot: {fileID: 114512672187389788}
  m_MasterData:
    m_Owner: {fileID: 0}
    m_Value:
      m_Type:
        m_SerializableType: 
      m_SerializableObject: 
  m_Property:
    name: x
    m_serializedType:
      m_SerializableType: System.Single, mscorlib, Version=2.0.0.0, Culture=neutral,
        PublicKeyToken=b77a5c561934e089
    attributes: []
  m_Direction: 1
  m_LinkedSlots: []
--- !u!114 &114484650200120130
MonoBehaviour:
  m_ObjectHideFlags: 1
  m_CorrespondingSourceObject: {fileID: 0}
  m_PrefabInternal: {fileID: 0}
  m_GameObject: {fileID: 0}
  m_Enabled: 1
  m_EditorHideFlags: 0
  m_Script: {fileID: 11500000, guid: f780aa281814f9842a7c076d436932e7, type: 3}
  m_Name: VFXSlotFloat
  m_EditorClassIdentifier: 
  m_Parent: {fileID: 114241381865323760}
  m_Children: []
  m_UIPosition: {x: 0, y: 0}
  m_UICollapsed: 1
  m_UISuperCollapsed: 0
  m_MasterSlot: {fileID: 114696892658596888}
  m_MasterData:
    m_Owner: {fileID: 0}
    m_Value:
      m_Type:
        m_SerializableType: 
      m_SerializableObject: 
  m_Property:
    name: x
    m_serializedType:
      m_SerializableType: System.Single, mscorlib, Version=2.0.0.0, Culture=neutral,
        PublicKeyToken=b77a5c561934e089
    attributes: []
  m_Direction: 0
  m_LinkedSlots: []
--- !u!114 &114485001908163850
MonoBehaviour:
  m_ObjectHideFlags: 1
  m_CorrespondingSourceObject: {fileID: 0}
  m_PrefabInternal: {fileID: 0}
  m_GameObject: {fileID: 0}
  m_Enabled: 1
  m_EditorHideFlags: 0
  m_Script: {fileID: 11500000, guid: f780aa281814f9842a7c076d436932e7, type: 3}
  m_Name: VFXSlotFloat
  m_EditorClassIdentifier: 
  m_Parent: {fileID: 114854960697019750}
  m_Children: []
  m_UIPosition: {x: 0, y: 0}
  m_UICollapsed: 1
  m_UISuperCollapsed: 0
  m_MasterSlot: {fileID: 114854960697019750}
  m_MasterData:
    m_Owner: {fileID: 0}
    m_Value:
      m_Type:
        m_SerializableType: 
      m_SerializableObject: 
  m_Property:
    name: arc
    m_serializedType:
      m_SerializableType: System.Single, mscorlib, Version=2.0.0.0, Culture=neutral,
        PublicKeyToken=b77a5c561934e089
    attributes:
    - m_Type: 3
      m_Min: -Infinity
      m_Max: Infinity
      m_Tooltip: Controls how much of the sphere is used.
    - m_Type: 0
      m_Min: 0
      m_Max: 6.2831855
      m_Tooltip: 
    - m_Type: 4
      m_Min: -Infinity
      m_Max: Infinity
      m_Tooltip: 
  m_Direction: 0
  m_LinkedSlots: []
--- !u!114 &114512672187389788
MonoBehaviour:
  m_ObjectHideFlags: 1
  m_CorrespondingSourceObject: {fileID: 0}
  m_PrefabInternal: {fileID: 0}
  m_GameObject: {fileID: 0}
  m_Enabled: 1
  m_EditorHideFlags: 0
  m_Script: {fileID: 11500000, guid: c499060cea9bbb24b8d723eafa343303, type: 3}
  m_Name: VFXSlotFloat4
  m_EditorClassIdentifier: 
  m_Parent: {fileID: 0}
  m_Children:
  - {fileID: 114481607701988202}
  - {fileID: 114567363257184370}
  - {fileID: 114139261097856136}
  - {fileID: 114975229371508652}
  m_UIPosition: {x: 0, y: 0}
  m_UICollapsed: 1
  m_UISuperCollapsed: 0
  m_MasterSlot: {fileID: 114512672187389788}
  m_MasterData:
    m_Owner: {fileID: 114024695333488094}
    m_Value:
      m_Type:
        m_SerializableType: UnityEngine.Vector4, UnityEngine.CoreModule, Version=0.0.0.0,
          Culture=neutral, PublicKeyToken=null
      m_SerializableObject: 
  m_Property:
    name: o
    m_serializedType:
      m_SerializableType: UnityEngine.Vector4, UnityEngine.CoreModule, Version=0.0.0.0,
        Culture=neutral, PublicKeyToken=null
    attributes: []
  m_Direction: 1
  m_LinkedSlots:
  - {fileID: 114774088737312600}
--- !u!114 &114520661121336600
MonoBehaviour:
  m_ObjectHideFlags: 1
  m_CorrespondingSourceObject: {fileID: 0}
  m_PrefabInternal: {fileID: 0}
  m_GameObject: {fileID: 0}
  m_Enabled: 1
  m_EditorHideFlags: 0
  m_Script: {fileID: 11500000, guid: c499060cea9bbb24b8d723eafa343303, type: 3}
  m_Name: VFXSlotFloat4
  m_EditorClassIdentifier: 
  m_Parent: {fileID: 0}
  m_Children:
  - {fileID: 114252251250855854}
  - {fileID: 114694708214712294}
  - {fileID: 114312238625360348}
  - {fileID: 114582671267284890}
  m_UIPosition: {x: 0, y: 0}
  m_UICollapsed: 1
  m_UISuperCollapsed: 0
  m_MasterSlot: {fileID: 114520661121336600}
  m_MasterData:
    m_Owner: {fileID: 114707914934336988}
    m_Value:
      m_Type:
        m_SerializableType: UnityEngine.Vector4, UnityEngine.CoreModule, Version=0.0.0.0,
          Culture=neutral, PublicKeyToken=null
      m_SerializableObject: '{"x":0.0,"y":0.0,"z":0.0,"w":0.0}'
  m_Property:
    name: s
    m_serializedType:
      m_SerializableType: UnityEngine.Vector4, UnityEngine.CoreModule, Version=0.0.0.0,
        Culture=neutral, PublicKeyToken=null
    attributes: []
  m_Direction: 1
  m_LinkedSlots:
  - {fileID: 114849303064702680}
--- !u!114 &114533731294852340
MonoBehaviour:
  m_ObjectHideFlags: 1
  m_CorrespondingSourceObject: {fileID: 0}
  m_PrefabInternal: {fileID: 0}
  m_GameObject: {fileID: 0}
  m_Enabled: 1
  m_EditorHideFlags: 0
  m_Script: {fileID: 11500000, guid: f780aa281814f9842a7c076d436932e7, type: 3}
  m_Name: VFXSlotFloat
  m_EditorClassIdentifier: 
  m_Parent: {fileID: 114957132541503948}
  m_Children: []
  m_UIPosition: {x: 0, y: 0}
  m_UICollapsed: 1
  m_UISuperCollapsed: 0
  m_MasterSlot: {fileID: 114696892658596888}
  m_MasterData:
    m_Owner: {fileID: 0}
    m_Value:
      m_Type:
        m_SerializableType: 
      m_SerializableObject: 
  m_Property:
    name: z
    m_serializedType:
      m_SerializableType: System.Single, mscorlib, Version=2.0.0.0, Culture=neutral,
        PublicKeyToken=b77a5c561934e089
    attributes: []
  m_Direction: 0
  m_LinkedSlots: []
--- !u!114 &114537105779611658
MonoBehaviour:
  m_ObjectHideFlags: 1
  m_CorrespondingSourceObject: {fileID: 0}
  m_PrefabInternal: {fileID: 0}
  m_GameObject: {fileID: 0}
  m_Enabled: 1
  m_EditorHideFlags: 0
  m_Script: {fileID: 11500000, guid: f780aa281814f9842a7c076d436932e7, type: 3}
  m_Name: VFXSlotFloat
  m_EditorClassIdentifier: 
  m_Parent: {fileID: 0}
  m_Children: []
  m_UIPosition: {x: 0, y: 0}
  m_UICollapsed: 1
  m_UISuperCollapsed: 0
  m_MasterSlot: {fileID: 114537105779611658}
  m_MasterData:
    m_Owner: {fileID: 114305181611425872}
    m_Value:
      m_Type:
        m_SerializableType: System.Single, mscorlib, Version=2.0.0.0, Culture=neutral,
          PublicKeyToken=b77a5c561934e089
      m_SerializableObject: 24
  m_Property:
    name: o
    m_serializedType:
      m_SerializableType: System.Single, mscorlib, Version=2.0.0.0, Culture=neutral,
        PublicKeyToken=b77a5c561934e089
    attributes: []
  m_Direction: 1
  m_LinkedSlots:
  - {fileID: 114323310008585670}
  - {fileID: 114291253784287720}
--- !u!114 &114541906844105306
MonoBehaviour:
  m_ObjectHideFlags: 1
  m_CorrespondingSourceObject: {fileID: 0}
  m_PrefabInternal: {fileID: 0}
  m_GameObject: {fileID: 0}
  m_Enabled: 1
  m_EditorHideFlags: 0
  m_Script: {fileID: 11500000, guid: f780aa281814f9842a7c076d436932e7, type: 3}
  m_Name: VFXSlotFloat
  m_EditorClassIdentifier: 
  m_Parent: {fileID: 0}
  m_Children: []
  m_UIPosition: {x: 0, y: 0}
  m_UICollapsed: 1
  m_UISuperCollapsed: 0
  m_MasterSlot: {fileID: 114541906844105306}
  m_MasterData:
    m_Owner: {fileID: 114239882570484514}
    m_Value:
      m_Type:
        m_SerializableType: System.Single, mscorlib, Version=2.0.0.0, Culture=neutral,
          PublicKeyToken=b77a5c561934e089
      m_SerializableObject: 0.5
  m_Property:
    name: SizeX
    m_serializedType:
      m_SerializableType: System.Single, mscorlib, Version=2.0.0.0, Culture=neutral,
        PublicKeyToken=b77a5c561934e089
    attributes: []
  m_Direction: 0
  m_LinkedSlots: []
--- !u!114 &114549458337918494
MonoBehaviour:
  m_ObjectHideFlags: 1
  m_CorrespondingSourceObject: {fileID: 0}
  m_PrefabInternal: {fileID: 0}
  m_GameObject: {fileID: 0}
  m_Enabled: 1
  m_EditorHideFlags: 0
  m_Script: {fileID: 11500000, guid: 1b2b751071c7fc14f9fa503163991826, type: 3}
  m_Name: VFXSlotFloat2
  m_EditorClassIdentifier: 
  m_Parent: {fileID: 0}
  m_Children:
  - {fileID: 114672162343317884}
  - {fileID: 114193565550448972}
  m_UIPosition: {x: 0, y: 0}
  m_UICollapsed: 1
  m_UISuperCollapsed: 0
  m_MasterSlot: {fileID: 114549458337918494}
  m_MasterData:
    m_Owner: {fileID: 114396796427771356}
    m_Value:
      m_Type:
        m_SerializableType: UnityEngine.Vector2, UnityEngine.CoreModule, Version=0.0.0.0,
          Culture=neutral, PublicKeyToken=null
      m_SerializableObject: '{"x":0.0,"y":10.0}'
  m_Property:
    name: Count
    m_serializedType:
      m_SerializableType: UnityEngine.Vector2, UnityEngine.CoreModule, Version=0.0.0.0,
        Culture=neutral, PublicKeyToken=null
    attributes: []
  m_Direction: 0
  m_LinkedSlots:
  - {fileID: 114287871694759918}
--- !u!114 &114555362305106232
MonoBehaviour:
  m_ObjectHideFlags: 1
  m_CorrespondingSourceObject: {fileID: 0}
  m_PrefabInternal: {fileID: 0}
  m_GameObject: {fileID: 0}
  m_Enabled: 1
  m_EditorHideFlags: 0
  m_Script: {fileID: 11500000, guid: f780aa281814f9842a7c076d436932e7, type: 3}
  m_Name: VFXSlotFloat
  m_EditorClassIdentifier: 
  m_Parent: {fileID: 114605878397257994}
  m_Children: []
  m_UIPosition: {x: 0, y: 0}
  m_UICollapsed: 1
  m_UISuperCollapsed: 0
  m_MasterSlot: {fileID: 114605878397257994}
  m_MasterData:
    m_Owner: {fileID: 0}
    m_Value:
      m_Type:
        m_SerializableType: 
      m_SerializableObject: 
  m_Property:
    name: y
    m_serializedType:
      m_SerializableType: System.Single, mscorlib, Version=2.0.0.0, Culture=neutral,
        PublicKeyToken=b77a5c561934e089
    attributes: []
  m_Direction: 1
  m_LinkedSlots: []
--- !u!114 &114557136734788624
MonoBehaviour:
  m_ObjectHideFlags: 1
  m_CorrespondingSourceObject: {fileID: 0}
  m_PrefabInternal: {fileID: 0}
  m_GameObject: {fileID: 0}
  m_Enabled: 1
  m_EditorHideFlags: 0
  m_Script: {fileID: 11500000, guid: ac39bd03fca81b849929b9c966f1836a, type: 3}
  m_Name: VFXSlotFloat3
  m_EditorClassIdentifier: 
  m_Parent: {fileID: 0}
  m_Children:
  - {fileID: 114430549975524902}
  - {fileID: 114788554424273958}
  - {fileID: 114073275903139812}
  m_UIPosition: {x: 0, y: 0}
  m_UICollapsed: 1
  m_UISuperCollapsed: 0
  m_MasterSlot: {fileID: 114557136734788624}
  m_MasterData:
    m_Owner: {fileID: 114150574329384376}
    m_Value:
      m_Type:
        m_SerializableType: UnityEngine.Vector3, UnityEngine.CoreModule, Version=0.0.0.0,
          Culture=neutral, PublicKeyToken=null
      m_SerializableObject: '{"x":1.0,"y":1.0,"z":0.0}'
  m_Property:
    name: Pivot
    m_serializedType:
      m_SerializableType: UnityEngine.Vector3, UnityEngine.CoreModule, Version=0.0.0.0,
        Culture=neutral, PublicKeyToken=null
    attributes: []
  m_Direction: 0
  m_LinkedSlots: []
--- !u!114 &114562969258935360
MonoBehaviour:
  m_ObjectHideFlags: 1
  m_CorrespondingSourceObject: {fileID: 0}
  m_PrefabInternal: {fileID: 0}
  m_GameObject: {fileID: 0}
  m_Enabled: 1
  m_EditorHideFlags: 0
  m_Script: {fileID: 11500000, guid: f780aa281814f9842a7c076d436932e7, type: 3}
  m_Name: VFXSlotFloat
  m_EditorClassIdentifier: 
  m_Parent: {fileID: 114605878397257994}
  m_Children: []
  m_UIPosition: {x: 0, y: 0}
  m_UICollapsed: 1
  m_UISuperCollapsed: 0
  m_MasterSlot: {fileID: 114605878397257994}
  m_MasterData:
    m_Owner: {fileID: 0}
    m_Value:
      m_Type:
        m_SerializableType: 
      m_SerializableObject: 
  m_Property:
    name: x
    m_serializedType:
      m_SerializableType: System.Single, mscorlib, Version=2.0.0.0, Culture=neutral,
        PublicKeyToken=b77a5c561934e089
    attributes: []
  m_Direction: 1
  m_LinkedSlots: []
--- !u!114 &114563324334025898
MonoBehaviour:
  m_ObjectHideFlags: 1
  m_CorrespondingSourceObject: {fileID: 0}
  m_PrefabInternal: {fileID: 0}
  m_GameObject: {fileID: 0}
  m_Enabled: 1
  m_EditorHideFlags: 0
  m_Script: {fileID: 11500000, guid: 1b605c022ee79394a8a776c0869b3f9a, type: 3}
  m_Name: VFXSlot
  m_EditorClassIdentifier: 
  m_Parent: {fileID: 114854960697019750}
  m_Children:
  - {fileID: 114806362243674388}
  - {fileID: 114971973052770336}
  m_UIPosition: {x: 0, y: 0}
  m_UICollapsed: 1
  m_UISuperCollapsed: 0
  m_MasterSlot: {fileID: 114854960697019750}
  m_MasterData:
    m_Owner: {fileID: 0}
    m_Value:
      m_Type:
        m_SerializableType: 
      m_SerializableObject: 
  m_Property:
    name: sphere
    m_serializedType:
      m_SerializableType: UnityEditor.VFX.Sphere, Assembly-CSharp-Editor-testable,
        Version=0.0.0.0, Culture=neutral, PublicKeyToken=null
    attributes: []
  m_Direction: 0
  m_LinkedSlots: []
--- !u!114 &114563507258162678
MonoBehaviour:
  m_ObjectHideFlags: 1
  m_CorrespondingSourceObject: {fileID: 0}
  m_PrefabInternal: {fileID: 0}
  m_GameObject: {fileID: 0}
  m_Enabled: 1
  m_EditorHideFlags: 0
  m_Script: {fileID: 11500000, guid: f780aa281814f9842a7c076d436932e7, type: 3}
  m_Name: VFXSlotFloat
  m_EditorClassIdentifier: 
  m_Parent: {fileID: 0}
  m_Children: []
  m_UIPosition: {x: 0, y: 0}
  m_UICollapsed: 1
  m_UISuperCollapsed: 0
  m_MasterSlot: {fileID: 114563507258162678}
  m_MasterData:
    m_Owner: {fileID: 114368321517584972}
    m_Value:
      m_Type:
        m_SerializableType: System.Single, mscorlib, Version=2.0.0.0, Culture=neutral,
          PublicKeyToken=b77a5c561934e089
      m_SerializableObject: 
  m_Property:
    name: o
    m_serializedType:
      m_SerializableType: System.Single, mscorlib, Version=2.0.0.0, Culture=neutral,
        PublicKeyToken=b77a5c561934e089
    attributes: []
  m_Direction: 1
  m_LinkedSlots:
  - {fileID: 114697155884213714}
  - {fileID: 114257740782448228}
--- !u!114 &114566370008860848
MonoBehaviour:
  m_ObjectHideFlags: 1
  m_CorrespondingSourceObject: {fileID: 0}
  m_PrefabInternal: {fileID: 0}
  m_GameObject: {fileID: 0}
  m_Enabled: 1
  m_EditorHideFlags: 0
  m_Script: {fileID: 11500000, guid: 9dfea48843f53fc438eabc12a3a30abc, type: 3}
  m_Name: VFXBasicInitialize
  m_EditorClassIdentifier: 
  m_Parent: {fileID: 114882977597121960}
  m_Children:
  - {fileID: 114387342680083594}
  - {fileID: 114184143179556968}
  m_UIPosition: {x: 1533.8474, y: 667.65533}
  m_UICollapsed: 0
  m_UISuperCollapsed: 0
  m_InputSlots:
  - {fileID: 114696892658596888}
  m_OutputSlots: []
  m_Data: {fileID: 114278490781935024}
  m_InputFlowSlot:
  - link:
    - context: {fileID: 114290022498365920}
      slotIndex: 0
  m_OutputFlowSlot:
  - link:
    - context: {fileID: 114889596446218778}
      slotIndex: 0
--- !u!114 &114567363257184370
MonoBehaviour:
  m_ObjectHideFlags: 1
  m_CorrespondingSourceObject: {fileID: 0}
  m_PrefabInternal: {fileID: 0}
  m_GameObject: {fileID: 0}
  m_Enabled: 1
  m_EditorHideFlags: 0
  m_Script: {fileID: 11500000, guid: f780aa281814f9842a7c076d436932e7, type: 3}
  m_Name: VFXSlotFloat
  m_EditorClassIdentifier: 
  m_Parent: {fileID: 114512672187389788}
  m_Children: []
  m_UIPosition: {x: 0, y: 0}
  m_UICollapsed: 1
  m_UISuperCollapsed: 0
  m_MasterSlot: {fileID: 114512672187389788}
  m_MasterData:
    m_Owner: {fileID: 0}
    m_Value:
      m_Type:
        m_SerializableType: 
      m_SerializableObject: 
  m_Property:
    name: y
    m_serializedType:
      m_SerializableType: System.Single, mscorlib, Version=2.0.0.0, Culture=neutral,
        PublicKeyToken=b77a5c561934e089
    attributes: []
  m_Direction: 1
  m_LinkedSlots: []
--- !u!114 &114582671267284890
MonoBehaviour:
  m_ObjectHideFlags: 1
  m_CorrespondingSourceObject: {fileID: 0}
  m_PrefabInternal: {fileID: 0}
  m_GameObject: {fileID: 0}
  m_Enabled: 1
  m_EditorHideFlags: 0
  m_Script: {fileID: 11500000, guid: f780aa281814f9842a7c076d436932e7, type: 3}
  m_Name: VFXSlotFloat
  m_EditorClassIdentifier: 
  m_Parent: {fileID: 114520661121336600}
  m_Children: []
  m_UIPosition: {x: 0, y: 0}
  m_UICollapsed: 1
  m_UISuperCollapsed: 0
  m_MasterSlot: {fileID: 114520661121336600}
  m_MasterData:
    m_Owner: {fileID: 0}
    m_Value:
      m_Type:
        m_SerializableType: 
      m_SerializableObject: 
  m_Property:
    name: w
    m_serializedType:
      m_SerializableType: System.Single, mscorlib, Version=2.0.0.0, Culture=neutral,
        PublicKeyToken=b77a5c561934e089
    attributes: []
  m_Direction: 1
  m_LinkedSlots: []
--- !u!114 &114583331557659788
MonoBehaviour:
  m_ObjectHideFlags: 1
  m_CorrespondingSourceObject: {fileID: 0}
  m_PrefabInternal: {fileID: 0}
  m_GameObject: {fileID: 0}
  m_Enabled: 1
  m_EditorHideFlags: 0
  m_Script: {fileID: 11500000, guid: ac39bd03fca81b849929b9c966f1836a, type: 3}
  m_Name: VFXSlotFloat3
  m_EditorClassIdentifier: 
  m_Parent: {fileID: 0}
  m_Children:
  - {fileID: 114849442983901142}
  - {fileID: 114201318073856406}
  - {fileID: 114187836975833114}
  m_UIPosition: {x: 0, y: 0}
  m_UICollapsed: 1
  m_UISuperCollapsed: 0
  m_MasterSlot: {fileID: 114583331557659788}
  m_MasterData:
    m_Owner: {fileID: 114387342680083594}
    m_Value:
      m_Type:
        m_SerializableType: UnityEngine.Vector3, UnityEngine.CoreModule, Version=0.0.0.0,
          Culture=neutral, PublicKeyToken=null
      m_SerializableObject: '{"x":1.0,"y":1.0,"z":1.0}'
  m_Property:
    name: Color
    m_serializedType:
      m_SerializableType: UnityEngine.Vector3, UnityEngine.CoreModule, Version=0.0.0.0,
        Culture=neutral, PublicKeyToken=null
    attributes:
    - m_Type: 5
      m_Min: -Infinity
      m_Max: Infinity
      m_Tooltip: 
  m_Direction: 0
  m_LinkedSlots:
  - {fileID: 114605878397257994}
--- !u!114 &114599132859760006
MonoBehaviour:
  m_ObjectHideFlags: 1
  m_CorrespondingSourceObject: {fileID: 0}
  m_PrefabInternal: {fileID: 0}
  m_GameObject: {fileID: 0}
  m_Enabled: 1
  m_EditorHideFlags: 0
  m_Script: {fileID: 11500000, guid: 491d1342f69c10c4dbac8df98c32ec48, type: 3}
  m_Name: VFXSlotPosition
  m_EditorClassIdentifier: 
  m_Parent: {fileID: 0}
  m_Children:
  - {fileID: 114778981035888136}
  m_UIPosition: {x: 0, y: 0}
  m_UICollapsed: 1
  m_UISuperCollapsed: 0
  m_MasterSlot: {fileID: 114599132859760006}
  m_MasterData:
    m_Owner: {fileID: 114717234107843558}
    m_Value:
      m_Type:
        m_SerializableType: UnityEditor.VFX.Position, Assembly-CSharp-Editor-testable,
          Version=0.0.0.0, Culture=neutral, PublicKeyToken=null
      m_SerializableObject: '{"space":0,"position":{"x":0.0,"y":0.0,"z":0.0}}'
  m_Property:
    name: Position
    m_serializedType:
      m_SerializableType: UnityEditor.VFX.Position, Assembly-CSharp-Editor-testable,
        Version=0.0.0.0, Culture=neutral, PublicKeyToken=null
    attributes: []
  m_Direction: 0
  m_LinkedSlots: []
<<<<<<< HEAD
=======
--- !u!114 &114604402743904546
MonoBehaviour:
  m_ObjectHideFlags: 1
  m_CorrespondingSourceObject: {fileID: 0}
  m_PrefabInternal: {fileID: 0}
  m_GameObject: {fileID: 0}
  m_Enabled: 1
  m_EditorHideFlags: 0
  m_Script: {fileID: 11500000, guid: f780aa281814f9842a7c076d436932e7, type: 3}
  m_Name: VFXSlotFloat
  m_EditorClassIdentifier: 
  m_Parent: {fileID: 0}
  m_Children: []
  m_UIPosition: {x: 0, y: 0}
  m_UICollapsed: 1
  m_UISuperCollapsed: 0
  m_MasterSlot: {fileID: 114604402743904546}
  m_MasterData:
    m_Owner: {fileID: 114340594850124424}
    m_Value:
      m_Type:
        m_SerializableType: System.Single, mscorlib, Version=2.0.0.0, Culture=neutral,
          PublicKeyToken=b77a5c561934e089
      m_SerializableObject: 
  m_Property:
    name: TotalTime
    m_serializedType:
      m_SerializableType: System.Single, mscorlib, Version=2.0.0.0, Culture=neutral,
        PublicKeyToken=b77a5c561934e089
    attributes: []
  m_Direction: 1
  m_LinkedSlots:
  - {fileID: 114769601724682348}
>>>>>>> c12d8e27
--- !u!114 &114605878397257994
MonoBehaviour:
  m_ObjectHideFlags: 1
  m_CorrespondingSourceObject: {fileID: 0}
  m_PrefabInternal: {fileID: 0}
  m_GameObject: {fileID: 0}
  m_Enabled: 1
  m_EditorHideFlags: 0
  m_Script: {fileID: 11500000, guid: c499060cea9bbb24b8d723eafa343303, type: 3}
  m_Name: VFXSlotFloat4
  m_EditorClassIdentifier: 
  m_Parent: {fileID: 0}
  m_Children:
  - {fileID: 114562969258935360}
  - {fileID: 114555362305106232}
  - {fileID: 114688236979182264}
  - {fileID: 114013303345390702}
  m_UIPosition: {x: 0, y: 0}
  m_UICollapsed: 1
  m_UISuperCollapsed: 0
  m_MasterSlot: {fileID: 114605878397257994}
  m_MasterData:
    m_Owner: {fileID: 114266831729719686}
    m_Value:
      m_Type:
        m_SerializableType: UnityEngine.Vector4, UnityEngine.CoreModule, Version=0.0.0.0,
          Culture=neutral, PublicKeyToken=null
      m_SerializableObject: 
  m_Property:
    name: o
    m_serializedType:
      m_SerializableType: UnityEngine.Vector4, UnityEngine.CoreModule, Version=0.0.0.0,
        Culture=neutral, PublicKeyToken=null
    attributes: []
  m_Direction: 1
  m_LinkedSlots:
  - {fileID: 114583331557659788}
--- !u!114 &114615797442467744
MonoBehaviour:
  m_ObjectHideFlags: 0
  m_CorrespondingSourceObject: {fileID: 0}
  m_PrefabInternal: {fileID: 0}
  m_GameObject: {fileID: 0}
  m_Enabled: 1
  m_EditorHideFlags: 0
  m_Script: {fileID: 11500000, guid: dd023f92c379f8b4daa3799f524ec9e6, type: 3}
  m_Name: VFXDataSpawnEvent
  m_EditorClassIdentifier: 
  m_Parent: {fileID: 0}
  m_Children: []
  m_UIPosition: {x: 0, y: 0}
  m_UICollapsed: 1
  m_Owners:
  - {fileID: 114290022498365920}
--- !u!114 &114633656305604588
MonoBehaviour:
  m_ObjectHideFlags: 1
  m_CorrespondingSourceObject: {fileID: 0}
  m_PrefabInternal: {fileID: 0}
  m_GameObject: {fileID: 0}
  m_Enabled: 1
  m_EditorHideFlags: 0
  m_Script: {fileID: 11500000, guid: 5265657162cc1a241bba03a3b0476d99, type: 3}
  m_Name: VFXSlotPosition
  m_EditorClassIdentifier: 
  m_Parent: {fileID: 0}
  m_Children:
  - {fileID: 114362122776608000}
  m_UIPosition: {x: 0, y: 0}
  m_UICollapsed: 1
  m_UISuperCollapsed: 0
  m_MasterSlot: {fileID: 114633656305604588}
  m_MasterData:
    m_Owner: {fileID: 114717234107843558}
    m_Value:
      m_Type:
        m_SerializableType: UnityEditor.VFX.Position, Assembly-CSharp-Editor-testable,
          Version=0.0.0.0, Culture=neutral, PublicKeyToken=null
      m_SerializableObject: 
  m_Property:
    name: Position
    m_serializedType:
      m_SerializableType: UnityEditor.VFX.Position, Assembly-CSharp-Editor-testable,
        Version=0.0.0.0, Culture=neutral, PublicKeyToken=null
    attributes: []
  m_Direction: 0
  m_LinkedSlots: []
--- !u!114 &114634882192288452
MonoBehaviour:
  m_ObjectHideFlags: 1
  m_CorrespondingSourceObject: {fileID: 0}
  m_PrefabInternal: {fileID: 0}
  m_GameObject: {fileID: 0}
  m_Enabled: 1
  m_EditorHideFlags: 0
  m_Script: {fileID: 11500000, guid: f780aa281814f9842a7c076d436932e7, type: 3}
  m_Name: VFXSlotFloat
  m_EditorClassIdentifier: 
  m_Parent: {fileID: 114806362243674388}
  m_Children: []
  m_UIPosition: {x: 0, y: 0}
  m_UICollapsed: 1
  m_UISuperCollapsed: 0
  m_MasterSlot: {fileID: 114854960697019750}
  m_MasterData:
    m_Owner: {fileID: 0}
    m_Value:
      m_Type:
        m_SerializableType: 
      m_SerializableObject: 
  m_Property:
    name: y
    m_serializedType:
      m_SerializableType: System.Single, mscorlib, Version=2.0.0.0, Culture=neutral,
        PublicKeyToken=b77a5c561934e089
    attributes: []
  m_Direction: 0
  m_LinkedSlots: []
--- !u!114 &114645402948428466
MonoBehaviour:
  m_ObjectHideFlags: 1
  m_CorrespondingSourceObject: {fileID: 0}
  m_PrefabInternal: {fileID: 0}
  m_GameObject: {fileID: 0}
  m_Enabled: 1
  m_EditorHideFlags: 0
  m_Script: {fileID: 11500000, guid: f780aa281814f9842a7c076d436932e7, type: 3}
  m_Name: VFXSlotFloat
  m_EditorClassIdentifier: 
  m_Parent: {fileID: 114058967430955488}
  m_Children: []
  m_UIPosition: {x: 0, y: 0}
  m_UICollapsed: 1
  m_UISuperCollapsed: 0
  m_MasterSlot: {fileID: 114058967430955488}
  m_MasterData:
    m_Owner: {fileID: 0}
    m_Value:
      m_Type:
        m_SerializableType: 
      m_SerializableObject: 
  m_Property:
    name: z
    m_serializedType:
      m_SerializableType: System.Single, mscorlib, Version=2.0.0.0, Culture=neutral,
        PublicKeyToken=b77a5c561934e089
    attributes: []
  m_Direction: 1
  m_LinkedSlots: []
--- !u!114 &114649620668042618
MonoBehaviour:
  m_ObjectHideFlags: 1
  m_CorrespondingSourceObject: {fileID: 0}
  m_PrefabInternal: {fileID: 0}
  m_GameObject: {fileID: 0}
  m_Enabled: 1
  m_EditorHideFlags: 0
  m_Script: {fileID: 11500000, guid: f780aa281814f9842a7c076d436932e7, type: 3}
  m_Name: VFXSlotFloat
  m_EditorClassIdentifier: 
  m_Parent: {fileID: 114362122776608000}
  m_Children: []
  m_UIPosition: {x: 0, y: 0}
  m_UICollapsed: 1
  m_UISuperCollapsed: 0
  m_MasterSlot: {fileID: 114633656305604588}
  m_MasterData:
    m_Owner: {fileID: 0}
    m_Value:
      m_Type:
        m_SerializableType: 
      m_SerializableObject: 
  m_Property:
    name: x
    m_serializedType:
      m_SerializableType: System.Single, mscorlib, Version=2.0.0.0, Culture=neutral,
        PublicKeyToken=b77a5c561934e089
    attributes: []
  m_Direction: 0
  m_LinkedSlots: []
--- !u!114 &114665126499850516
MonoBehaviour:
  m_ObjectHideFlags: 1
  m_CorrespondingSourceObject: {fileID: 0}
  m_PrefabInternal: {fileID: 0}
  m_GameObject: {fileID: 0}
  m_Enabled: 1
  m_EditorHideFlags: 0
  m_Script: {fileID: 11500000, guid: f780aa281814f9842a7c076d436932e7, type: 3}
  m_Name: VFXSlotFloat
  m_EditorClassIdentifier: 
  m_Parent: {fileID: 114762544598619578}
  m_Children: []
  m_UIPosition: {x: 0, y: 0}
  m_UICollapsed: 1
  m_UISuperCollapsed: 0
  m_MasterSlot: {fileID: 114762544598619578}
  m_MasterData:
    m_Owner: {fileID: 0}
    m_Value:
      m_Type:
        m_SerializableType: 
      m_SerializableObject: 
  m_Property:
    name: y
    m_serializedType:
      m_SerializableType: System.Single, mscorlib, Version=2.0.0.0, Culture=neutral,
        PublicKeyToken=b77a5c561934e089
    attributes: []
  m_Direction: 0
  m_LinkedSlots: []
--- !u!114 &114672162343317884
MonoBehaviour:
  m_ObjectHideFlags: 1
  m_CorrespondingSourceObject: {fileID: 0}
  m_PrefabInternal: {fileID: 0}
  m_GameObject: {fileID: 0}
  m_Enabled: 1
  m_EditorHideFlags: 0
  m_Script: {fileID: 11500000, guid: f780aa281814f9842a7c076d436932e7, type: 3}
  m_Name: VFXSlotFloat
  m_EditorClassIdentifier: 
  m_Parent: {fileID: 114549458337918494}
  m_Children: []
  m_UIPosition: {x: 0, y: 0}
  m_UICollapsed: 1
  m_UISuperCollapsed: 0
  m_MasterSlot: {fileID: 114549458337918494}
  m_MasterData:
    m_Owner: {fileID: 0}
    m_Value:
      m_Type:
        m_SerializableType: 
      m_SerializableObject: 
  m_Property:
    name: x
    m_serializedType:
      m_SerializableType: System.Single, mscorlib, Version=2.0.0.0, Culture=neutral,
        PublicKeyToken=b77a5c561934e089
    attributes: []
  m_Direction: 0
  m_LinkedSlots: []
--- !u!114 &114673282907514836
MonoBehaviour:
  m_ObjectHideFlags: 1
  m_CorrespondingSourceObject: {fileID: 0}
  m_PrefabInternal: {fileID: 0}
  m_GameObject: {fileID: 0}
  m_Enabled: 1
  m_EditorHideFlags: 0
  m_Script: {fileID: 11500000, guid: 1dcc2591daffdc54595e30514383d77b, type: 3}
  m_Name: VFXOperatorModulo
  m_EditorClassIdentifier: 
  m_Parent: {fileID: 114882977597121960}
  m_Children: []
  m_UIPosition: {x: -122.53094, y: 789.68823}
  m_UICollapsed: 1
  m_UISuperCollapsed: 1
  m_InputSlots:
  - {fileID: 114919107248435744}
  - {fileID: 114323310008585670}
  m_OutputSlots:
  - {fileID: 114045286643029058}
--- !u!114 &114687711517489188
MonoBehaviour:
  m_ObjectHideFlags: 1
  m_CorrespondingSourceObject: {fileID: 0}
  m_PrefabInternal: {fileID: 0}
  m_GameObject: {fileID: 0}
  m_Enabled: 1
  m_EditorHideFlags: 0
  m_Script: {fileID: 11500000, guid: ac39bd03fca81b849929b9c966f1836a, type: 3}
  m_Name: VFXSlotFloat3
  m_EditorClassIdentifier: 
  m_Parent: {fileID: 0}
  m_Children:
  - {fileID: 114833688387658844}
  - {fileID: 114377985426883594}
  - {fileID: 114273229008122948}
  m_UIPosition: {x: 0, y: 0}
  m_UICollapsed: 1
  m_UISuperCollapsed: 0
  m_MasterSlot: {fileID: 114687711517489188}
  m_MasterData:
    m_Owner: {fileID: 114978069437681324}
    m_Value:
      m_Type:
        m_SerializableType: UnityEngine.Vector3, UnityEngine.CoreModule, Version=0.0.0.0,
          Culture=neutral, PublicKeyToken=null
      m_SerializableObject: '{"x":0.0,"y":0.0,"z":-0.20000000298023225}'
  m_Property:
    name: targetOffset
    m_serializedType:
      m_SerializableType: UnityEngine.Vector3, UnityEngine.CoreModule, Version=0.0.0.0,
        Culture=neutral, PublicKeyToken=null
    attributes: []
  m_Direction: 0
  m_LinkedSlots: []
--- !u!114 &114688236979182264
MonoBehaviour:
  m_ObjectHideFlags: 1
  m_CorrespondingSourceObject: {fileID: 0}
  m_PrefabInternal: {fileID: 0}
  m_GameObject: {fileID: 0}
  m_Enabled: 1
  m_EditorHideFlags: 0
  m_Script: {fileID: 11500000, guid: f780aa281814f9842a7c076d436932e7, type: 3}
  m_Name: VFXSlotFloat
  m_EditorClassIdentifier: 
  m_Parent: {fileID: 114605878397257994}
  m_Children: []
  m_UIPosition: {x: 0, y: 0}
  m_UICollapsed: 1
  m_UISuperCollapsed: 0
  m_MasterSlot: {fileID: 114605878397257994}
  m_MasterData:
    m_Owner: {fileID: 0}
    m_Value:
      m_Type:
        m_SerializableType: 
      m_SerializableObject: 
  m_Property:
    name: z
    m_serializedType:
      m_SerializableType: System.Single, mscorlib, Version=2.0.0.0, Culture=neutral,
        PublicKeyToken=b77a5c561934e089
    attributes: []
  m_Direction: 1
  m_LinkedSlots: []
--- !u!114 &114688436148515332
MonoBehaviour:
  m_ObjectHideFlags: 1
  m_CorrespondingSourceObject: {fileID: 0}
  m_PrefabInternal: {fileID: 0}
  m_GameObject: {fileID: 0}
  m_Enabled: 1
  m_EditorHideFlags: 0
  m_Script: {fileID: 11500000, guid: f780aa281814f9842a7c076d436932e7, type: 3}
  m_Name: VFXSlotFloat
  m_EditorClassIdentifier: 
  m_Parent: {fileID: 114241381865323760}
  m_Children: []
  m_UIPosition: {x: 0, y: 0}
  m_UICollapsed: 1
  m_UISuperCollapsed: 0
  m_MasterSlot: {fileID: 114696892658596888}
  m_MasterData:
    m_Owner: {fileID: 0}
    m_Value:
      m_Type:
        m_SerializableType: 
      m_SerializableObject: 
  m_Property:
    name: z
    m_serializedType:
      m_SerializableType: System.Single, mscorlib, Version=2.0.0.0, Culture=neutral,
        PublicKeyToken=b77a5c561934e089
    attributes: []
  m_Direction: 0
  m_LinkedSlots: []
--- !u!114 &114694708214712294
MonoBehaviour:
  m_ObjectHideFlags: 1
  m_CorrespondingSourceObject: {fileID: 0}
  m_PrefabInternal: {fileID: 0}
  m_GameObject: {fileID: 0}
  m_Enabled: 1
  m_EditorHideFlags: 0
  m_Script: {fileID: 11500000, guid: f780aa281814f9842a7c076d436932e7, type: 3}
  m_Name: VFXSlotFloat
  m_EditorClassIdentifier: 
  m_Parent: {fileID: 114520661121336600}
  m_Children: []
  m_UIPosition: {x: 0, y: 0}
  m_UICollapsed: 1
  m_UISuperCollapsed: 0
  m_MasterSlot: {fileID: 114520661121336600}
  m_MasterData:
    m_Owner: {fileID: 0}
    m_Value:
      m_Type:
        m_SerializableType: 
      m_SerializableObject: 
  m_Property:
    name: y
    m_serializedType:
      m_SerializableType: System.Single, mscorlib, Version=2.0.0.0, Culture=neutral,
        PublicKeyToken=b77a5c561934e089
    attributes: []
  m_Direction: 1
  m_LinkedSlots: []
--- !u!114 &114696892658596888
MonoBehaviour:
  m_ObjectHideFlags: 1
  m_CorrespondingSourceObject: {fileID: 0}
  m_PrefabInternal: {fileID: 0}
  m_GameObject: {fileID: 0}
  m_Enabled: 1
  m_EditorHideFlags: 0
  m_Script: {fileID: 11500000, guid: 1b605c022ee79394a8a776c0869b3f9a, type: 3}
  m_Name: VFXSlot
  m_EditorClassIdentifier: 
  m_Parent: {fileID: 0}
  m_Children:
  - {fileID: 114957132541503948}
  - {fileID: 114241381865323760}
  m_UIPosition: {x: 0, y: 0}
  m_UICollapsed: 1
  m_UISuperCollapsed: 0
  m_MasterSlot: {fileID: 114696892658596888}
  m_MasterData:
    m_Owner: {fileID: 114566370008860848}
    m_Value:
      m_Type:
        m_SerializableType: UnityEditor.VFX.AABox, Assembly-CSharp-Editor-testable,
          Version=0.0.0.0, Culture=neutral, PublicKeyToken=null
      m_SerializableObject: '{"space":0,"center":{"x":-0.011615276336669922,"y":0.0030828118324279787,"z":-0.0026590824127197267},"size":{"x":2.2195816040039064,"y":2.2123823165893556,"z":2.185943126678467}}'
  m_Property:
    name: bounds
    m_serializedType:
      m_SerializableType: UnityEditor.VFX.AABox, Assembly-CSharp-Editor-testable,
        Version=0.0.0.0, Culture=neutral, PublicKeyToken=null
    attributes: []
  m_Direction: 0
  m_LinkedSlots: []
--- !u!114 &114697155884213714
MonoBehaviour:
  m_ObjectHideFlags: 1
  m_CorrespondingSourceObject: {fileID: 0}
  m_PrefabInternal: {fileID: 0}
  m_GameObject: {fileID: 0}
  m_Enabled: 1
  m_EditorHideFlags: 0
  m_Script: {fileID: 11500000, guid: f780aa281814f9842a7c076d436932e7, type: 3}
  m_Name: VFXSlotFloat
  m_EditorClassIdentifier: 
  m_Parent: {fileID: 0}
  m_Children: []
  m_UIPosition: {x: 0, y: 0}
  m_UICollapsed: 1
  m_UISuperCollapsed: 0
  m_MasterSlot: {fileID: 114697155884213714}
  m_MasterData:
    m_Owner: {fileID: 114184143179556968}
    m_Value:
      m_Type:
        m_SerializableType: System.Single, mscorlib, Version=2.0.0.0, Culture=neutral,
          PublicKeyToken=b77a5c561934e089
      m_SerializableObject: 0
  m_Property:
    name: ArcSequencer
    m_serializedType:
      m_SerializableType: System.Single, mscorlib, Version=2.0.0.0, Culture=neutral,
        PublicKeyToken=b77a5c561934e089
    attributes:
    - m_Type: 3
      m_Min: -Infinity
      m_Max: Infinity
      m_Tooltip: When using customized emission, control the position around the arc
        to emit particles from.
    - m_Type: 0
      m_Min: 0
      m_Max: 1
      m_Tooltip: 
  m_Direction: 0
  m_LinkedSlots:
  - {fileID: 114563507258162678}
--- !u!114 &114698382042458154
MonoBehaviour:
  m_ObjectHideFlags: 1
  m_CorrespondingSourceObject: {fileID: 0}
  m_PrefabInternal: {fileID: 0}
  m_GameObject: {fileID: 0}
  m_Enabled: 1
  m_EditorHideFlags: 0
  m_Script: {fileID: 11500000, guid: f780aa281814f9842a7c076d436932e7, type: 3}
  m_Name: VFXSlotFloat
  m_EditorClassIdentifier: 
  m_Parent: {fileID: 114350639429533286}
  m_Children: []
  m_UIPosition: {x: 0, y: 0}
  m_UICollapsed: 1
  m_UISuperCollapsed: 0
  m_MasterSlot: {fileID: 114225232692583884}
  m_MasterData:
    m_Owner: {fileID: 0}
    m_Value:
      m_Type:
        m_SerializableType: 
      m_SerializableObject: 
  m_Property:
    name: z
    m_serializedType:
      m_SerializableType: System.Single, mscorlib, Version=2.0.0.0, Culture=neutral,
        PublicKeyToken=b77a5c561934e089
    attributes: []
  m_Direction: 0
  m_LinkedSlots: []
--- !u!114 &114707914934336988
MonoBehaviour:
  m_ObjectHideFlags: 1
  m_CorrespondingSourceObject: {fileID: 0}
  m_PrefabInternal: {fileID: 0}
  m_GameObject: {fileID: 0}
  m_Enabled: 1
  m_EditorHideFlags: 0
  m_Script: {fileID: 11500000, guid: a07d13b909432284193a1aeec3c9f533, type: 3}
  m_Name: VFXOperatorSampleGradient
  m_EditorClassIdentifier: 
  m_Parent: {fileID: 114882977597121960}
  m_Children: []
  m_UIPosition: {x: 287.69998, y: 692.3}
  m_UICollapsed: 0
  m_UISuperCollapsed: 0
  m_InputSlots:
  - {fileID: 114804330047330090}
  - {fileID: 114257740782448228}
  m_OutputSlots:
  - {fileID: 114520661121336600}
--- !u!114 &114717234107843558
MonoBehaviour:
  m_ObjectHideFlags: 1
  m_CorrespondingSourceObject: {fileID: 0}
  m_PrefabInternal: {fileID: 0}
  m_GameObject: {fileID: 0}
  m_Enabled: 1
  m_EditorHideFlags: 0
  m_Script: {fileID: 11500000, guid: d16c6aeaef944094b9a1633041804207, type: 3}
  m_Name: Orient
  m_EditorClassIdentifier: 
  m_Parent: {fileID: 114978069437681324}
  m_Children: []
  m_UIPosition: {x: 0, y: 0}
  m_UICollapsed: 0
  m_UISuperCollapsed: 0
  m_InputSlots:
<<<<<<< HEAD
  - {fileID: 114633656305604588}
=======
  - {fileID: 114225232692583884}
>>>>>>> c12d8e27
  m_OutputSlots: []
  m_Disabled: 0
  mode: 2
--- !u!114 &114746518502125650
MonoBehaviour:
  m_ObjectHideFlags: 1
  m_CorrespondingSourceObject: {fileID: 0}
  m_PrefabInternal: {fileID: 0}
  m_GameObject: {fileID: 0}
  m_Enabled: 1
  m_EditorHideFlags: 0
  m_Script: {fileID: 11500000, guid: f780aa281814f9842a7c076d436932e7, type: 3}
  m_Name: VFXSlotFloat
  m_EditorClassIdentifier: 
  m_Parent: {fileID: 0}
  m_Children: []
  m_UIPosition: {x: 0, y: 0}
  m_UICollapsed: 1
  m_UISuperCollapsed: 0
  m_MasterSlot: {fileID: 114746518502125650}
  m_MasterData:
    m_Owner: {fileID: 114453407920036590}
    m_Value:
      m_Type:
        m_SerializableType: System.Single, mscorlib, Version=2.0.0.0, Culture=neutral,
          PublicKeyToken=b77a5c561934e089
      m_SerializableObject: 0
  m_Property:
    name: r
    m_serializedType:
      m_SerializableType: System.Single, mscorlib, Version=2.0.0.0, Culture=neutral,
        PublicKeyToken=b77a5c561934e089
    attributes:
    - m_Type: 3
      m_Min: -Infinity
      m_Max: Infinity
      m_Tooltip: A random number between 0 and 1.
  m_Direction: 1
  m_LinkedSlots:
  - {fileID: 114466645658381494}
--- !u!114 &114762544598619578
MonoBehaviour:
  m_ObjectHideFlags: 1
  m_CorrespondingSourceObject: {fileID: 0}
  m_PrefabInternal: {fileID: 0}
  m_GameObject: {fileID: 0}
  m_Enabled: 1
  m_EditorHideFlags: 0
  m_Script: {fileID: 11500000, guid: 1b2b751071c7fc14f9fa503163991826, type: 3}
  m_Name: VFXSlotFloat2
  m_EditorClassIdentifier: 
  m_Parent: {fileID: 0}
  m_Children:
  - {fileID: 114367667043676146}
  - {fileID: 114665126499850516}
  m_UIPosition: {x: 0, y: 0}
  m_UICollapsed: 1
  m_UISuperCollapsed: 0
  m_MasterSlot: {fileID: 114762544598619578}
  m_MasterData:
    m_Owner: {fileID: 114396796427771356}
    m_Value:
      m_Type:
        m_SerializableType: UnityEngine.Vector2, UnityEngine.CoreModule, Version=0.0.0.0,
          Culture=neutral, PublicKeyToken=null
      m_SerializableObject: '{"x":0.0,"y":1.0}'
  m_Property:
    name: Delay
    m_serializedType:
      m_SerializableType: UnityEngine.Vector2, UnityEngine.CoreModule, Version=0.0.0.0,
        Culture=neutral, PublicKeyToken=null
    attributes: []
  m_Direction: 0
  m_LinkedSlots: []
--- !u!114 &114769601724682348
MonoBehaviour:
  m_ObjectHideFlags: 1
  m_CorrespondingSourceObject: {fileID: 0}
  m_PrefabInternal: {fileID: 0}
  m_GameObject: {fileID: 0}
  m_Enabled: 1
  m_EditorHideFlags: 0
  m_Script: {fileID: 11500000, guid: 87c154e0feeee864da39ba7591cf27e7, type: 3}
  m_Name: VFXSlotFloatN
  m_EditorClassIdentifier: 
  m_Parent: {fileID: 0}
  m_Children: []
  m_UIPosition: {x: 0, y: 0}
  m_UICollapsed: 1
  m_UISuperCollapsed: 0
  m_MasterSlot: {fileID: 114769601724682348}
  m_MasterData:
    m_Owner: {fileID: 114411481055189568}
    m_Value:
      m_Type:
        m_SerializableType: UnityEditor.VFX.FloatN, Assembly-CSharp-Editor-testable,
          Version=0.0.0.0, Culture=neutral, PublicKeyToken=null
      m_SerializableObject: '{"m_Components":[1.0]}'
  m_Property:
    name: a
    m_serializedType:
      m_SerializableType: UnityEditor.VFX.FloatN, Assembly-CSharp-Editor-testable,
        Version=0.0.0.0, Culture=neutral, PublicKeyToken=null
    attributes: []
  m_Direction: 0
  m_LinkedSlots:
<<<<<<< HEAD
  - {fileID: 114421032892074030}
=======
  - {fileID: 114604402743904546}
>>>>>>> c12d8e27
--- !u!114 &114774088737312600
MonoBehaviour:
  m_ObjectHideFlags: 1
  m_CorrespondingSourceObject: {fileID: 0}
  m_PrefabInternal: {fileID: 0}
  m_GameObject: {fileID: 0}
  m_Enabled: 1
  m_EditorHideFlags: 0
  m_Script: {fileID: 11500000, guid: 87c154e0feeee864da39ba7591cf27e7, type: 3}
  m_Name: VFXSlotFloatN
  m_EditorClassIdentifier: 
  m_Parent: {fileID: 0}
  m_Children: []
  m_UIPosition: {x: 0, y: 0}
  m_UICollapsed: 1
  m_UISuperCollapsed: 0
  m_MasterSlot: {fileID: 114774088737312600}
  m_MasterData:
    m_Owner: {fileID: 114266831729719686}
    m_Value:
      m_Type:
        m_SerializableType: UnityEditor.VFX.FloatN, Assembly-CSharp-Editor-testable,
          Version=0.0.0.0, Culture=neutral, PublicKeyToken=null
      m_SerializableObject: '{"m_Components":[1.0]}'
  m_Property:
    name: a
    m_serializedType:
      m_SerializableType: UnityEditor.VFX.FloatN, Assembly-CSharp-Editor-testable,
        Version=0.0.0.0, Culture=neutral, PublicKeyToken=null
    attributes: []
  m_Direction: 0
  m_LinkedSlots:
  - {fileID: 114512672187389788}
--- !u!114 &114788554424273958
MonoBehaviour:
  m_ObjectHideFlags: 1
  m_CorrespondingSourceObject: {fileID: 0}
  m_PrefabInternal: {fileID: 0}
  m_GameObject: {fileID: 0}
  m_Enabled: 1
  m_EditorHideFlags: 0
  m_Script: {fileID: 11500000, guid: f780aa281814f9842a7c076d436932e7, type: 3}
  m_Name: VFXSlotFloat
  m_EditorClassIdentifier: 
  m_Parent: {fileID: 114557136734788624}
  m_Children: []
  m_UIPosition: {x: 0, y: 0}
  m_UICollapsed: 1
  m_UISuperCollapsed: 0
  m_MasterSlot: {fileID: 114557136734788624}
  m_MasterData:
    m_Owner: {fileID: 0}
    m_Value:
      m_Type:
        m_SerializableType: 
      m_SerializableObject: 
  m_Property:
    name: y
    m_serializedType:
      m_SerializableType: System.Single, mscorlib, Version=2.0.0.0, Culture=neutral,
        PublicKeyToken=b77a5c561934e089
    attributes: []
  m_Direction: 0
  m_LinkedSlots: []
<<<<<<< HEAD
--- !u!114 &114792075252759462
MonoBehaviour:
  m_ObjectHideFlags: 1
  m_CorrespondingSourceObject: {fileID: 0}
  m_PrefabInternal: {fileID: 0}
  m_GameObject: {fileID: 0}
  m_Enabled: 1
  m_EditorHideFlags: 0
  m_Script: {fileID: 11500000, guid: f780aa281814f9842a7c076d436932e7, type: 3}
  m_Name: VFXSlotFloat
  m_EditorClassIdentifier: 
  m_Parent: {fileID: 114362122776608000}
  m_Children: []
  m_UIPosition: {x: 0, y: 0}
  m_UICollapsed: 1
  m_UISuperCollapsed: 0
  m_MasterSlot: {fileID: 114633656305604588}
  m_MasterData:
    m_Owner: {fileID: 0}
    m_Value:
      m_Type:
        m_SerializableType: 
      m_SerializableObject: 
  m_Property:
    name: z
    m_serializedType:
      m_SerializableType: System.Single, mscorlib, Version=2.0.0.0, Culture=neutral,
        PublicKeyToken=b77a5c561934e089
    attributes: []
  m_Direction: 0
  m_LinkedSlots: []
=======
>>>>>>> c12d8e27
--- !u!114 &114804330047330090
MonoBehaviour:
  m_ObjectHideFlags: 1
  m_CorrespondingSourceObject: {fileID: 0}
  m_PrefabInternal: {fileID: 0}
  m_GameObject: {fileID: 0}
  m_Enabled: 1
  m_EditorHideFlags: 0
  m_Script: {fileID: 11500000, guid: 76f778ff57c4e8145b9681fe3268d8e9, type: 3}
  m_Name: VFXSlotGradient
  m_EditorClassIdentifier: 
  m_Parent: {fileID: 0}
  m_Children: []
  m_UIPosition: {x: 0, y: 0}
  m_UICollapsed: 1
  m_UISuperCollapsed: 0
  m_MasterSlot: {fileID: 114804330047330090}
  m_MasterData:
    m_Owner: {fileID: 114707914934336988}
    m_Value:
      m_Type:
        m_SerializableType: UnityEngine.Gradient, UnityEngine.CoreModule, Version=0.0.0.0,
          Culture=neutral, PublicKeyToken=null
      m_SerializableObject: '{"colorKeys":[{"color":{"r":0.24705882370471955,"g":0.0,"b":1.0,"a":1.0},"time":0.0},{"color":{"r":0.0,"g":0.7098039388656616,"b":1.0,"a":1.0},"time":0.3807431161403656},{"color":{"r":0.3607843220233917,"g":0.6823529601097107,"b":1.0,"a":1.0},"time":0.6548104286193848},{"color":{"r":1.0,"g":1.0,"b":1.0,"a":1.0},"time":1.0}],"alphaKeys":[{"alpha":1.0,"time":0.0},{"alpha":1.0,"time":1.0}],"gradientMode":0}'
  m_Property:
    name: gradient
    m_serializedType:
      m_SerializableType: UnityEngine.Gradient, UnityEngine.CoreModule, Version=0.0.0.0,
        Culture=neutral, PublicKeyToken=null
    attributes:
    - m_Type: 3
      m_Min: -Infinity
      m_Max: Infinity
      m_Tooltip: The gradient to sample from.
  m_Direction: 0
  m_LinkedSlots: []
--- !u!114 &114806362243674388
MonoBehaviour:
  m_ObjectHideFlags: 1
  m_CorrespondingSourceObject: {fileID: 0}
  m_PrefabInternal: {fileID: 0}
  m_GameObject: {fileID: 0}
  m_Enabled: 1
  m_EditorHideFlags: 0
  m_Script: {fileID: 11500000, guid: ac39bd03fca81b849929b9c966f1836a, type: 3}
  m_Name: VFXSlotFloat3
  m_EditorClassIdentifier: 
  m_Parent: {fileID: 114563324334025898}
  m_Children:
  - {fileID: 114396735827243486}
  - {fileID: 114634882192288452}
  - {fileID: 114303687812681590}
  m_UIPosition: {x: 0, y: 0}
  m_UICollapsed: 1
  m_UISuperCollapsed: 0
  m_MasterSlot: {fileID: 114854960697019750}
  m_MasterData:
    m_Owner: {fileID: 0}
    m_Value:
      m_Type:
        m_SerializableType: 
      m_SerializableObject: 
  m_Property:
    name: center
    m_serializedType:
      m_SerializableType: UnityEngine.Vector3, UnityEngine.CoreModule, Version=0.0.0.0,
        Culture=neutral, PublicKeyToken=null
    attributes:
    - m_Type: 3
      m_Min: -Infinity
      m_Max: Infinity
      m_Tooltip: The centre of the sphere.
  m_Direction: 0
  m_LinkedSlots: []
--- !u!114 &114833688387658844
MonoBehaviour:
  m_ObjectHideFlags: 1
  m_CorrespondingSourceObject: {fileID: 0}
  m_PrefabInternal: {fileID: 0}
  m_GameObject: {fileID: 0}
  m_Enabled: 1
  m_EditorHideFlags: 0
  m_Script: {fileID: 11500000, guid: f780aa281814f9842a7c076d436932e7, type: 3}
  m_Name: VFXSlotFloat
  m_EditorClassIdentifier: 
  m_Parent: {fileID: 114687711517489188}
  m_Children: []
  m_UIPosition: {x: 0, y: 0}
  m_UICollapsed: 1
  m_UISuperCollapsed: 0
  m_MasterSlot: {fileID: 114687711517489188}
  m_MasterData:
    m_Owner: {fileID: 0}
    m_Value:
      m_Type:
        m_SerializableType: 
      m_SerializableObject: 
  m_Property:
    name: x
    m_serializedType:
      m_SerializableType: System.Single, mscorlib, Version=2.0.0.0, Culture=neutral,
        PublicKeyToken=b77a5c561934e089
    attributes: []
  m_Direction: 0
  m_LinkedSlots: []
--- !u!114 &114835644323645870
MonoBehaviour:
  m_ObjectHideFlags: 1
  m_CorrespondingSourceObject: {fileID: 0}
  m_PrefabInternal: {fileID: 0}
  m_GameObject: {fileID: 0}
  m_Enabled: 1
  m_EditorHideFlags: 0
  m_Script: {fileID: 11500000, guid: 87c154e0feeee864da39ba7591cf27e7, type: 3}
  m_Name: VFXSlotFloatN
  m_EditorClassIdentifier: 
  m_Parent: {fileID: 0}
  m_Children: []
  m_UIPosition: {x: 0, y: 0}
  m_UICollapsed: 1
  m_UISuperCollapsed: 0
  m_MasterSlot: {fileID: 114835644323645870}
  m_MasterData:
    m_Owner: {fileID: 114024695333488094}
    m_Value:
      m_Type:
        m_SerializableType: UnityEditor.VFX.FloatN, Assembly-CSharp-Editor-testable,
          Version=0.0.0.0, Culture=neutral, PublicKeyToken=null
      m_SerializableObject: '{"m_Components":[0.0]}'
  m_Property:
    name: a
    m_serializedType:
      m_SerializableType: UnityEditor.VFX.FloatN, Assembly-CSharp-Editor-testable,
        Version=0.0.0.0, Culture=neutral, PublicKeyToken=null
    attributes: []
  m_Direction: 0
  m_LinkedSlots:
  - {fileID: 114058967430955488}
--- !u!114 &114849303064702680
MonoBehaviour:
  m_ObjectHideFlags: 1
  m_CorrespondingSourceObject: {fileID: 0}
  m_PrefabInternal: {fileID: 0}
  m_GameObject: {fileID: 0}
  m_Enabled: 1
  m_EditorHideFlags: 0
  m_Script: {fileID: 11500000, guid: 87c154e0feeee864da39ba7591cf27e7, type: 3}
  m_Name: VFXSlotFloatN
  m_EditorClassIdentifier: 
  m_Parent: {fileID: 0}
  m_Children: []
  m_UIPosition: {x: 0, y: 0}
  m_UICollapsed: 1
  m_UISuperCollapsed: 0
  m_MasterSlot: {fileID: 114849303064702680}
  m_MasterData:
    m_Owner: {fileID: 114024695333488094}
    m_Value:
      m_Type:
        m_SerializableType: UnityEditor.VFX.FloatN, Assembly-CSharp-Editor-testable,
          Version=0.0.0.0, Culture=neutral, PublicKeyToken=null
      m_SerializableObject: '{"m_Components":[0.0]}'
  m_Property:
    name: b
    m_serializedType:
      m_SerializableType: UnityEditor.VFX.FloatN, Assembly-CSharp-Editor-testable,
        Version=0.0.0.0, Culture=neutral, PublicKeyToken=null
    attributes: []
  m_Direction: 0
  m_LinkedSlots:
  - {fileID: 114520661121336600}
--- !u!114 &114849442983901142
MonoBehaviour:
  m_ObjectHideFlags: 1
  m_CorrespondingSourceObject: {fileID: 0}
  m_PrefabInternal: {fileID: 0}
  m_GameObject: {fileID: 0}
  m_Enabled: 1
  m_EditorHideFlags: 0
  m_Script: {fileID: 11500000, guid: f780aa281814f9842a7c076d436932e7, type: 3}
  m_Name: VFXSlotFloat
  m_EditorClassIdentifier: 
  m_Parent: {fileID: 114583331557659788}
  m_Children: []
  m_UIPosition: {x: 0, y: 0}
  m_UICollapsed: 1
  m_UISuperCollapsed: 0
  m_MasterSlot: {fileID: 114583331557659788}
  m_MasterData:
    m_Owner: {fileID: 0}
    m_Value:
      m_Type:
        m_SerializableType: 
      m_SerializableObject: 
  m_Property:
    name: x
    m_serializedType:
      m_SerializableType: System.Single, mscorlib, Version=2.0.0.0, Culture=neutral,
        PublicKeyToken=b77a5c561934e089
    attributes: []
  m_Direction: 0
  m_LinkedSlots: []
--- !u!114 &114854960697019750
MonoBehaviour:
  m_ObjectHideFlags: 1
  m_CorrespondingSourceObject: {fileID: 0}
  m_PrefabInternal: {fileID: 0}
  m_GameObject: {fileID: 0}
  m_Enabled: 1
  m_EditorHideFlags: 0
  m_Script: {fileID: 11500000, guid: 1b605c022ee79394a8a776c0869b3f9a, type: 3}
  m_Name: VFXSlot
  m_EditorClassIdentifier: 
  m_Parent: {fileID: 0}
  m_Children:
  - {fileID: 114563324334025898}
  - {fileID: 114485001908163850}
  m_UIPosition: {x: 0, y: 0}
  m_UICollapsed: 1
  m_UISuperCollapsed: 0
  m_MasterSlot: {fileID: 114854960697019750}
  m_MasterData:
    m_Owner: {fileID: 114184143179556968}
    m_Value:
      m_Type:
        m_SerializableType: UnityEditor.VFX.ArcSphere, Assembly-CSharp-Editor-testable,
          Version=0.0.0.0, Culture=neutral, PublicKeyToken=null
      m_SerializableObject: '{"sphere":{"space":0,"center":{"x":0.0,"y":0.0,"z":0.0},"radius":1.0},"arc":6.2831854820251469}'
  m_Property:
    name: ArcSphere
    m_serializedType:
      m_SerializableType: UnityEditor.VFX.ArcSphere, Assembly-CSharp-Editor-testable,
        Version=0.0.0.0, Culture=neutral, PublicKeyToken=null
    attributes:
    - m_Type: 3
      m_Min: -Infinity
      m_Max: Infinity
      m_Tooltip: The sphere used for positioning particles.
  m_Direction: 0
  m_LinkedSlots: []
--- !u!114 &114858835493605436
MonoBehaviour:
  m_ObjectHideFlags: 1
  m_CorrespondingSourceObject: {fileID: 0}
  m_PrefabInternal: {fileID: 0}
  m_GameObject: {fileID: 0}
  m_Enabled: 1
  m_EditorHideFlags: 0
  m_Script: {fileID: 11500000, guid: 76f778ff57c4e8145b9681fe3268d8e9, type: 3}
  m_Name: VFXSlotGradient
  m_EditorClassIdentifier: 
  m_Parent: {fileID: 0}
  m_Children: []
  m_UIPosition: {x: 0, y: 0}
  m_UICollapsed: 1
  m_UISuperCollapsed: 0
  m_MasterSlot: {fileID: 114858835493605436}
  m_MasterData:
    m_Owner: {fileID: 114007868087487496}
    m_Value:
      m_Type:
        m_SerializableType: UnityEngine.Gradient, UnityEngine.CoreModule, Version=0.0.0.0,
          Culture=neutral, PublicKeyToken=null
      m_SerializableObject: '{"colorKeys":[{"color":{"r":0.572549045085907,"g":0.0,"b":1.0,"a":1.0},"time":0.06764324754476547},{"color":{"r":0.24705882370471955,"g":0.0,"b":1.0,"a":1.0},"time":0.18529030680656434},{"color":{"r":0.0,"g":0.7098039388656616,"b":1.0,"a":1.0},"time":0.5529412031173706},{"color":{"r":1.0,"g":1.0,"b":1.0,"a":1.0},"time":1.0}],"alphaKeys":[{"alpha":1.0,"time":0.0},{"alpha":1.0,"time":1.0}],"gradientMode":0}'
  m_Property:
    name: gradient
    m_serializedType:
      m_SerializableType: UnityEngine.Gradient, UnityEngine.CoreModule, Version=0.0.0.0,
        Culture=neutral, PublicKeyToken=null
    attributes:
    - m_Type: 3
      m_Min: -Infinity
      m_Max: Infinity
      m_Tooltip: The gradient to sample from.
  m_Direction: 0
  m_LinkedSlots: []
--- !u!114 &114881381463638284
MonoBehaviour:
  m_ObjectHideFlags: 1
  m_CorrespondingSourceObject: {fileID: 0}
  m_PrefabInternal: {fileID: 0}
  m_GameObject: {fileID: 0}
  m_Enabled: 1
  m_EditorHideFlags: 0
  m_Script: {fileID: 11500000, guid: c52d920e7fff73b498050a6b3c4404ca, type: 3}
  m_Name: VFXSlotUint
  m_EditorClassIdentifier: 
  m_Parent: {fileID: 0}
  m_Children: []
  m_UIPosition: {x: 0, y: 0}
  m_UICollapsed: 1
  m_UISuperCollapsed: 0
  m_MasterSlot: {fileID: 114881381463638284}
  m_MasterData:
    m_Owner: {fileID: 114083282803715142}
    m_Value:
      m_Type:
        m_SerializableType: System.UInt32, mscorlib, Version=2.0.0.0, Culture=neutral,
          PublicKeyToken=b77a5c561934e089
      m_SerializableObject: 
  m_Property:
    name: particleId
    m_serializedType:
      m_SerializableType: System.UInt32, mscorlib, Version=2.0.0.0, Culture=neutral,
        PublicKeyToken=b77a5c561934e089
    attributes: []
  m_Direction: 1
  m_LinkedSlots:
  - {fileID: 114919107248435744}
--- !u!114 &114882977597121960
MonoBehaviour:
  m_ObjectHideFlags: 1
  m_CorrespondingSourceObject: {fileID: 0}
  m_PrefabInternal: {fileID: 0}
  m_GameObject: {fileID: 0}
  m_Enabled: 1
  m_EditorHideFlags: 0
  m_Script: {fileID: 11500000, guid: 7d4c867f6b72b714dbb5fd1780afe208, type: 3}
  m_Name: VFXGraph
  m_EditorClassIdentifier: 
  m_Parent: {fileID: 0}
  m_Children:
  - {fileID: 114290022498365920}
  - {fileID: 114566370008860848}
  - {fileID: 114889596446218778}
  - {fileID: 114386013599527706}
  - {fileID: 114368321517584972}
  - {fileID: 114305181611425872}
  - {fileID: 114083282803715142}
  - {fileID: 114673282907514836}
  - {fileID: 114707914934336988}
  - {fileID: 114007868087487496}
  - {fileID: 114024695333488094}
  - {fileID: 114266831729719686}
  - {fileID: 114411481055189568}
  - {fileID: 114340594850124424}
  - {fileID: 114978069437681324}
  - {fileID: 114453407920036590}
  m_UIPosition: {x: 0, y: 0}
  m_UICollapsed: 1
  m_UISuperCollapsed: 0
  m_UIInfos: {fileID: 114080637282675900}
  m_saved: 1
--- !u!114 &114889596446218778
MonoBehaviour:
  m_ObjectHideFlags: 1
  m_CorrespondingSourceObject: {fileID: 0}
  m_PrefabInternal: {fileID: 0}
  m_GameObject: {fileID: 0}
  m_Enabled: 1
  m_EditorHideFlags: 0
  m_Script: {fileID: 11500000, guid: 2dc095764ededfa4bb32fa602511ea4b, type: 3}
  m_Name: VFXBasicUpdate
  m_EditorClassIdentifier: 
  m_Parent: {fileID: 114882977597121960}
  m_Children: []
  m_UIPosition: {x: 1721.4878, y: 1270.7272}
  m_UICollapsed: 0
  m_UISuperCollapsed: 0
  m_InputSlots: []
  m_OutputSlots: []
  m_Data: {fileID: 114278490781935024}
  m_InputFlowSlot:
  - link:
    - context: {fileID: 114566370008860848}
      slotIndex: 0
  m_OutputFlowSlot:
  - link:
    - context: {fileID: 114978069437681324}
      slotIndex: 0
  integration: 0
--- !u!114 &114919107248435744
MonoBehaviour:
  m_ObjectHideFlags: 1
  m_CorrespondingSourceObject: {fileID: 0}
  m_PrefabInternal: {fileID: 0}
  m_GameObject: {fileID: 0}
  m_Enabled: 1
  m_EditorHideFlags: 0
  m_Script: {fileID: 11500000, guid: 87c154e0feeee864da39ba7591cf27e7, type: 3}
  m_Name: VFXSlotFloatN
  m_EditorClassIdentifier: 
  m_Parent: {fileID: 0}
  m_Children: []
  m_UIPosition: {x: 0, y: 0}
  m_UICollapsed: 1
  m_UISuperCollapsed: 0
  m_MasterSlot: {fileID: 114919107248435744}
  m_MasterData:
    m_Owner: {fileID: 114673282907514836}
    m_Value:
      m_Type:
        m_SerializableType: UnityEditor.VFX.FloatN, Assembly-CSharp-Editor-testable,
          Version=0.0.0.0, Culture=neutral, PublicKeyToken=null
      m_SerializableObject: '{"m_Components":[1.0]}'
  m_Property:
    name: a
    m_serializedType:
      m_SerializableType: UnityEditor.VFX.FloatN, Assembly-CSharp-Editor-testable,
        Version=0.0.0.0, Culture=neutral, PublicKeyToken=null
    attributes:
    - m_Type: 3
      m_Min: -Infinity
      m_Max: Infinity
      m_Tooltip: The numerator operand.
  m_Direction: 0
  m_LinkedSlots:
  - {fileID: 114881381463638284}
--- !u!114 &114924312079030680
MonoBehaviour:
  m_ObjectHideFlags: 1
  m_CorrespondingSourceObject: {fileID: 0}
  m_PrefabInternal: {fileID: 0}
  m_GameObject: {fileID: 0}
  m_Enabled: 1
  m_EditorHideFlags: 0
  m_Script: {fileID: 11500000, guid: f780aa281814f9842a7c076d436932e7, type: 3}
  m_Name: VFXSlotFloat
  m_EditorClassIdentifier: 
  m_Parent: {fileID: 114058967430955488}
  m_Children: []
  m_UIPosition: {x: 0, y: 0}
  m_UICollapsed: 1
  m_UISuperCollapsed: 0
  m_MasterSlot: {fileID: 114058967430955488}
  m_MasterData:
    m_Owner: {fileID: 0}
    m_Value:
      m_Type:
        m_SerializableType: 
      m_SerializableObject: 
  m_Property:
    name: y
    m_serializedType:
      m_SerializableType: System.Single, mscorlib, Version=2.0.0.0, Culture=neutral,
        PublicKeyToken=b77a5c561934e089
    attributes: []
  m_Direction: 1
  m_LinkedSlots: []
--- !u!114 &114949578186220584
MonoBehaviour:
  m_ObjectHideFlags: 1
  m_CorrespondingSourceObject: {fileID: 0}
  m_PrefabInternal: {fileID: 0}
  m_GameObject: {fileID: 0}
  m_Enabled: 1
  m_EditorHideFlags: 0
  m_Script: {fileID: 11500000, guid: 87c154e0feeee864da39ba7591cf27e7, type: 3}
  m_Name: VFXSlotFloatN
  m_EditorClassIdentifier: 
  m_Parent: {fileID: 0}
  m_Children: []
  m_UIPosition: {x: 0, y: 0}
  m_UICollapsed: 1
  m_UISuperCollapsed: 0
  m_MasterSlot: {fileID: 114949578186220584}
  m_MasterData:
    m_Owner: {fileID: 114368321517584972}
    m_Value:
      m_Type:
        m_SerializableType: UnityEditor.VFX.FloatN, Assembly-CSharp-Editor-testable,
          Version=0.0.0.0, Culture=neutral, PublicKeyToken=null
      m_SerializableObject: '{"m_Components":[1.0]}'
  m_Property:
    name: c
    m_serializedType:
      m_SerializableType: UnityEditor.VFX.FloatN, Assembly-CSharp-Editor-testable,
        Version=0.0.0.0, Culture=neutral, PublicKeyToken=null
    attributes: []
  m_Direction: 0
  m_LinkedSlots: []
--- !u!114 &114957132541503948
MonoBehaviour:
  m_ObjectHideFlags: 1
  m_CorrespondingSourceObject: {fileID: 0}
  m_PrefabInternal: {fileID: 0}
  m_GameObject: {fileID: 0}
  m_Enabled: 1
  m_EditorHideFlags: 0
  m_Script: {fileID: 11500000, guid: ac39bd03fca81b849929b9c966f1836a, type: 3}
  m_Name: VFXSlotFloat3
  m_EditorClassIdentifier: 
  m_Parent: {fileID: 114696892658596888}
  m_Children:
  - {fileID: 114073755237166198}
  - {fileID: 114475261228774300}
  - {fileID: 114533731294852340}
  m_UIPosition: {x: 0, y: 0}
  m_UICollapsed: 1
  m_UISuperCollapsed: 0
  m_MasterSlot: {fileID: 114696892658596888}
  m_MasterData:
    m_Owner: {fileID: 0}
    m_Value:
      m_Type:
        m_SerializableType: 
      m_SerializableObject: 
  m_Property:
    name: center
    m_serializedType:
      m_SerializableType: UnityEngine.Vector3, UnityEngine.CoreModule, Version=0.0.0.0,
        Culture=neutral, PublicKeyToken=null
    attributes:
    - m_Type: 3
      m_Min: -Infinity
      m_Max: Infinity
      m_Tooltip: The centre of the box.
  m_Direction: 0
  m_LinkedSlots: []
--- !u!114 &114971973052770336
MonoBehaviour:
  m_ObjectHideFlags: 1
  m_CorrespondingSourceObject: {fileID: 0}
  m_PrefabInternal: {fileID: 0}
  m_GameObject: {fileID: 0}
  m_Enabled: 1
  m_EditorHideFlags: 0
  m_Script: {fileID: 11500000, guid: f780aa281814f9842a7c076d436932e7, type: 3}
  m_Name: VFXSlotFloat
  m_EditorClassIdentifier: 
  m_Parent: {fileID: 114563324334025898}
  m_Children: []
  m_UIPosition: {x: 0, y: 0}
  m_UICollapsed: 1
  m_UISuperCollapsed: 0
  m_MasterSlot: {fileID: 114854960697019750}
  m_MasterData:
    m_Owner: {fileID: 0}
    m_Value:
      m_Type:
        m_SerializableType: 
      m_SerializableObject: 
  m_Property:
    name: radius
    m_serializedType:
      m_SerializableType: System.Single, mscorlib, Version=2.0.0.0, Culture=neutral,
        PublicKeyToken=b77a5c561934e089
    attributes:
    - m_Type: 3
      m_Min: -Infinity
      m_Max: Infinity
      m_Tooltip: The radius of the sphere.
  m_Direction: 0
  m_LinkedSlots: []
--- !u!114 &114975229371508652
MonoBehaviour:
  m_ObjectHideFlags: 1
  m_CorrespondingSourceObject: {fileID: 0}
  m_PrefabInternal: {fileID: 0}
  m_GameObject: {fileID: 0}
  m_Enabled: 1
  m_EditorHideFlags: 0
  m_Script: {fileID: 11500000, guid: f780aa281814f9842a7c076d436932e7, type: 3}
  m_Name: VFXSlotFloat
  m_EditorClassIdentifier: 
  m_Parent: {fileID: 114512672187389788}
  m_Children: []
  m_UIPosition: {x: 0, y: 0}
  m_UICollapsed: 1
  m_UISuperCollapsed: 0
  m_MasterSlot: {fileID: 114512672187389788}
  m_MasterData:
    m_Owner: {fileID: 0}
    m_Value:
      m_Type:
        m_SerializableType: 
      m_SerializableObject: 
  m_Property:
    name: w
    m_serializedType:
      m_SerializableType: System.Single, mscorlib, Version=2.0.0.0, Culture=neutral,
        PublicKeyToken=b77a5c561934e089
    attributes: []
  m_Direction: 1
  m_LinkedSlots: []
--- !u!114 &114978069437681324
MonoBehaviour:
  m_ObjectHideFlags: 1
  m_CorrespondingSourceObject: {fileID: 0}
  m_PrefabInternal: {fileID: 0}
  m_GameObject: {fileID: 0}
  m_Enabled: 1
  m_EditorHideFlags: 0
  m_Script: {fileID: 11500000, guid: e11cc5d75a2f7ad44bf3be8842ccab7f, type: 3}
  m_Name: VFXLineOutput
  m_EditorClassIdentifier: 
  m_Parent: {fileID: 114882977597121960}
  m_Children:
  - {fileID: 114322036581150590}
  - {fileID: 114150574329384376}
  - {fileID: 114239882570484514}
  - {fileID: 114717234107843558}
  m_UIPosition: {x: 1662.3885, y: 1583.5349}
  m_UICollapsed: 0
  m_UISuperCollapsed: 0
  m_InputSlots:
  - {fileID: 114687711517489188}
  m_OutputSlots: []
  m_Data: {fileID: 114278490781935024}
  m_InputFlowSlot:
  - link:
    - context: {fileID: 114889596446218778}
      slotIndex: 0
  m_OutputFlowSlot:
  - link: []
  blendMode: 1
  cullMode: 3
  zWriteMode: 0
  zTestMode: 0
  flipbookMode: 0
  useSoftParticle: 0
  sortPriority: 0
  indirectDraw: 0
  preRefraction: 0
  targetFromAttributes: 1
--- !u!114 &114978967300245268
MonoBehaviour:
  m_ObjectHideFlags: 1
  m_CorrespondingSourceObject: {fileID: 0}
  m_PrefabInternal: {fileID: 0}
  m_GameObject: {fileID: 0}
  m_Enabled: 1
  m_EditorHideFlags: 0
  m_Script: {fileID: 11500000, guid: f780aa281814f9842a7c076d436932e7, type: 3}
  m_Name: VFXSlotFloat
  m_EditorClassIdentifier: 
  m_Parent: {fileID: 114058967430955488}
  m_Children: []
  m_UIPosition: {x: 0, y: 0}
  m_UICollapsed: 1
  m_UISuperCollapsed: 0
  m_MasterSlot: {fileID: 114058967430955488}
  m_MasterData:
    m_Owner: {fileID: 0}
    m_Value:
      m_Type:
        m_SerializableType: 
      m_SerializableObject: 
  m_Property:
    name: w
    m_serializedType:
      m_SerializableType: System.Single, mscorlib, Version=2.0.0.0, Culture=neutral,
        PublicKeyToken=b77a5c561934e089
    attributes: []
  m_Direction: 1
  m_LinkedSlots: []
--- !u!114 &114992719375654006
MonoBehaviour:
  m_ObjectHideFlags: 1
  m_CorrespondingSourceObject: {fileID: 0}
  m_PrefabInternal: {fileID: 0}
  m_GameObject: {fileID: 0}
  m_Enabled: 1
  m_EditorHideFlags: 0
  m_Script: {fileID: 11500000, guid: 87c154e0feeee864da39ba7591cf27e7, type: 3}
  m_Name: VFXSlotFloatN
  m_EditorClassIdentifier: 
  m_Parent: {fileID: 0}
  m_Children: []
  m_UIPosition: {x: 0, y: 0}
  m_UICollapsed: 1
  m_UISuperCollapsed: 0
  m_MasterSlot: {fileID: 114992719375654006}
  m_MasterData:
    m_Owner: {fileID: 114453407920036590}
    m_Value:
      m_Type:
        m_SerializableType: UnityEditor.VFX.FloatN, Assembly-CSharp-Editor-testable,
          Version=0.0.0.0, Culture=neutral, PublicKeyToken=null
      m_SerializableObject: '{"m_Components":[0.0]}'
  m_Property:
    name: min
    m_serializedType:
      m_SerializableType: UnityEditor.VFX.FloatN, Assembly-CSharp-Editor-testable,
        Version=0.0.0.0, Culture=neutral, PublicKeyToken=null
    attributes:
    - m_Type: 3
      m_Min: -Infinity
      m_Max: Infinity
      m_Tooltip: The minimum value to be generated.
  m_Direction: 0
  m_LinkedSlots: []
--- !u!2058629509 &8926484042661614526
VisualEffectAsset:
  m_ObjectHideFlags: 0
  m_CorrespondingSourceObject: {fileID: 0}
  m_PrefabInternal: {fileID: 0}
  m_Name: 06_LineOutput
  m_Graph: {fileID: 114882977597121960}
  m_Expressions:
    m_Expressions:
    - op: 1
      valueIndex: 0
      data[0]: -1
      data[1]: -1
      data[2]: -1
      data[3]: 1
    - op: 1
      valueIndex: 1
      data[0]: -1
      data[1]: -1
      data[2]: -1
      data[3]: 6
    - op: 8
      valueIndex: 2
      data[0]: -1
      data[1]: -1
      data[2]: -1
      data[3]: -1
    - op: 1
      valueIndex: 3
      data[0]: -1
      data[1]: -1
      data[2]: -1
      data[3]: 1
    - op: 46
      valueIndex: 4
      data[0]: 1
      data[1]: 2
      data[2]: -1
      data[3]: 1
    - op: 1
      valueIndex: 5
      data[0]: -1
      data[1]: -1
      data[2]: -1
      data[3]: 1
    - op: 24
      valueIndex: 6
      data[0]: 3
      data[1]: 5
      data[2]: -1
      data[3]: 1
    - op: 1
      valueIndex: 7
      data[0]: -1
      data[1]: -1
      data[2]: -1
      data[3]: 1
    - op: 1
      valueIndex: 8
      data[0]: -1
      data[1]: -1
      data[2]: -1
      data[3]: 1
    - op: 1
      valueIndex: 9
      data[0]: -1
      data[1]: -1
      data[2]: -1
      data[3]: 14
    - op: 1
      valueIndex: 10
      data[0]: -1
      data[1]: -1
      data[2]: -1
      data[3]: 14
    - op: 1
      valueIndex: 11
      data[0]: -1
      data[1]: -1
      data[2]: -1
      data[3]: 1
    - op: 41
      valueIndex: 12
      data[0]: 10
      data[1]: -1
      data[2]: -1
      data[3]: 0
    - op: 41
      valueIndex: 13
      data[0]: 9
      data[1]: -1
      data[2]: -1
      data[3]: 1
    - op: 1
      valueIndex: 14
      data[0]: -1
      data[1]: -1
      data[2]: -1
      data[3]: 1
    - op: 1
      valueIndex: 15
      data[0]: -1
      data[1]: -1
      data[2]: -1
      data[3]: 1
    - op: 4
      valueIndex: 16
      data[0]: 14
      data[1]: 14
      data[2]: 14
      data[3]: 14
    - op: 4
      valueIndex: 20
      data[0]: 15
      data[1]: 15
      data[2]: 15
      data[3]: 15
    - op: 1
      valueIndex: 24
      data[0]: -1
      data[1]: -1
      data[2]: -1
      data[3]: 1
    - op: 1
      valueIndex: 25
      data[0]: -1
      data[1]: -1
      data[2]: -1
      data[3]: 1
    - op: 1
      valueIndex: 26
      data[0]: -1
      data[1]: -1
      data[2]: -1
      data[3]: 1
    - op: 1
      valueIndex: 27
      data[0]: -1
      data[1]: -1
      data[2]: -1
      data[3]: 1
    - op: 1
      valueIndex: 28
      data[0]: -1
      data[1]: -1
      data[2]: -1
      data[3]: 1
    - op: 1
      valueIndex: 29
      data[0]: -1
      data[1]: -1
      data[2]: -1
      data[3]: 1
    - op: 1
      valueIndex: 30
      data[0]: -1
      data[1]: -1
      data[2]: -1
      data[3]: 1
    - op: 7
      valueIndex: 31
      data[0]: -1
      data[1]: -1
      data[2]: -1
      data[3]: -1
    - op: 1
      valueIndex: 32
      data[0]: -1
      data[1]: -1
      data[2]: -1
      data[3]: 1
    - op: 1
      valueIndex: 33
      data[0]: -1
      data[1]: -1
      data[2]: -1
      data[3]: 1
    - op: 26
      valueIndex: 34
      data[0]: 18
      data[1]: 8
      data[2]: -1
      data[3]: 1
    - op: 1
      valueIndex: 35
      data[0]: -1
      data[1]: -1
      data[2]: -1
      data[3]: 1
    - op: 1
      valueIndex: 36
      data[0]: -1
      data[1]: -1
      data[2]: -1
      data[3]: 1
    - op: 1
      valueIndex: 37
      data[0]: -1
      data[1]: -1
      data[2]: -1
      data[3]: 1
    - op: 1
      valueIndex: 38
      data[0]: -1
      data[1]: -1
      data[2]: -1
      data[3]: 1
    - op: 1
      valueIndex: 39
      data[0]: -1
      data[1]: -1
      data[2]: -1
      data[3]: 1
    - op: 1
      valueIndex: 40
      data[0]: -1
      data[1]: -1
      data[2]: -1
      data[3]: 1
    - op: 1
      valueIndex: 41
      data[0]: -1
      data[1]: -1
      data[2]: -1
      data[3]: 1
    - op: 1
      valueIndex: 42
      data[0]: -1
      data[1]: -1
      data[2]: -1
      data[3]: 1
    - op: 1
      valueIndex: 43
      data[0]: -1
      data[1]: -1
      data[2]: -1
      data[3]: 1
    - op: 1
      valueIndex: 44
      data[0]: -1
      data[1]: -1
      data[2]: -1
      data[3]: 1
    - op: 1
      valueIndex: 45
      data[0]: -1
      data[1]: -1
      data[2]: -1
      data[3]: 1
    - op: 1
      valueIndex: 46
      data[0]: -1
      data[1]: -1
      data[2]: -1
      data[3]: 1
    - op: 1
      valueIndex: 47
      data[0]: -1
      data[1]: -1
      data[2]: -1
      data[3]: 1
    - op: 1
      valueIndex: 48
      data[0]: -1
      data[1]: -1
      data[2]: -1
      data[3]: 1
    - op: 1
      valueIndex: 49
      data[0]: -1
      data[1]: -1
      data[2]: -1
      data[3]: 1
    - op: 3
      valueIndex: 50
      data[0]: 40
      data[1]: 42
      data[2]: 32
      data[3]: -1
    - op: 1
      valueIndex: 53
      data[0]: -1
      data[1]: -1
      data[2]: -1
      data[3]: 1
    - op: 3
      valueIndex: 54
      data[0]: 21
      data[1]: 20
      data[2]: 31
      data[3]: -1
    - op: 2
      valueIndex: 57
      data[0]: 39
      data[1]: 43
      data[2]: -1
      data[3]: -1
    - op: 2
      valueIndex: 59
      data[0]: 41
      data[1]: 41
      data[2]: -1
      data[3]: -1
    - op: 3
      valueIndex: 61
      data[0]: 37
      data[1]: 36
      data[2]: 35
      data[3]: -1
    - op: 3
      valueIndex: 64
      data[0]: 38
      data[1]: 34
      data[2]: 33
      data[3]: -1
    - op: 3
      valueIndex: 67
      data[0]: 22
      data[1]: 24
      data[2]: 19
      data[3]: -1
    - op: 21
      valueIndex: 70
      data[0]: 25
      data[1]: 26
      data[2]: -1
      data[3]: 1
    - op: 3
      valueIndex: 71
      data[0]: 27
      data[1]: 29
      data[2]: 23
      data[3]: -1
    - op: 1
      valueIndex: 74
      data[0]: -1
      data[1]: -1
      data[2]: -1
      data[3]: 1
    - op: 25
      valueIndex: 75
      data[0]: 28
      data[1]: 30
      data[2]: -1
      data[3]: 1
    m_NeedsLocalToWorld: 0
    m_NeedsWorldToLocal: 0
  m_ExposedExpressions: []
  m_PropertySheet:
    m_Float:
      m_Array:
      - m_ExpressionIndex: 0
        m_Value: 24
      - m_ExpressionIndex: 3
        m_Value: 1
      - m_ExpressionIndex: 5
        m_Value: 0
      - m_ExpressionIndex: 7
        m_Value: 1
      - m_ExpressionIndex: 8
        m_Value: 0
      - m_ExpressionIndex: 11
        m_Value: 1
      - m_ExpressionIndex: 14
        m_Value: 0
      - m_ExpressionIndex: 15
        m_Value: 2
      - m_ExpressionIndex: 18
        m_Value: 6.2831855
      - m_ExpressionIndex: 19
        m_Value: 0
      - m_ExpressionIndex: 20
        m_Value: 0
      - m_ExpressionIndex: 21
        m_Value: 0
      - m_ExpressionIndex: 22
        m_Value: 0
      - m_ExpressionIndex: 23
        m_Value: 0
      - m_ExpressionIndex: 24
        m_Value: 0
      - m_ExpressionIndex: 26
        m_Value: 100
      - m_ExpressionIndex: 27
        m_Value: 1
      - m_ExpressionIndex: 29
        m_Value: 1
      - m_ExpressionIndex: 30
        m_Value: 6.2831855
      - m_ExpressionIndex: 31
        m_Value: 0
      - m_ExpressionIndex: 32
        m_Value: -0.2
      - m_ExpressionIndex: 33
        m_Value: -0.0026590824
      - m_ExpressionIndex: 34
        m_Value: 0.0030828118
      - m_ExpressionIndex: 35
        m_Value: 2.1859431
      - m_ExpressionIndex: 36
        m_Value: 2.2123823
      - m_ExpressionIndex: 37
        m_Value: 2.2195816
      - m_ExpressionIndex: 38
        m_Value: -0.011615276
      - m_ExpressionIndex: 39
        m_Value: 0
      - m_ExpressionIndex: 40
        m_Value: 0
      - m_ExpressionIndex: 41
        m_Value: 10000
      - m_ExpressionIndex: 42
        m_Value: 0
      - m_ExpressionIndex: 43
        m_Value: 1
      - m_ExpressionIndex: 45
        m_Value: 0.5
      - m_ExpressionIndex: 54
        m_Value: 1
    m_Vector2f:
      m_Array: []
    m_Vector3f:
      m_Array: []
    m_Vector4f:
      m_Array: []
    m_Uint:
      m_Array:
      - m_ExpressionIndex: 1
        m_Value: 0
    m_Int:
      m_Array: []
    m_Matrix4x4f:
      m_Array: []
    m_AnimationCurve:
      m_Array: []
    m_Gradient:
      m_Array:
      - m_ExpressionIndex: 9
        m_Value:
          serializedVersion: 2
          key0: {r: 0.24705882, g: 0, b: 1, a: 1}
          key1: {r: 0, g: 0.70980394, b: 1, a: 1}
          key2: {r: 0.36078432, g: 0.68235296, b: 1, a: 0}
          key3: {r: 1, g: 1, b: 1, a: 0}
          key4: {r: 0, g: 0, b: 0, a: 0}
          key5: {r: 0, g: 0, b: 0, a: 0}
          key6: {r: 0, g: 0, b: 0, a: 0}
          key7: {r: 0, g: 0, b: 0, a: 0}
          ctime0: 0
          ctime1: 24952
          ctime2: 42913
          ctime3: 65535
          ctime4: 0
          ctime5: 0
          ctime6: 0
          ctime7: 0
          atime0: 0
          atime1: 65535
          atime2: 0
          atime3: 0
          atime4: 0
          atime5: 0
          atime6: 0
          atime7: 0
          m_Mode: 0
          m_NumColorKeys: 4
          m_NumAlphaKeys: 2
      - m_ExpressionIndex: 10
        m_Value:
          serializedVersion: 2
          key0: {r: 0.57254905, g: 0, b: 1, a: 1}
          key1: {r: 0.24705882, g: 0, b: 1, a: 1}
          key2: {r: 0, g: 0.70980394, b: 1, a: 0}
          key3: {r: 1, g: 1, b: 1, a: 0}
          key4: {r: 0, g: 0, b: 0, a: 0}
          key5: {r: 0, g: 0, b: 0, a: 0}
          key6: {r: 0, g: 0, b: 0, a: 0}
          key7: {r: 0, g: 0, b: 0, a: 0}
          ctime0: 4433
          ctime1: 12143
          ctime2: 36237
          ctime3: 65535
          ctime4: 0
          ctime5: 0
          ctime6: 0
          ctime7: 0
          atime0: 0
          atime1: 65535
          atime2: 0
          atime3: 0
          atime4: 0
          atime5: 0
          atime6: 0
          atime7: 0
          m_Mode: 0
          m_NumColorKeys: 4
          m_NumAlphaKeys: 2
    m_NamedObject:
      m_Array: []
    m_Bool:
      m_Array: []
  m_Buffers:
  - type: 1
    size: 80384
    capacity: 10048
    layout:
    - name: color
      type: 3
      offset:
        bucket: 0
        structure: 8
        element: 0
    - name: position
      type: 3
      offset:
        bucket: 0
        structure: 8
        element: 4
  - type: 1
    size: 1
    capacity: 1
    layout:
    - name: spawnCount
      type: 1
      offset:
        bucket: 0
        structure: 1
        element: 0
  m_CPUBuffers:
  - capacity: 1
    stride: 1
    layout:
    - name: spawnCount
      type: 1
      offset:
        bucket: 0
        structure: 1
        element: 0
    initialData:
      data: 00000000
  - capacity: 1
    stride: 1
    layout:
    - name: spawnCount
      type: 1
      offset:
        bucket: 0
        structure: 1
        element: 0
    initialData:
      data: 00000000
  m_Systems:
  - type: 0
    flags: 0
    capacity: 0
    layer: 0
    buffers:
    - nameId: spawner_output
      index: 1
    values: []
    tasks:
    - type: 268435457
      buffers: []
      values:
      - nameId: Count
        index: 48
      - nameId: Delay
        index: 47
      params: []
      processor: {fileID: 0}
  - type: 1
    flags: 0
    capacity: 10048
    layer: 4294967295
    buffers:
    - nameId: attributeBuffer
      index: 0
    - nameId: sourceAttributeBuffer
      index: 1
    - nameId: spawner_input
      index: 1
    values:
    - nameId: bounds_center
      index: 50
    - nameId: bounds_size
      index: 49
    tasks:
    - type: 536870912
      buffers:
      - nameId: attributeBuffer
        index: 0
      - nameId: sourceAttributeBuffer
        index: 1
      values:
      - nameId: uniform_b
        index: 12
      - nameId: uniform_c
        index: 5
      - nameId: uniform_d
        index: 4
      - nameId: uniform_e
        index: 6
      - nameId: uniform_f
        index: 13
      - nameId: uniform_g
        index: 0
      - nameId: uniform_h
        index: 7
      - nameId: uniform_i
        index: 16
      - nameId: uniform_j
        index: 17
      - nameId: ArcSphere_sphere_center_c
        index: 51
      - nameId: ArcSphere_sphere_radius_c
        index: 54
      - nameId: ArcSphere_arc_c
        index: 55
      params:
      - nameId: bounds_center
        index: 50
      - nameId: bounds_size
        index: 49
<<<<<<< HEAD
      processor: {fileID: 7200000, guid: 476dde897160dc94699a84269cd1a475, type: 3}
=======
      processor: {fileID: 7200000, guid: ee69ed6905c0cd942ad1d1fb7fff3b5f, type: 3}
>>>>>>> c12d8e27
    - type: 805306368
      buffers:
      - nameId: attributeBuffer
        index: 0
      values: []
      params: []
<<<<<<< HEAD
      processor: {fileID: 7200000, guid: 40d9fe015da73654d96c60780bb4e8f6, type: 3}
=======
      processor: {fileID: 7200000, guid: 4ef5110e0494dfc4c8702e2859e5f1e8, type: 3}
>>>>>>> c12d8e27
    - type: 1073741825
      buffers:
      - nameId: attributeBuffer
        index: 0
      values:
      - nameId: AngleZ_b
        index: 52
      - nameId: Pivot_c
        index: 53
      - nameId: SizeX_d
        index: 45
      - nameId: Position_e
        index: 46
      - nameId: targetOffset
        index: 44
      params:
      - nameId: sortPriority
        index: 0
<<<<<<< HEAD
      processor: {fileID: 4800000, guid: 84380a25dd5e985418151cf2edc2990e, type: 3}
=======
      processor: {fileID: 4800000, guid: 323376faf2555a54dacb2f25f229ccb8, type: 3}
>>>>>>> c12d8e27
  m_Events:
  - name: OnPlay
    playSystems: 00000000
    stopSystems: 
  - name: OnStop
    playSystems: 
    stopSystems: 00000000
  m_RendererSettings:
    motionVectorGenerationMode: 0
    shadowCastingMode: 0
    receiveShadows: 0
    reflectionProbeUsage: 0
    lightProbeUsage: 0
  m_CullingFlags: 3
  m_RuntimeVersion: 2<|MERGE_RESOLUTION|>--- conflicted
+++ resolved
@@ -343,35 +343,23 @@
     attributes: []
   m_Direction: 0
   m_LinkedSlots: []
-<<<<<<< HEAD
---- !u!114 &114106083858506602
-=======
 --- !u!114 &114106850296099414
->>>>>>> c12d8e27
-MonoBehaviour:
-  m_ObjectHideFlags: 1
-  m_CorrespondingSourceObject: {fileID: 0}
-  m_PrefabInternal: {fileID: 0}
-  m_GameObject: {fileID: 0}
-  m_Enabled: 1
-  m_EditorHideFlags: 0
-  m_Script: {fileID: 11500000, guid: f780aa281814f9842a7c076d436932e7, type: 3}
-  m_Name: VFXSlotFloat
-  m_EditorClassIdentifier: 
-<<<<<<< HEAD
-  m_Parent: {fileID: 114362122776608000}
-=======
+MonoBehaviour:
+  m_ObjectHideFlags: 1
+  m_CorrespondingSourceObject: {fileID: 0}
+  m_PrefabInternal: {fileID: 0}
+  m_GameObject: {fileID: 0}
+  m_Enabled: 1
+  m_EditorHideFlags: 0
+  m_Script: {fileID: 11500000, guid: f780aa281814f9842a7c076d436932e7, type: 3}
+  m_Name: VFXSlotFloat
+  m_EditorClassIdentifier: 
   m_Parent: {fileID: 114350639429533286}
->>>>>>> c12d8e27
-  m_Children: []
-  m_UIPosition: {x: 0, y: 0}
-  m_UICollapsed: 1
-  m_UISuperCollapsed: 0
-<<<<<<< HEAD
-  m_MasterSlot: {fileID: 114633656305604588}
-=======
+  m_Children: []
+  m_UIPosition: {x: 0, y: 0}
+  m_UICollapsed: 1
+  m_UISuperCollapsed: 0
   m_MasterSlot: {fileID: 114225232692583884}
->>>>>>> c12d8e27
   m_MasterData:
     m_Owner: {fileID: 0}
     m_Value:
@@ -1192,15 +1180,9 @@
   m_UISuperCollapsed: 0
   m_InputSlots: []
   m_OutputSlots:
-<<<<<<< HEAD
-  - {fileID: 114421032892074030}
-  m_expressionOp: 7
---- !u!114 &114362122776608000
-=======
   - {fileID: 114604402743904546}
   m_expressionOp: 7
 --- !u!114 &114350639429533286
->>>>>>> c12d8e27
 MonoBehaviour:
   m_ObjectHideFlags: 1
   m_CorrespondingSourceObject: {fileID: 0}
@@ -1211,17 +1193,6 @@
   m_Script: {fileID: 11500000, guid: ac39bd03fca81b849929b9c966f1836a, type: 3}
   m_Name: VFXSlotFloat3
   m_EditorClassIdentifier: 
-<<<<<<< HEAD
-  m_Parent: {fileID: 114633656305604588}
-  m_Children:
-  - {fileID: 114649620668042618}
-  - {fileID: 114106083858506602}
-  - {fileID: 114792075252759462}
-  m_UIPosition: {x: 0, y: 0}
-  m_UICollapsed: 1
-  m_UISuperCollapsed: 0
-  m_MasterSlot: {fileID: 114633656305604588}
-=======
   m_Parent: {fileID: 114225232692583884}
   m_Children:
   - {fileID: 114054078634904014}
@@ -1231,7 +1202,6 @@
   m_UICollapsed: 1
   m_UISuperCollapsed: 0
   m_MasterSlot: {fileID: 114225232692583884}
->>>>>>> c12d8e27
   m_MasterData:
     m_Owner: {fileID: 0}
     m_Value:
@@ -1559,39 +1529,6 @@
   - {fileID: 114332903524691686}
   m_OutputSlots:
   - {fileID: 114266424075819692}
---- !u!114 &114421032892074030
-MonoBehaviour:
-  m_ObjectHideFlags: 1
-  m_CorrespondingSourceObject: {fileID: 0}
-  m_PrefabInternal: {fileID: 0}
-  m_GameObject: {fileID: 0}
-  m_Enabled: 1
-  m_EditorHideFlags: 0
-  m_Script: {fileID: 11500000, guid: f780aa281814f9842a7c076d436932e7, type: 3}
-  m_Name: VFXSlotFloat
-  m_EditorClassIdentifier: 
-  m_Parent: {fileID: 0}
-  m_Children: []
-  m_UIPosition: {x: 0, y: 0}
-  m_UICollapsed: 1
-  m_UISuperCollapsed: 0
-  m_MasterSlot: {fileID: 114421032892074030}
-  m_MasterData:
-    m_Owner: {fileID: 114340594850124424}
-    m_Value:
-      m_Type:
-        m_SerializableType: System.Single, mscorlib, Version=2.0.0.0, Culture=neutral,
-          PublicKeyToken=b77a5c561934e089
-      m_SerializableObject: 
-  m_Property:
-    name: TotalTime
-    m_serializedType:
-      m_SerializableType: System.Single, mscorlib, Version=2.0.0.0, Culture=neutral,
-        PublicKeyToken=b77a5c561934e089
-    attributes: []
-  m_Direction: 1
-  m_LinkedSlots:
-  - {fileID: 114769601724682348}
 --- !u!114 &114430549975524902
 MonoBehaviour:
   m_ObjectHideFlags: 1
@@ -2391,8 +2328,6 @@
     attributes: []
   m_Direction: 0
   m_LinkedSlots: []
-<<<<<<< HEAD
-=======
 --- !u!114 &114604402743904546
 MonoBehaviour:
   m_ObjectHideFlags: 1
@@ -2426,7 +2361,6 @@
   m_Direction: 1
   m_LinkedSlots:
   - {fileID: 114769601724682348}
->>>>>>> c12d8e27
 --- !u!114 &114605878397257994
 MonoBehaviour:
   m_ObjectHideFlags: 1
@@ -2481,39 +2415,6 @@
   m_UICollapsed: 1
   m_Owners:
   - {fileID: 114290022498365920}
---- !u!114 &114633656305604588
-MonoBehaviour:
-  m_ObjectHideFlags: 1
-  m_CorrespondingSourceObject: {fileID: 0}
-  m_PrefabInternal: {fileID: 0}
-  m_GameObject: {fileID: 0}
-  m_Enabled: 1
-  m_EditorHideFlags: 0
-  m_Script: {fileID: 11500000, guid: 5265657162cc1a241bba03a3b0476d99, type: 3}
-  m_Name: VFXSlotPosition
-  m_EditorClassIdentifier: 
-  m_Parent: {fileID: 0}
-  m_Children:
-  - {fileID: 114362122776608000}
-  m_UIPosition: {x: 0, y: 0}
-  m_UICollapsed: 1
-  m_UISuperCollapsed: 0
-  m_MasterSlot: {fileID: 114633656305604588}
-  m_MasterData:
-    m_Owner: {fileID: 114717234107843558}
-    m_Value:
-      m_Type:
-        m_SerializableType: UnityEditor.VFX.Position, Assembly-CSharp-Editor-testable,
-          Version=0.0.0.0, Culture=neutral, PublicKeyToken=null
-      m_SerializableObject: 
-  m_Property:
-    name: Position
-    m_serializedType:
-      m_SerializableType: UnityEditor.VFX.Position, Assembly-CSharp-Editor-testable,
-        Version=0.0.0.0, Culture=neutral, PublicKeyToken=null
-    attributes: []
-  m_Direction: 0
-  m_LinkedSlots: []
 --- !u!114 &114634882192288452
 MonoBehaviour:
   m_ObjectHideFlags: 1
@@ -2575,37 +2476,6 @@
         PublicKeyToken=b77a5c561934e089
     attributes: []
   m_Direction: 1
-  m_LinkedSlots: []
---- !u!114 &114649620668042618
-MonoBehaviour:
-  m_ObjectHideFlags: 1
-  m_CorrespondingSourceObject: {fileID: 0}
-  m_PrefabInternal: {fileID: 0}
-  m_GameObject: {fileID: 0}
-  m_Enabled: 1
-  m_EditorHideFlags: 0
-  m_Script: {fileID: 11500000, guid: f780aa281814f9842a7c076d436932e7, type: 3}
-  m_Name: VFXSlotFloat
-  m_EditorClassIdentifier: 
-  m_Parent: {fileID: 114362122776608000}
-  m_Children: []
-  m_UIPosition: {x: 0, y: 0}
-  m_UICollapsed: 1
-  m_UISuperCollapsed: 0
-  m_MasterSlot: {fileID: 114633656305604588}
-  m_MasterData:
-    m_Owner: {fileID: 0}
-    m_Value:
-      m_Type:
-        m_SerializableType: 
-      m_SerializableObject: 
-  m_Property:
-    name: x
-    m_serializedType:
-      m_SerializableType: System.Single, mscorlib, Version=2.0.0.0, Culture=neutral,
-        PublicKeyToken=b77a5c561934e089
-    attributes: []
-  m_Direction: 0
   m_LinkedSlots: []
 --- !u!114 &114665126499850516
 MonoBehaviour:
@@ -2963,11 +2833,7 @@
   m_UICollapsed: 0
   m_UISuperCollapsed: 0
   m_InputSlots:
-<<<<<<< HEAD
-  - {fileID: 114633656305604588}
-=======
   - {fileID: 114225232692583884}
->>>>>>> c12d8e27
   m_OutputSlots: []
   m_Disabled: 0
   mode: 2
@@ -3074,11 +2940,7 @@
     attributes: []
   m_Direction: 0
   m_LinkedSlots:
-<<<<<<< HEAD
-  - {fileID: 114421032892074030}
-=======
   - {fileID: 114604402743904546}
->>>>>>> c12d8e27
 --- !u!114 &114774088737312600
 MonoBehaviour:
   m_ObjectHideFlags: 1
@@ -3143,40 +3005,6 @@
     attributes: []
   m_Direction: 0
   m_LinkedSlots: []
-<<<<<<< HEAD
---- !u!114 &114792075252759462
-MonoBehaviour:
-  m_ObjectHideFlags: 1
-  m_CorrespondingSourceObject: {fileID: 0}
-  m_PrefabInternal: {fileID: 0}
-  m_GameObject: {fileID: 0}
-  m_Enabled: 1
-  m_EditorHideFlags: 0
-  m_Script: {fileID: 11500000, guid: f780aa281814f9842a7c076d436932e7, type: 3}
-  m_Name: VFXSlotFloat
-  m_EditorClassIdentifier: 
-  m_Parent: {fileID: 114362122776608000}
-  m_Children: []
-  m_UIPosition: {x: 0, y: 0}
-  m_UICollapsed: 1
-  m_UISuperCollapsed: 0
-  m_MasterSlot: {fileID: 114633656305604588}
-  m_MasterData:
-    m_Owner: {fileID: 0}
-    m_Value:
-      m_Type:
-        m_SerializableType: 
-      m_SerializableObject: 
-  m_Property:
-    name: z
-    m_serializedType:
-      m_SerializableType: System.Single, mscorlib, Version=2.0.0.0, Culture=neutral,
-        PublicKeyToken=b77a5c561934e089
-    attributes: []
-  m_Direction: 0
-  m_LinkedSlots: []
-=======
->>>>>>> c12d8e27
 --- !u!114 &114804330047330090
 MonoBehaviour:
   m_ObjectHideFlags: 1
@@ -4482,22 +4310,14 @@
         index: 50
       - nameId: bounds_size
         index: 49
-<<<<<<< HEAD
-      processor: {fileID: 7200000, guid: 476dde897160dc94699a84269cd1a475, type: 3}
-=======
-      processor: {fileID: 7200000, guid: ee69ed6905c0cd942ad1d1fb7fff3b5f, type: 3}
->>>>>>> c12d8e27
+      processor: {fileID: 7200000, guid: 1f6876e248fb013458936b587e151aed, type: 3}
     - type: 805306368
       buffers:
       - nameId: attributeBuffer
         index: 0
       values: []
       params: []
-<<<<<<< HEAD
-      processor: {fileID: 7200000, guid: 40d9fe015da73654d96c60780bb4e8f6, type: 3}
-=======
-      processor: {fileID: 7200000, guid: 4ef5110e0494dfc4c8702e2859e5f1e8, type: 3}
->>>>>>> c12d8e27
+      processor: {fileID: 7200000, guid: 3e4388e49ac7008409397a6264b0aa34, type: 3}
     - type: 1073741825
       buffers:
       - nameId: attributeBuffer
@@ -4516,11 +4336,7 @@
       params:
       - nameId: sortPriority
         index: 0
-<<<<<<< HEAD
-      processor: {fileID: 4800000, guid: 84380a25dd5e985418151cf2edc2990e, type: 3}
-=======
-      processor: {fileID: 4800000, guid: 323376faf2555a54dacb2f25f229ccb8, type: 3}
->>>>>>> c12d8e27
+      processor: {fileID: 4800000, guid: 4badf323085d0624fad25c09ce72a8dc, type: 3}
   m_Events:
   - name: OnPlay
     playSystems: 00000000
