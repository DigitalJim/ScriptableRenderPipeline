%YAML 1.1
%TAG !u! tag:unity3d.com,2011:
--- !u!1045 &1
EditorBuildSettings:
  m_ObjectHideFlags: 0
  serializedVersion: 2
  m_Scenes:
  - enabled: 1
    path: Packages/com.unity.testing.visualeffectgraph/Scenes/000_MultiOutput.unity
    guid: 0ecaa798eef075e44a2d6079bb6332cb
  - enabled: 1
    path: Packages/com.unity.testing.visualeffectgraph/Scenes/001_Animator.unity
    guid: 5b49c2231e77a894db022592c9c27347
  - enabled: 1
    path: Packages/com.unity.testing.visualeffectgraph/Scenes/002_Gradient.unity
    guid: 8290025b324fadc42a105d81f39d5560
  - enabled: 1
    path: Packages/com.unity.testing.visualeffectgraph/Scenes/003_EventAttribute.unity
    guid: 83e25bb667f35a04aafd184b5c2da7b3
  - enabled: 1
    path: Packages/com.unity.testing.visualeffectgraph/Scenes/004_Bounds.unity
    guid: fc042ee6987609a4b895d96dffef8dff
  - enabled: 0
    path: Assets/AllTests/VFXTests/GraphicsTests/05_MotionVectors.unity
    guid: 24824e132e4c94b43818ee0460ae321c
  - enabled: 1
    path: Assets/AllTests/VFXTests/GraphicsTests/06_LineOutput.unity
    guid: ad1aa14fb546a3744b989a07c0415a94
  - enabled: 1
    path: Assets/AllTests/VFXTests/GraphicsTests/07_UnityLogo.unity
    guid: e9cdfe0298ff8db4989c389251f87663
  - enabled: 1
    path: Assets/AllTests/VFXTests/GraphicsTests/08_Shadows.unity
    guid: 9841d2a225946a540a9a45cebafc019b
  - enabled: 1
    path: Assets/AllTests/VFXTests/GraphicsTests/09_AttributeMaps.unity
    guid: 82e42e996bcf5c44ca4897841e3c4f52
  - enabled: 1
    path: Assets/AllTests/VFXTests/GraphicsTests/10_SortPriority.unity
    guid: 5851a3c3acfab9c4ca6ee81e76ae49b3
  - enabled: 1
    path: Assets/AllTests/VFXTests/GraphicsTests/11_Space.unity
    guid: 8f02c61a617e0b142bad3216ae358921
  - enabled: 1
    path: Assets/AllTests/VFXTests/GraphicsTests/11_SpaceBis.unity
    guid: efe91acbbd0143e448b4fb64ede27d45
  - enabled: 1
    path: Assets/AllTests/VFXTests/GraphicsTests/12_LocalTransformations.unity
    guid: 0dc03e6162787ab44850cd91de701789
  - enabled: 1
    path: Assets/AllTests/VFXTests/GraphicsTests/13_Decals.unity
    guid: 94a6fc38ce3a3844c97c3cb7f0e46508
  - enabled: 1
    path: Assets/AllTests/VFXTests/GraphicsTests/14_DecalsFlipBook.unity
    guid: 09e42fbbdc517b240bfa5ca6243ee42a
  - enabled: 1
    path: Assets/AllTests/VFXTests/GraphicsTests/15_CubeAndMesh.unity
    guid: 2123961e2be41644dae0d405fae040af
  - enabled: 1
    path: Assets/AllTests/VFXTests/GraphicsTests/16_CullingMode.unity
    guid: ea8e42e55d3d6af4aa67616140b7d0db
  - enabled: 1
    path: Assets/AllTests/VFXTests/GraphicsTests/16_MeshParticles.unity
    guid: a232e64f140510d41bb722d0cdd309f9
  - enabled: 1
    path: Assets/AllTests/VFXTests/GraphicsTests/17_GPUEvent_Simple.unity
    guid: 4381d526452174f4fa8430fbc51c28e4
  - enabled: 1
    path: Assets/AllTests/VFXTests/GraphicsTests/17_SoftParticles.unity
    guid: 7cee47a7259f65d40ac60c5954c583cd
  - enabled: 1
    path: Assets/AllTests/VFXTests/GraphicsTests/19_Random.unity
    guid: 8eafa797342cff340a77c1ab544633a8
  - enabled: 1
    path: Assets/AllTests/VFXTests/GraphicsTests/20_SpawnerChainingAndLoop.unity
    guid: e0c50bd7286de7b4b9c97f3f962b0933
  - enabled: 0
    path: Assets/AllTests/VFXTests/GraphicsTests/21_DepthModules.unity
    guid: 810f6e5fbd289164eb3fe0ba8eb32588
  - enabled: 1
    path: Assets/AllTests/VFXTests/GraphicsTests/22_Prewarm.unity
    guid: fce7db23c3ae2184aaff7992d0bcdbee
  - enabled: 1
    path: Assets/AllTests/VFXTests/GraphicsTests/23_ParameterBinders.unity
    guid: e0138a5b43c27d648a6245b159cdb358
  - enabled: 1
    path: Assets/AllTests/VFXTests/GraphicsTests/23_InvertTRSMatrix.unity
    guid: 097d99c9737f88f4882c658cbe58367b
  - enabled: 1
    path: Assets/AllTests/VFXTests/GraphicsTests/24_MotionVector.unity
    guid: b7bd5c3eedf5fbe429c82ce9acaa135a
  - enabled: 1
    path: Assets/AllTests/VFXTests/GraphicsTests/HDRP.unity
    guid: 27665c3c3e33fc2469ff1206248887a0
  - enabled: 1
    path: Assets/AllTests/VFXTests/GraphicsTests/Collision.unity
    guid: e51caecb20798cf40ba0f8b8759d3e1b
  - enabled: 1
    path: Assets/AllTests/VFXTests/GraphicsTests/ConformAndSDF.unity
    guid: 637544c4a1360da42a28676609233cd8
  - enabled: 1
    path: Assets/AllTests/VFXTests/GraphicsTests/RenderStates.unity
    guid: 9c3bfb9910ba6154a82704376c436e16
  - enabled: 1
    path: Assets/AllTests/VFXTests/GraphicsTests/ParticleCountLimit.unity
    guid: 83f800ebc86ceb049a76082150c4ebec
  - enabled: 1
    path: Assets/AllTests/VFXTests/GraphicsTests/HDRPFog.unity
    guid: 0379b72b85eee8045afdaec3b1362957
  - enabled: 0
    path: Assets/AllTests/VFXTests/GraphicsTests/HDRPFogVolumetric.unity
    guid: 2744a8931e888734bae7f74874fefdf5
  - enabled: 1
    path: Assets/AllTests/VFXTests/GraphicsTests/Timeline.unity
    guid: 9949ad9004662574ca9d59c2e372bdef
  - enabled: 1
    path: Assets/AllTests/VFXTests/GraphicsTests/SimpleLit.unity
    guid: 61f447f894ffdd741aa7a64ced0311cf
  - enabled: 1
    path: Assets/AllTests/VFXTests/GraphicsTests/AngularVelocity.unity
    guid: da2063a2a525cb849a6fbdb716cc5b43
  - enabled: 1
    path: Assets/AllTests/VFXTests/GraphicsTests/Noise.unity
    guid: 2ede8f56c35c42741a3d56ef5355b552
  - enabled: 1
    path: Assets/AllTests/VFXTests/GraphicsTests/DistortionTest.unity
    guid: ba0c0a315741c3146b3685273bd5613a
  - enabled: 1
    path: Assets/AllTests/VFXTests/GraphicsTests/FlipbookMotionBlend.unity
    guid: 775caa2bff1db474385c8c3f31dd68be
  - enabled: 1
    path: Packages/com.unity.testing.visualeffectgraph/Scenes/005_PlanarPrimitives.unity
    guid: fd7efe8ee4dbe754084c1edb14955dc7
  - enabled: 1
    path: Assets/AllTests/VFXTests/GraphicsTests/GradientMapped.unity
    guid: 56d69bce6c4697147823f3b5b3acd8ea
<<<<<<< HEAD
=======
  - enabled: 1
    path: Assets/AllTests/VFXTests/GraphicsTests/SubgraphContexts.unity
    guid: df4a078e6e8404b4d953f8cdc87c0aa8
>>>>>>> 95aa6773
  - enabled: 1
    path: Assets/AllTests/VFXTests/GraphicsTests/Jumping Cubes/Jumping Cubes.unity
    guid: bd230f4e3e8da61488a3ef08fd491db0
  - enabled: 1
    path: Assets/AllTests/VFXTests/GraphicsTests/SubgraphEventTransmission/SubgraphEventTransmission.unity
    guid: b6ef817208636da4bb6878ac1e08ffd8
  - enabled: 1
    path: Assets/AllTests/VFXTests/GraphicsTests/PositionDepthOperator.unity
    guid: 5c9aadab8d20ed14b827e43d12fc0b7c
  m_configObjects: {}<|MERGE_RESOLUTION|>--- conflicted
+++ resolved
@@ -134,12 +134,7 @@
   - enabled: 1
     path: Assets/AllTests/VFXTests/GraphicsTests/GradientMapped.unity
     guid: 56d69bce6c4697147823f3b5b3acd8ea
-<<<<<<< HEAD
-=======
   - enabled: 1
-    path: Assets/AllTests/VFXTests/GraphicsTests/SubgraphContexts.unity
-    guid: df4a078e6e8404b4d953f8cdc87c0aa8
->>>>>>> 95aa6773
   - enabled: 1
     path: Assets/AllTests/VFXTests/GraphicsTests/Jumping Cubes/Jumping Cubes.unity
     guid: bd230f4e3e8da61488a3ef08fd491db0
