%YAML 1.1
%TAG !u! tag:unity3d.com,2011:
--- !u!29 &1
OcclusionCullingSettings:
  m_ObjectHideFlags: 0
  serializedVersion: 2
  m_OcclusionBakeSettings:
    smallestOccluder: 5
    smallestHole: 0.25
    backfaceThreshold: 100
  m_SceneGUID: 00000000000000000000000000000000
  m_OcclusionCullingData: {fileID: 0}
--- !u!104 &2
RenderSettings:
  m_ObjectHideFlags: 0
  serializedVersion: 9
  m_Fog: 0
  m_FogColor: {r: 0.5, g: 0.5, b: 0.5, a: 1}
  m_FogMode: 3
  m_FogDensity: 0.01
  m_LinearFogStart: 0
  m_LinearFogEnd: 300
  m_AmbientSkyColor: {r: 0.212, g: 0.227, b: 0.259, a: 1}
  m_AmbientEquatorColor: {r: 0.114, g: 0.125, b: 0.133, a: 1}
  m_AmbientGroundColor: {r: 0.047, g: 0.043, b: 0.035, a: 1}
  m_AmbientIntensity: 1
  m_AmbientMode: 0
  m_SubtractiveShadowColor: {r: 0.42, g: 0.478, b: 0.627, a: 1}
  m_SkyboxMaterial: {fileID: 0}
  m_HaloStrength: 0.5
  m_FlareStrength: 1
  m_FlareFadeSpeed: 3
  m_HaloTexture: {fileID: 0}
  m_SpotCookie: {fileID: 10001, guid: 0000000000000000e000000000000000, type: 0}
  m_DefaultReflectionMode: 0
  m_DefaultReflectionResolution: 128
  m_ReflectionBounces: 1
  m_ReflectionIntensity: 1
  m_CustomReflection: {fileID: 0}
  m_Sun: {fileID: 0}
  m_IndirectSpecularColor: {r: 0, g: 0, b: 0, a: 1}
  m_UseRadianceAmbientProbe: 0
--- !u!157 &3
LightmapSettings:
  m_ObjectHideFlags: 0
  serializedVersion: 11
  m_GIWorkflowMode: 1
  m_GISettings:
    serializedVersion: 2
    m_BounceScale: 1
    m_IndirectOutputScale: 1
    m_AlbedoBoost: 1
    m_EnvironmentLightingMode: 0
    m_EnableBakedLightmaps: 1
    m_EnableRealtimeLightmaps: 1
  m_LightmapEditorSettings:
    serializedVersion: 12
    m_Resolution: 2
    m_BakeResolution: 15
    m_AtlasSize: 1024
    m_AO: 0
    m_AOMaxDistance: 1
    m_CompAOExponent: 1
    m_CompAOExponentDirect: 0
    m_ExtractAmbientOcclusion: 0
    m_Padding: 2
    m_LightmapParameters: {fileID: 0}
    m_LightmapsBakeMode: 1
    m_TextureCompression: 1
    m_FinalGather: 0
    m_FinalGatherFiltering: 1
    m_FinalGatherRayCount: 256
    m_ReflectionCompression: 2
    m_MixedBakeMode: 2
    m_BakeBackend: 1
    m_PVRSampling: 1
    m_PVRDirectSampleCount: 32
    m_PVRSampleCount: 500
    m_PVRBounces: 2
    m_PVREnvironmentSampleCount: 500
    m_PVREnvironmentReferencePointCount: 2048
    m_PVRFilteringMode: 2
    m_PVRDenoiserTypeDirect: 0
    m_PVRDenoiserTypeIndirect: 0
    m_PVRDenoiserTypeAO: 0
    m_PVRFilterTypeDirect: 0
    m_PVRFilterTypeIndirect: 0
    m_PVRFilterTypeAO: 0
    m_PVREnvironmentMIS: 0
    m_PVRCulling: 1
    m_PVRFilteringGaussRadiusDirect: 1
    m_PVRFilteringGaussRadiusIndirect: 5
    m_PVRFilteringGaussRadiusAO: 2
    m_PVRFilteringAtrousPositionSigmaDirect: 0.5
    m_PVRFilteringAtrousPositionSigmaIndirect: 2
    m_PVRFilteringAtrousPositionSigmaAO: 1
    m_ExportTrainingData: 0
    m_TrainingDataDestination: TrainingData
    m_LightProbeSampleCountMultiplier: 4
  m_LightingDataAsset: {fileID: 0}
  m_UseShadowmask: 1
--- !u!196 &4
NavMeshSettings:
  serializedVersion: 2
  m_ObjectHideFlags: 0
  m_BuildSettings:
    serializedVersion: 2
    agentTypeID: 0
    agentRadius: 0.5
    agentHeight: 2
    agentSlope: 45
    agentClimb: 0.4
    ledgeDropHeight: 0
    maxJumpAcrossDistance: 0
    minRegionArea: 2
    manualCellSize: 0
    cellSize: 0.16666667
    manualTileSize: 0
    tileSize: 256
    accuratePlacement: 0
    debug:
      m_Flags: 0
  m_NavMeshData: {fileID: 0}
--- !u!1 &40680802
GameObject:
  m_ObjectHideFlags: 0
  m_CorrespondingSourceObject: {fileID: 0}
  m_PrefabInstance: {fileID: 0}
  m_PrefabAsset: {fileID: 0}
  serializedVersion: 6
  m_Component:
  - component: {fileID: 40680803}
  - component: {fileID: 40680805}
  - component: {fileID: 40680804}
  m_Layer: 0
  m_Name: Camera_BF_1_5__MO_1
  m_TagString: Untagged
  m_Icon: {fileID: 0}
  m_NavMeshLayer: 0
  m_StaticEditorFlags: 0
  m_IsActive: 1
--- !u!4 &40680803
Transform:
  m_ObjectHideFlags: 0
  m_CorrespondingSourceObject: {fileID: 0}
  m_PrefabInstance: {fileID: 0}
  m_PrefabAsset: {fileID: 0}
  m_GameObject: {fileID: 40680802}
  m_LocalRotation: {x: 0.37599054, y: -0, z: -0, w: 0.9266236}
  m_LocalPosition: {x: 0, y: 3.31, z: -2.51}
  m_LocalScale: {x: 1, y: 1, z: 1}
  m_Children: []
  m_Father: {fileID: 920510721}
  m_RootOrder: 9
  m_LocalEulerAnglesHint: {x: 44.171, y: 0, z: 0}
--- !u!114 &40680804
MonoBehaviour:
  m_ObjectHideFlags: 0
  m_CorrespondingSourceObject: {fileID: 0}
  m_PrefabInstance: {fileID: 0}
  m_PrefabAsset: {fileID: 0}
  m_GameObject: {fileID: 40680802}
  m_Enabled: 1
  m_EditorHideFlags: 0
  m_Script: {fileID: 11500000, guid: 23c1ce4fb46143f46bc5cb5224c934f6, type: 3}
  m_Name: 
  m_EditorClassIdentifier: 
  m_Version: 7
  m_ObsoleteRenderingPath: 0
  m_ObsoleteFrameSettings:
    overrides: 0
    enableShadow: 0
    enableContactShadows: 0
    enableShadowMask: 0
    enableSSR: 0
    enableSSAO: 0
    enableSubsurfaceScattering: 0
    enableTransmission: 0
    enableAtmosphericScattering: 0
    enableVolumetrics: 0
    enableReprojectionForVolumetrics: 0
    enableLightLayers: 0
    enableExposureControl: 1
    diffuseGlobalDimmer: 0
    specularGlobalDimmer: 0
    shaderLitMode: 0
    enableDepthPrepassWithDeferredRendering: 0
    enableTransparentPrepass: 0
    enableMotionVectors: 0
    enableObjectMotionVectors: 0
    enableDecals: 0
    enableRoughRefraction: 0
    enableTransparentPostpass: 0
    enableDistortion: 0
    enablePostprocess: 0
    enableOpaqueObjects: 0
    enableTransparentObjects: 0
    enableRealtimePlanarReflection: 0
    enableMSAA: 0
    enableAsyncCompute: 0
    runLightListAsync: 0
    runSSRAsync: 0
    runSSAOAsync: 0
    runContactShadowsAsync: 0
    runVolumeVoxelizationAsync: 0
    lightLoopSettings:
      overrides: 0
      enableDeferredTileAndCluster: 0
      enableComputeLightEvaluation: 0
      enableComputeLightVariants: 0
      enableComputeMaterialVariants: 0
      enableFptlForForwardOpaque: 0
      enableBigTilePrepass: 0
      isFptlEnabled: 0
  clearColorMode: 1
  backgroundColorHDR: {r: 0.147, g: 0.08628003, b: 0.056594998, a: 0}
  clearDepth: 1
  volumeLayerMask:
    serializedVersion: 2
    m_Bits: 4294967295
  volumeAnchorOverride: {fileID: 0}
  antialiasing: 0
  SMAAQuality: 2
  dithering: 0
  stopNaNs: 0
  taaSharpenStrength: 0.6
  physicalParameters:
    m_Iso: 200
    m_ShutterSpeed: 0.005
    m_Aperture: 16
    m_BladeCount: 5
    m_Curvature: {x: 2, y: 11}
    m_BarrelClipping: 0.25
    m_Anamorphism: 0
  flipYMode: 0
  fullscreenPassthrough: 0
  allowDynamicResolution: 0
  customRenderingSettings: 1
  invertFaceCulling: 0
  probeLayerMask:
    serializedVersion: 2
    m_Bits: 4294967295
  hasPersistentHistory: 0
  m_RenderingPathCustomFrameSettings:
    bitDatas:
      data1: 70005810265949
      data2: 4539628424389459968
    lodBias: 1.5
    lodBiasMode: 2
    lodBiasQualityLevel: 0
    maximumLODLevel: 1
    maximumLODLevelMode: 1
    maximumLODLevelQualityLevel: 0
    materialQuality: 0
  renderingPathCustomFrameSettingsOverrideMask:
    mask:
      data1: 17293822569102704640
      data2: 0
  defaultFrameSettings: 0
--- !u!20 &40680805
Camera:
  m_ObjectHideFlags: 0
  m_CorrespondingSourceObject: {fileID: 0}
  m_PrefabInstance: {fileID: 0}
  m_PrefabAsset: {fileID: 0}
  m_GameObject: {fileID: 40680802}
  m_Enabled: 1
  serializedVersion: 2
  m_ClearFlags: 1
  m_BackGroundColor: {r: 0.19215687, g: 0.3019608, b: 0.4745098, a: 0}
  m_projectionMatrixMode: 1
  m_GateFitMode: 2
  m_FOVAxisMode: 0
  m_SensorSize: {x: 36, y: 24}
  m_LensShift: {x: 0, y: 0}
  m_FocalLength: 50
  m_NormalizedViewPortRect:
    serializedVersion: 2
    x: 0.82
    y: 0.18
    width: 0.18
    height: 0.18
  near clip plane: 0.3
  far clip plane: 1000
  field of view: 60
  orthographic: 0
  orthographic size: 5
  m_Depth: 0
  m_CullingMask:
    serializedVersion: 2
    m_Bits: 4294967295
  m_RenderingPath: -1
  m_TargetTexture: {fileID: 8400000, guid: a0af2f4ece1d13a4296aef3c7abbc3ff, type: 2}
  m_TargetDisplay: 0
  m_TargetEye: 3
  m_HDR: 0
  m_AllowMSAA: 0
  m_AllowDynamicResolution: 0
  m_ForceIntoRT: 0
  m_OcclusionCulling: 1
  m_StereoConvergence: 10
  m_StereoSeparation: 0.022
--- !u!1 &48288215
GameObject:
  m_ObjectHideFlags: 0
  m_CorrespondingSourceObject: {fileID: 0}
  m_PrefabInstance: {fileID: 0}
  m_PrefabAsset: {fileID: 0}
  serializedVersion: 6
  m_Component:
  - component: {fileID: 48288216}
  - component: {fileID: 48288218}
  - component: {fileID: 48288217}
  m_Layer: 0
  m_Name: Camera_BF_0_2__MO_1
  m_TagString: Untagged
  m_Icon: {fileID: 0}
  m_NavMeshLayer: 0
  m_StaticEditorFlags: 0
  m_IsActive: 1
--- !u!4 &48288216
Transform:
  m_ObjectHideFlags: 0
  m_CorrespondingSourceObject: {fileID: 0}
  m_PrefabInstance: {fileID: 0}
  m_PrefabAsset: {fileID: 0}
  m_GameObject: {fileID: 48288215}
  m_LocalRotation: {x: 0.37599054, y: -0, z: -0, w: 0.9266236}
  m_LocalPosition: {x: 0, y: 3.31, z: -2.51}
  m_LocalScale: {x: 1, y: 1, z: 1}
  m_Children: []
  m_Father: {fileID: 920510721}
  m_RootOrder: 8
  m_LocalEulerAnglesHint: {x: 44.171, y: 0, z: 0}
--- !u!114 &48288217
MonoBehaviour:
  m_ObjectHideFlags: 0
  m_CorrespondingSourceObject: {fileID: 0}
  m_PrefabInstance: {fileID: 0}
  m_PrefabAsset: {fileID: 0}
  m_GameObject: {fileID: 48288215}
  m_Enabled: 1
  m_EditorHideFlags: 0
  m_Script: {fileID: 11500000, guid: 23c1ce4fb46143f46bc5cb5224c934f6, type: 3}
  m_Name: 
  m_EditorClassIdentifier: 
  m_Version: 7
  m_ObsoleteRenderingPath: 0
  m_ObsoleteFrameSettings:
    overrides: 0
    enableShadow: 0
    enableContactShadows: 0
    enableShadowMask: 0
    enableSSR: 0
    enableSSAO: 0
    enableSubsurfaceScattering: 0
    enableTransmission: 0
    enableAtmosphericScattering: 0
    enableVolumetrics: 0
    enableReprojectionForVolumetrics: 0
    enableLightLayers: 0
    enableExposureControl: 1
    diffuseGlobalDimmer: 0
    specularGlobalDimmer: 0
    shaderLitMode: 0
    enableDepthPrepassWithDeferredRendering: 0
    enableTransparentPrepass: 0
    enableMotionVectors: 0
    enableObjectMotionVectors: 0
    enableDecals: 0
    enableRoughRefraction: 0
    enableTransparentPostpass: 0
    enableDistortion: 0
    enablePostprocess: 0
    enableOpaqueObjects: 0
    enableTransparentObjects: 0
    enableRealtimePlanarReflection: 0
    enableMSAA: 0
    enableAsyncCompute: 0
    runLightListAsync: 0
    runSSRAsync: 0
    runSSAOAsync: 0
    runContactShadowsAsync: 0
    runVolumeVoxelizationAsync: 0
    lightLoopSettings:
      overrides: 0
      enableDeferredTileAndCluster: 0
      enableComputeLightEvaluation: 0
      enableComputeLightVariants: 0
      enableComputeMaterialVariants: 0
      enableFptlForForwardOpaque: 0
      enableBigTilePrepass: 0
      isFptlEnabled: 0
  clearColorMode: 1
  backgroundColorHDR: {r: 0.147, g: 0.08628003, b: 0.056594998, a: 0}
  clearDepth: 1
  volumeLayerMask:
    serializedVersion: 2
    m_Bits: 4294967295
  volumeAnchorOverride: {fileID: 0}
  antialiasing: 0
  SMAAQuality: 2
  dithering: 0
  stopNaNs: 0
  taaSharpenStrength: 0.6
  physicalParameters:
    m_Iso: 200
    m_ShutterSpeed: 0.005
    m_Aperture: 16
    m_BladeCount: 5
    m_Curvature: {x: 2, y: 11}
    m_BarrelClipping: 0.25
    m_Anamorphism: 0
  flipYMode: 0
  fullscreenPassthrough: 0
  allowDynamicResolution: 0
  customRenderingSettings: 1
  invertFaceCulling: 0
  probeLayerMask:
    serializedVersion: 2
    m_Bits: 4294967295
  hasPersistentHistory: 0
  m_RenderingPathCustomFrameSettings:
    bitDatas:
      data1: 70005810265949
      data2: 4539628424389459968
    lodBias: 0.2
    lodBiasMode: 2
    lodBiasQualityLevel: 0
    maximumLODLevel: 1
    maximumLODLevelMode: 1
    maximumLODLevelQualityLevel: 0
    materialQuality: 0
  renderingPathCustomFrameSettingsOverrideMask:
    mask:
      data1: 17293822569102704640
      data2: 0
  defaultFrameSettings: 0
--- !u!20 &48288218
Camera:
  m_ObjectHideFlags: 0
  m_CorrespondingSourceObject: {fileID: 0}
  m_PrefabInstance: {fileID: 0}
  m_PrefabAsset: {fileID: 0}
  m_GameObject: {fileID: 48288215}
  m_Enabled: 1
  serializedVersion: 2
  m_ClearFlags: 1
  m_BackGroundColor: {r: 0.19215687, g: 0.3019608, b: 0.4745098, a: 0}
  m_projectionMatrixMode: 1
  m_GateFitMode: 2
  m_FOVAxisMode: 0
  m_SensorSize: {x: 36, y: 24}
  m_LensShift: {x: 0, y: 0}
  m_FocalLength: 50
  m_NormalizedViewPortRect:
    serializedVersion: 2
    x: 0.64
    y: 0.18
    width: 0.18
    height: 0.18
  near clip plane: 0.3
  far clip plane: 1000
  field of view: 60
  orthographic: 0
  orthographic size: 5
  m_Depth: 0
  m_CullingMask:
    serializedVersion: 2
    m_Bits: 4294967295
  m_RenderingPath: -1
  m_TargetTexture: {fileID: 8400000, guid: a0af2f4ece1d13a4296aef3c7abbc3ff, type: 2}
  m_TargetDisplay: 0
  m_TargetEye: 3
  m_HDR: 0
  m_AllowMSAA: 0
  m_AllowDynamicResolution: 0
  m_ForceIntoRT: 0
  m_OcclusionCulling: 1
  m_StereoConvergence: 10
  m_StereoSeparation: 0.022
--- !u!1 &63925078
GameObject:
  m_ObjectHideFlags: 0
  m_CorrespondingSourceObject: {fileID: 0}
  m_PrefabInstance: {fileID: 0}
  m_PrefabAsset: {fileID: 0}
  serializedVersion: 6
  m_Component:
  - component: {fileID: 63925079}
  - component: {fileID: 63925081}
  - component: {fileID: 63925080}
  m_Layer: 0
  m_Name: Text
  m_TagString: Untagged
  m_Icon: {fileID: 0}
  m_NavMeshLayer: 0
  m_StaticEditorFlags: 0
  m_IsActive: 1
--- !u!4 &63925079
Transform:
  m_ObjectHideFlags: 0
  m_CorrespondingSourceObject: {fileID: 0}
  m_PrefabInstance: {fileID: 0}
  m_PrefabAsset: {fileID: 0}
  m_GameObject: {fileID: 63925078}
  m_LocalRotation: {x: 0.3897584, y: -0, z: -0, w: 0.92091715}
  m_LocalPosition: {x: -0.04, y: 1.1500001, z: 1.06}
  m_LocalScale: {x: 0.41484, y: 0.41484004, z: 0.41484004}
  m_Children: []
  m_Father: {fileID: 2111648213}
  m_RootOrder: 0
  m_LocalEulerAnglesHint: {x: 45.879, y: 0, z: 0}
--- !u!102 &63925080
TextMesh:
  serializedVersion: 3
  m_ObjectHideFlags: 0
  m_CorrespondingSourceObject: {fileID: 0}
  m_PrefabInstance: {fileID: 0}
  m_PrefabAsset: {fileID: 0}
  m_GameObject: {fileID: 63925078}
  m_Text: LOD 5
  m_OffsetZ: 0
  m_CharacterSize: 0.25
  m_LineSpacing: 1
  m_Anchor: 4
  m_Alignment: 1
  m_TabSize: 4
  m_FontSize: 40
  m_FontStyle: 0
  m_RichText: 1
  m_Font: {fileID: 10102, guid: 0000000000000000e000000000000000, type: 0}
  m_Color:
    serializedVersion: 2
    rgba: 4294967295
--- !u!23 &63925081
MeshRenderer:
  m_ObjectHideFlags: 0
  m_CorrespondingSourceObject: {fileID: 0}
  m_PrefabInstance: {fileID: 0}
  m_PrefabAsset: {fileID: 0}
  m_GameObject: {fileID: 63925078}
  m_Enabled: 1
  m_CastShadows: 1
  m_ReceiveShadows: 1
  m_DynamicOccludee: 1
  m_MotionVectors: 1
  m_LightProbeUsage: 1
  m_ReflectionProbeUsage: 1
  m_RayTracingMode: 2
  m_RenderingLayerMask: 1
  m_RendererPriority: 0
  m_Materials:
  - {fileID: 10100, guid: 0000000000000000e000000000000000, type: 0}
  m_StaticBatchInfo:
    firstSubMesh: 0
    subMeshCount: 0
  m_StaticBatchRoot: {fileID: 0}
  m_ProbeAnchor: {fileID: 0}
  m_LightProbeVolumeOverride: {fileID: 0}
  m_ScaleInLightmap: 1
  m_ReceiveGI: 1
  m_PreserveUVs: 0
  m_IgnoreNormalsForChartDetection: 0
  m_ImportantGI: 0
  m_StitchLightmapSeams: 1
  m_SelectedEditorRenderState: 3
  m_MinimumChartSize: 4
  m_AutoUVMaxDistance: 0.5
  m_AutoUVMaxAngle: 89
  m_LightmapParameters: {fileID: 0}
  m_SortingLayerID: 0
  m_SortingLayer: 0
  m_SortingOrder: 0
  m_AdditionalVertexStreams: {fileID: 0}
--- !u!1 &87204695
GameObject:
  m_ObjectHideFlags: 0
  m_CorrespondingSourceObject: {fileID: 0}
  m_PrefabInstance: {fileID: 0}
  m_PrefabAsset: {fileID: 0}
  serializedVersion: 6
  m_Component:
  - component: {fileID: 87204699}
  - component: {fileID: 87204698}
  - component: {fileID: 87204696}
  m_Layer: 0
  m_Name: Camera_BQ_*__MQ_*
  m_TagString: Untagged
  m_Icon: {fileID: 0}
  m_NavMeshLayer: 0
  m_StaticEditorFlags: 0
  m_IsActive: 1
--- !u!114 &87204696
MonoBehaviour:
  m_ObjectHideFlags: 0
  m_CorrespondingSourceObject: {fileID: 0}
  m_PrefabInstance: {fileID: 0}
  m_PrefabAsset: {fileID: 0}
  m_GameObject: {fileID: 87204695}
  m_Enabled: 1
  m_EditorHideFlags: 0
  m_Script: {fileID: 11500000, guid: 23c1ce4fb46143f46bc5cb5224c934f6, type: 3}
  m_Name: 
  m_EditorClassIdentifier: 
  m_Version: 7
  m_ObsoleteRenderingPath: 0
  m_ObsoleteFrameSettings:
    overrides: 0
    enableShadow: 0
    enableContactShadows: 0
    enableShadowMask: 0
    enableSSR: 0
    enableSSAO: 0
    enableSubsurfaceScattering: 0
    enableTransmission: 0
    enableAtmosphericScattering: 0
    enableVolumetrics: 0
    enableReprojectionForVolumetrics: 0
    enableLightLayers: 0
    enableExposureControl: 1
    diffuseGlobalDimmer: 0
    specularGlobalDimmer: 0
    shaderLitMode: 0
    enableDepthPrepassWithDeferredRendering: 0
    enableTransparentPrepass: 0
    enableMotionVectors: 0
    enableObjectMotionVectors: 0
    enableDecals: 0
    enableRoughRefraction: 0
    enableTransparentPostpass: 0
    enableDistortion: 0
    enablePostprocess: 0
    enableOpaqueObjects: 0
    enableTransparentObjects: 0
    enableRealtimePlanarReflection: 0
    enableMSAA: 0
    enableAsyncCompute: 0
    runLightListAsync: 0
    runSSRAsync: 0
    runSSAOAsync: 0
    runContactShadowsAsync: 0
    runVolumeVoxelizationAsync: 0
    lightLoopSettings:
      overrides: 0
      enableDeferredTileAndCluster: 0
      enableComputeLightEvaluation: 0
      enableComputeLightVariants: 0
      enableComputeMaterialVariants: 0
      enableFptlForForwardOpaque: 0
      enableBigTilePrepass: 0
      isFptlEnabled: 0
  clearColorMode: 1
  backgroundColorHDR: {r: 0.147, g: 0.08628003, b: 0.056594998, a: 0}
  clearDepth: 1
  volumeLayerMask:
    serializedVersion: 2
    m_Bits: 4294967295
  volumeAnchorOverride: {fileID: 0}
  antialiasing: 0
  SMAAQuality: 2
  dithering: 0
  stopNaNs: 0
  taaSharpenStrength: 0.6
  physicalParameters:
    m_Iso: 200
    m_ShutterSpeed: 0.005
    m_Aperture: 16
    m_BladeCount: 5
    m_Curvature: {x: 2, y: 11}
    m_BarrelClipping: 0.25
    m_Anamorphism: 0
  flipYMode: 0
  fullscreenPassthrough: 0
  allowDynamicResolution: 0
  customRenderingSettings: 1
  invertFaceCulling: 0
  probeLayerMask:
    serializedVersion: 2
    m_Bits: 4294967295
  hasPersistentHistory: 0
  m_RenderingPathCustomFrameSettings:
    bitDatas:
      data1: 70005810265949
      data2: 4539628424389459968
    lodBias: 1.5
    lodBiasMode: 0
    lodBiasQualityLevel: 0
    maximumLODLevel: 2
    maximumLODLevelMode: 0
    maximumLODLevelQualityLevel: 0
    materialQuality: 0
  renderingPathCustomFrameSettingsOverrideMask:
    mask:
      data1: 8070450532247928832
      data2: 0
  defaultFrameSettings: 0
--- !u!20 &87204698
Camera:
  m_ObjectHideFlags: 0
  m_CorrespondingSourceObject: {fileID: 0}
  m_PrefabInstance: {fileID: 0}
  m_PrefabAsset: {fileID: 0}
  m_GameObject: {fileID: 87204695}
  m_Enabled: 1
  serializedVersion: 2
  m_ClearFlags: 1
  m_BackGroundColor: {r: 0.19215687, g: 0.3019608, b: 0.4745098, a: 0}
  m_projectionMatrixMode: 1
  m_GateFitMode: 2
  m_FOVAxisMode: 0
  m_SensorSize: {x: 36, y: 24}
  m_LensShift: {x: 0, y: 0}
  m_FocalLength: 50
  m_NormalizedViewPortRect:
    serializedVersion: 2
    x: 0.1
    y: 0
    width: 0.18
    height: 0.18
  near clip plane: 0.3
  far clip plane: 1000
  field of view: 60
  orthographic: 0
  orthographic size: 5
  m_Depth: 0
  m_CullingMask:
    serializedVersion: 2
    m_Bits: 4294967295
  m_RenderingPath: -1
  m_TargetTexture: {fileID: 8400000, guid: a0af2f4ece1d13a4296aef3c7abbc3ff, type: 2}
  m_TargetDisplay: 0
  m_TargetEye: 3
  m_HDR: 0
  m_AllowMSAA: 0
  m_AllowDynamicResolution: 0
  m_ForceIntoRT: 0
  m_OcclusionCulling: 1
  m_StereoConvergence: 10
  m_StereoSeparation: 0.022
--- !u!4 &87204699
Transform:
  m_ObjectHideFlags: 0
  m_CorrespondingSourceObject: {fileID: 0}
  m_PrefabInstance: {fileID: 0}
  m_PrefabAsset: {fileID: 0}
  m_GameObject: {fileID: 87204695}
  m_LocalRotation: {x: 0.37599054, y: -0, z: -0, w: 0.9266236}
  m_LocalPosition: {x: 0, y: 3.31, z: -2.51}
  m_LocalScale: {x: 1, y: 1, z: 1}
  m_Children: []
  m_Father: {fileID: 920510721}
  m_RootOrder: 0
  m_LocalEulerAnglesHint: {x: 44.171, y: 0, z: 0}
--- !u!1 &95483530
GameObject:
  m_ObjectHideFlags: 0
  m_CorrespondingSourceObject: {fileID: 0}
  m_PrefabInstance: {fileID: 0}
  m_PrefabAsset: {fileID: 0}
  serializedVersion: 6
  m_Component:
  - component: {fileID: 95483531}
  - component: {fileID: 95483533}
  - component: {fileID: 95483532}
  m_Layer: 0
  m_Name: Camera_BQ_*__MF_3
  m_TagString: Untagged
  m_Icon: {fileID: 0}
  m_NavMeshLayer: 0
  m_StaticEditorFlags: 0
  m_IsActive: 1
--- !u!4 &95483531
Transform:
  m_ObjectHideFlags: 0
  m_CorrespondingSourceObject: {fileID: 0}
  m_PrefabInstance: {fileID: 0}
  m_PrefabAsset: {fileID: 0}
  m_GameObject: {fileID: 95483530}
  m_LocalRotation: {x: 0.37599054, y: -0, z: -0, w: 0.9266236}
  m_LocalPosition: {x: 0, y: 3.31, z: -2.51}
  m_LocalScale: {x: 1, y: 1, z: 1}
  m_Children: []
  m_Father: {fileID: 920510721}
  m_RootOrder: 20
  m_LocalEulerAnglesHint: {x: 44.171, y: 0, z: 0}
--- !u!114 &95483532
MonoBehaviour:
  m_ObjectHideFlags: 0
  m_CorrespondingSourceObject: {fileID: 0}
  m_PrefabInstance: {fileID: 0}
  m_PrefabAsset: {fileID: 0}
  m_GameObject: {fileID: 95483530}
  m_Enabled: 1
  m_EditorHideFlags: 0
  m_Script: {fileID: 11500000, guid: 23c1ce4fb46143f46bc5cb5224c934f6, type: 3}
  m_Name: 
  m_EditorClassIdentifier: 
  m_Version: 7
  m_ObsoleteRenderingPath: 0
  m_ObsoleteFrameSettings:
    overrides: 0
    enableShadow: 0
    enableContactShadows: 0
    enableShadowMask: 0
    enableSSR: 0
    enableSSAO: 0
    enableSubsurfaceScattering: 0
    enableTransmission: 0
    enableAtmosphericScattering: 0
    enableVolumetrics: 0
    enableReprojectionForVolumetrics: 0
    enableLightLayers: 0
    enableExposureControl: 1
    diffuseGlobalDimmer: 0
    specularGlobalDimmer: 0
    shaderLitMode: 0
    enableDepthPrepassWithDeferredRendering: 0
    enableTransparentPrepass: 0
    enableMotionVectors: 0
    enableObjectMotionVectors: 0
    enableDecals: 0
    enableRoughRefraction: 0
    enableTransparentPostpass: 0
    enableDistortion: 0
    enablePostprocess: 0
    enableOpaqueObjects: 0
    enableTransparentObjects: 0
    enableRealtimePlanarReflection: 0
    enableMSAA: 0
    enableAsyncCompute: 0
    runLightListAsync: 0
    runSSRAsync: 0
    runSSAOAsync: 0
    runContactShadowsAsync: 0
    runVolumeVoxelizationAsync: 0
    lightLoopSettings:
      overrides: 0
      enableDeferredTileAndCluster: 0
      enableComputeLightEvaluation: 0
      enableComputeLightVariants: 0
      enableComputeMaterialVariants: 0
      enableFptlForForwardOpaque: 0
      enableBigTilePrepass: 0
      isFptlEnabled: 0
  clearColorMode: 1
  backgroundColorHDR: {r: 0.147, g: 0.08628003, b: 0.056594998, a: 0}
  clearDepth: 1
  volumeLayerMask:
    serializedVersion: 2
    m_Bits: 4294967295
  volumeAnchorOverride: {fileID: 0}
  antialiasing: 0
  SMAAQuality: 2
  dithering: 0
  stopNaNs: 0
  taaSharpenStrength: 0.6
  physicalParameters:
    m_Iso: 200
    m_ShutterSpeed: 0.005
    m_Aperture: 16
    m_BladeCount: 5
    m_Curvature: {x: 2, y: 11}
    m_BarrelClipping: 0.25
    m_Anamorphism: 0
  flipYMode: 0
  fullscreenPassthrough: 0
  allowDynamicResolution: 0
  customRenderingSettings: 1
  invertFaceCulling: 0
  probeLayerMask:
    serializedVersion: 2
    m_Bits: 4294967295
  hasPersistentHistory: 0
  m_RenderingPathCustomFrameSettings:
    bitDatas:
      data1: 70005810265949
      data2: 4539628424389459968
    lodBias: 1.5
    lodBiasMode: 0
    lodBiasQualityLevel: 0
    maximumLODLevel: 3
    maximumLODLevelMode: 2
    maximumLODLevelQualityLevel: 0
    materialQuality: 0
  renderingPathCustomFrameSettingsOverrideMask:
    mask:
      data1: 17293822569102704640
      data2: 0
  defaultFrameSettings: 0
--- !u!20 &95483533
Camera:
  m_ObjectHideFlags: 0
  m_CorrespondingSourceObject: {fileID: 0}
  m_PrefabInstance: {fileID: 0}
  m_PrefabAsset: {fileID: 0}
  m_GameObject: {fileID: 95483530}
  m_Enabled: 1
  serializedVersion: 2
  m_ClearFlags: 1
  m_BackGroundColor: {r: 0.19215687, g: 0.3019608, b: 0.4745098, a: 0}
  m_projectionMatrixMode: 1
  m_GateFitMode: 2
  m_FOVAxisMode: 0
  m_SensorSize: {x: 36, y: 24}
  m_LensShift: {x: 0, y: 0}
  m_FocalLength: 50
  m_NormalizedViewPortRect:
    serializedVersion: 2
    x: 0.1
    y: 0.72
    width: 0.18
    height: 0.18
  near clip plane: 0.3
  far clip plane: 1000
  field of view: 60
  orthographic: 0
  orthographic size: 5
  m_Depth: 0
  m_CullingMask:
    serializedVersion: 2
    m_Bits: 4294967295
  m_RenderingPath: -1
  m_TargetTexture: {fileID: 8400000, guid: a0af2f4ece1d13a4296aef3c7abbc3ff, type: 2}
  m_TargetDisplay: 0
  m_TargetEye: 3
  m_HDR: 0
  m_AllowMSAA: 0
  m_AllowDynamicResolution: 0
  m_ForceIntoRT: 0
  m_OcclusionCulling: 1
  m_StereoConvergence: 10
  m_StereoSeparation: 0.022
--- !u!1 &174013714
GameObject:
  m_ObjectHideFlags: 0
  m_CorrespondingSourceObject: {fileID: 0}
  m_PrefabInstance: {fileID: 0}
  m_PrefabAsset: {fileID: 0}
  serializedVersion: 6
  m_Component:
  - component: {fileID: 174013715}
  - component: {fileID: 174013717}
  - component: {fileID: 174013716}
  m_Layer: 0
  m_Name: Camera_BS_0_25__MO_2
  m_TagString: Untagged
  m_Icon: {fileID: 0}
  m_NavMeshLayer: 0
  m_StaticEditorFlags: 0
  m_IsActive: 1
--- !u!4 &174013715
Transform:
  m_ObjectHideFlags: 0
  m_CorrespondingSourceObject: {fileID: 0}
  m_PrefabInstance: {fileID: 0}
  m_PrefabAsset: {fileID: 0}
  m_GameObject: {fileID: 174013714}
  m_LocalRotation: {x: 0.37599054, y: -0, z: -0, w: 0.9266236}
  m_LocalPosition: {x: 0, y: 3.31, z: -2.51}
  m_LocalScale: {x: 1, y: 1, z: 1}
  m_Children: []
  m_Father: {fileID: 920510721}
  m_RootOrder: 11
  m_LocalEulerAnglesHint: {x: 44.171, y: 0, z: 0}
--- !u!114 &174013716
MonoBehaviour:
  m_ObjectHideFlags: 0
  m_CorrespondingSourceObject: {fileID: 0}
  m_PrefabInstance: {fileID: 0}
  m_PrefabAsset: {fileID: 0}
  m_GameObject: {fileID: 174013714}
  m_Enabled: 1
  m_EditorHideFlags: 0
  m_Script: {fileID: 11500000, guid: 23c1ce4fb46143f46bc5cb5224c934f6, type: 3}
  m_Name: 
  m_EditorClassIdentifier: 
  m_Version: 7
  m_ObsoleteRenderingPath: 0
  m_ObsoleteFrameSettings:
    overrides: 0
    enableShadow: 0
    enableContactShadows: 0
    enableShadowMask: 0
    enableSSR: 0
    enableSSAO: 0
    enableSubsurfaceScattering: 0
    enableTransmission: 0
    enableAtmosphericScattering: 0
    enableVolumetrics: 0
    enableReprojectionForVolumetrics: 0
    enableLightLayers: 0
    enableExposureControl: 1
    diffuseGlobalDimmer: 0
    specularGlobalDimmer: 0
    shaderLitMode: 0
    enableDepthPrepassWithDeferredRendering: 0
    enableTransparentPrepass: 0
    enableMotionVectors: 0
    enableObjectMotionVectors: 0
    enableDecals: 0
    enableRoughRefraction: 0
    enableTransparentPostpass: 0
    enableDistortion: 0
    enablePostprocess: 0
    enableOpaqueObjects: 0
    enableTransparentObjects: 0
    enableRealtimePlanarReflection: 0
    enableMSAA: 0
    enableAsyncCompute: 0
    runLightListAsync: 0
    runSSRAsync: 0
    runSSAOAsync: 0
    runContactShadowsAsync: 0
    runVolumeVoxelizationAsync: 0
    lightLoopSettings:
      overrides: 0
      enableDeferredTileAndCluster: 0
      enableComputeLightEvaluation: 0
      enableComputeLightVariants: 0
      enableComputeMaterialVariants: 0
      enableFptlForForwardOpaque: 0
      enableBigTilePrepass: 0
      isFptlEnabled: 0
  clearColorMode: 1
  backgroundColorHDR: {r: 0.147, g: 0.08628003, b: 0.056594998, a: 0}
  clearDepth: 1
  volumeLayerMask:
    serializedVersion: 2
    m_Bits: 4294967295
  volumeAnchorOverride: {fileID: 0}
  antialiasing: 0
  SMAAQuality: 2
  dithering: 0
  stopNaNs: 0
  taaSharpenStrength: 0.6
  physicalParameters:
    m_Iso: 200
    m_ShutterSpeed: 0.005
    m_Aperture: 16
    m_BladeCount: 5
    m_Curvature: {x: 2, y: 11}
    m_BarrelClipping: 0.25
    m_Anamorphism: 0
  flipYMode: 0
  fullscreenPassthrough: 0
  allowDynamicResolution: 0
  customRenderingSettings: 1
  invertFaceCulling: 0
  probeLayerMask:
    serializedVersion: 2
    m_Bits: 4294967295
  hasPersistentHistory: 0
  m_RenderingPathCustomFrameSettings:
    bitDatas:
      data1: 70005810265949
      data2: 4539628424389459968
    lodBias: 0.25
    lodBiasMode: 1
    lodBiasQualityLevel: 0
    maximumLODLevel: 2
    maximumLODLevelMode: 1
    maximumLODLevelQualityLevel: 0
    materialQuality: 0
  renderingPathCustomFrameSettingsOverrideMask:
    mask:
      data1: 17293822569102704640
      data2: 0
  defaultFrameSettings: 0
--- !u!20 &174013717
Camera:
  m_ObjectHideFlags: 0
  m_CorrespondingSourceObject: {fileID: 0}
  m_PrefabInstance: {fileID: 0}
  m_PrefabAsset: {fileID: 0}
  m_GameObject: {fileID: 174013714}
  m_Enabled: 1
  serializedVersion: 2
  m_ClearFlags: 1
  m_BackGroundColor: {r: 0.19215687, g: 0.3019608, b: 0.4745098, a: 0}
  m_projectionMatrixMode: 1
  m_GateFitMode: 2
  m_FOVAxisMode: 0
  m_SensorSize: {x: 36, y: 24}
  m_LensShift: {x: 0, y: 0}
  m_FocalLength: 50
  m_NormalizedViewPortRect:
    serializedVersion: 2
    x: 0.28
    y: 0.36
    width: 0.18
    height: 0.18
  near clip plane: 0.3
  far clip plane: 1000
  field of view: 60
  orthographic: 0
  orthographic size: 5
  m_Depth: 0
  m_CullingMask:
    serializedVersion: 2
    m_Bits: 4294967295
  m_RenderingPath: -1
  m_TargetTexture: {fileID: 8400000, guid: a0af2f4ece1d13a4296aef3c7abbc3ff, type: 2}
  m_TargetDisplay: 0
  m_TargetEye: 3
  m_HDR: 0
  m_AllowMSAA: 0
  m_AllowDynamicResolution: 0
  m_ForceIntoRT: 0
  m_OcclusionCulling: 1
  m_StereoConvergence: 10
  m_StereoSeparation: 0.022
--- !u!1 &226040397
GameObject:
  m_ObjectHideFlags: 0
  m_CorrespondingSourceObject: {fileID: 0}
  m_PrefabInstance: {fileID: 0}
  m_PrefabAsset: {fileID: 0}
  serializedVersion: 6
  m_Component:
  - component: {fileID: 226040398}
  - component: {fileID: 226040400}
  - component: {fileID: 226040399}
  m_Layer: 0
  m_Name: Camera_BS_1_5__MF_3
  m_TagString: Untagged
  m_Icon: {fileID: 0}
  m_NavMeshLayer: 0
  m_StaticEditorFlags: 0
  m_IsActive: 1
--- !u!4 &226040398
Transform:
  m_ObjectHideFlags: 0
  m_CorrespondingSourceObject: {fileID: 0}
  m_PrefabInstance: {fileID: 0}
  m_PrefabAsset: {fileID: 0}
  m_GameObject: {fileID: 226040397}
  m_LocalRotation: {x: 0.37599054, y: -0, z: -0, w: 0.9266236}
  m_LocalPosition: {x: 0, y: 3.31, z: -2.51}
  m_LocalScale: {x: 1, y: 1, z: 1}
  m_Children: []
  m_Father: {fileID: 920510721}
  m_RootOrder: 22
  m_LocalEulerAnglesHint: {x: 44.171, y: 0, z: 0}
--- !u!114 &226040399
MonoBehaviour:
  m_ObjectHideFlags: 0
  m_CorrespondingSourceObject: {fileID: 0}
  m_PrefabInstance: {fileID: 0}
  m_PrefabAsset: {fileID: 0}
  m_GameObject: {fileID: 226040397}
  m_Enabled: 1
  m_EditorHideFlags: 0
  m_Script: {fileID: 11500000, guid: 23c1ce4fb46143f46bc5cb5224c934f6, type: 3}
  m_Name: 
  m_EditorClassIdentifier: 
  m_Version: 7
  m_ObsoleteRenderingPath: 0
  m_ObsoleteFrameSettings:
    overrides: 0
    enableShadow: 0
    enableContactShadows: 0
    enableShadowMask: 0
    enableSSR: 0
    enableSSAO: 0
    enableSubsurfaceScattering: 0
    enableTransmission: 0
    enableAtmosphericScattering: 0
    enableVolumetrics: 0
    enableReprojectionForVolumetrics: 0
    enableLightLayers: 0
    enableExposureControl: 1
    diffuseGlobalDimmer: 0
    specularGlobalDimmer: 0
    shaderLitMode: 0
    enableDepthPrepassWithDeferredRendering: 0
    enableTransparentPrepass: 0
    enableMotionVectors: 0
    enableObjectMotionVectors: 0
    enableDecals: 0
    enableRoughRefraction: 0
    enableTransparentPostpass: 0
    enableDistortion: 0
    enablePostprocess: 0
    enableOpaqueObjects: 0
    enableTransparentObjects: 0
    enableRealtimePlanarReflection: 0
    enableMSAA: 0
    enableAsyncCompute: 0
    runLightListAsync: 0
    runSSRAsync: 0
    runSSAOAsync: 0
    runContactShadowsAsync: 0
    runVolumeVoxelizationAsync: 0
    lightLoopSettings:
      overrides: 0
      enableDeferredTileAndCluster: 0
      enableComputeLightEvaluation: 0
      enableComputeLightVariants: 0
      enableComputeMaterialVariants: 0
      enableFptlForForwardOpaque: 0
      enableBigTilePrepass: 0
      isFptlEnabled: 0
  clearColorMode: 1
  backgroundColorHDR: {r: 0.147, g: 0.08628003, b: 0.056594998, a: 0}
  clearDepth: 1
  volumeLayerMask:
    serializedVersion: 2
    m_Bits: 4294967295
  volumeAnchorOverride: {fileID: 0}
  antialiasing: 0
  SMAAQuality: 2
  dithering: 0
  stopNaNs: 0
  taaSharpenStrength: 0.6
  physicalParameters:
    m_Iso: 200
    m_ShutterSpeed: 0.005
    m_Aperture: 16
    m_BladeCount: 5
    m_Curvature: {x: 2, y: 11}
    m_BarrelClipping: 0.25
    m_Anamorphism: 0
  flipYMode: 0
  fullscreenPassthrough: 0
  allowDynamicResolution: 0
  customRenderingSettings: 1
  invertFaceCulling: 0
  probeLayerMask:
    serializedVersion: 2
    m_Bits: 4294967295
  hasPersistentHistory: 0
  m_RenderingPathCustomFrameSettings:
    bitDatas:
      data1: 70005810265949
      data2: 4539628424389459968
    lodBias: 1.5
    lodBiasMode: 1
    lodBiasQualityLevel: 0
    maximumLODLevel: 3
    maximumLODLevelMode: 2
    maximumLODLevelQualityLevel: 0
    materialQuality: 0
  renderingPathCustomFrameSettingsOverrideMask:
    mask:
      data1: 17293822569102704640
      data2: 0
  defaultFrameSettings: 0
--- !u!20 &226040400
Camera:
  m_ObjectHideFlags: 0
  m_CorrespondingSourceObject: {fileID: 0}
  m_PrefabInstance: {fileID: 0}
  m_PrefabAsset: {fileID: 0}
  m_GameObject: {fileID: 226040397}
  m_Enabled: 1
  serializedVersion: 2
  m_ClearFlags: 1
  m_BackGroundColor: {r: 0.19215687, g: 0.3019608, b: 0.4745098, a: 0}
  m_projectionMatrixMode: 1
  m_GateFitMode: 2
  m_FOVAxisMode: 0
  m_SensorSize: {x: 36, y: 24}
  m_LensShift: {x: 0, y: 0}
  m_FocalLength: 50
  m_NormalizedViewPortRect:
    serializedVersion: 2
    x: 0.46
    y: 0.72
    width: 0.18
    height: 0.18
  near clip plane: 0.3
  far clip plane: 1000
  field of view: 60
  orthographic: 0
  orthographic size: 5
  m_Depth: 0
  m_CullingMask:
    serializedVersion: 2
    m_Bits: 4294967295
  m_RenderingPath: -1
  m_TargetTexture: {fileID: 8400000, guid: a0af2f4ece1d13a4296aef3c7abbc3ff, type: 2}
  m_TargetDisplay: 0
  m_TargetEye: 3
  m_HDR: 0
  m_AllowMSAA: 0
  m_AllowDynamicResolution: 0
  m_ForceIntoRT: 0
  m_OcclusionCulling: 1
  m_StereoConvergence: 10
  m_StereoSeparation: 0.022
--- !u!1 &234290443
GameObject:
  m_ObjectHideFlags: 0
  m_CorrespondingSourceObject: {fileID: 0}
  m_PrefabInstance: {fileID: 0}
  m_PrefabAsset: {fileID: 0}
  serializedVersion: 6
  m_Component:
  - component: {fileID: 234290446}
  - component: {fileID: 234290445}
  - component: {fileID: 234290444}
  m_Layer: 0
  m_Name: Camera_BS_1_5__MQ_*
  m_TagString: Untagged
  m_Icon: {fileID: 0}
  m_NavMeshLayer: 0
  m_StaticEditorFlags: 0
  m_IsActive: 1
--- !u!114 &234290444
MonoBehaviour:
  m_ObjectHideFlags: 0
  m_CorrespondingSourceObject: {fileID: 0}
  m_PrefabInstance: {fileID: 0}
  m_PrefabAsset: {fileID: 0}
  m_GameObject: {fileID: 234290443}
  m_Enabled: 1
  m_EditorHideFlags: 0
  m_Script: {fileID: 11500000, guid: 23c1ce4fb46143f46bc5cb5224c934f6, type: 3}
  m_Name: 
  m_EditorClassIdentifier: 
  m_Version: 7
  m_ObsoleteRenderingPath: 0
  m_ObsoleteFrameSettings:
    overrides: 0
    enableShadow: 0
    enableContactShadows: 0
    enableShadowMask: 0
    enableSSR: 0
    enableSSAO: 0
    enableSubsurfaceScattering: 0
    enableTransmission: 0
    enableAtmosphericScattering: 0
    enableVolumetrics: 0
    enableReprojectionForVolumetrics: 0
    enableLightLayers: 0
    enableExposureControl: 1
    diffuseGlobalDimmer: 0
    specularGlobalDimmer: 0
    shaderLitMode: 0
    enableDepthPrepassWithDeferredRendering: 0
    enableTransparentPrepass: 0
    enableMotionVectors: 0
    enableObjectMotionVectors: 0
    enableDecals: 0
    enableRoughRefraction: 0
    enableTransparentPostpass: 0
    enableDistortion: 0
    enablePostprocess: 0
    enableOpaqueObjects: 0
    enableTransparentObjects: 0
    enableRealtimePlanarReflection: 0
    enableMSAA: 0
    enableAsyncCompute: 0
    runLightListAsync: 0
    runSSRAsync: 0
    runSSAOAsync: 0
    runContactShadowsAsync: 0
    runVolumeVoxelizationAsync: 0
    lightLoopSettings:
      overrides: 0
      enableDeferredTileAndCluster: 0
      enableComputeLightEvaluation: 0
      enableComputeLightVariants: 0
      enableComputeMaterialVariants: 0
      enableFptlForForwardOpaque: 0
      enableBigTilePrepass: 0
      isFptlEnabled: 0
  clearColorMode: 1
  backgroundColorHDR: {r: 0.147, g: 0.08628003, b: 0.056594998, a: 0}
  clearDepth: 1
  volumeLayerMask:
    serializedVersion: 2
    m_Bits: 4294967295
  volumeAnchorOverride: {fileID: 0}
  antialiasing: 0
  SMAAQuality: 2
  dithering: 0
  stopNaNs: 0
  taaSharpenStrength: 0.6
  physicalParameters:
    m_Iso: 200
    m_ShutterSpeed: 0.005
    m_Aperture: 16
    m_BladeCount: 5
    m_Curvature: {x: 2, y: 11}
    m_BarrelClipping: 0.25
    m_Anamorphism: 0
  flipYMode: 0
  fullscreenPassthrough: 0
  allowDynamicResolution: 0
  customRenderingSettings: 1
  invertFaceCulling: 0
  probeLayerMask:
    serializedVersion: 2
    m_Bits: 4294967295
  hasPersistentHistory: 0
  m_RenderingPathCustomFrameSettings:
    bitDatas:
      data1: 70005810265949
      data2: 4539628424389459968
    lodBias: 1.5
    lodBiasMode: 1
    lodBiasQualityLevel: 0
    maximumLODLevel: 2
    maximumLODLevelMode: 0
    maximumLODLevelQualityLevel: 0
    materialQuality: 0
  renderingPathCustomFrameSettingsOverrideMask:
    mask:
      data1: 8070450532247928832
      data2: 0
  defaultFrameSettings: 0
--- !u!20 &234290445
Camera:
  m_ObjectHideFlags: 0
  m_CorrespondingSourceObject: {fileID: 0}
  m_PrefabInstance: {fileID: 0}
  m_PrefabAsset: {fileID: 0}
  m_GameObject: {fileID: 234290443}
  m_Enabled: 1
  serializedVersion: 2
  m_ClearFlags: 1
  m_BackGroundColor: {r: 0.19215687, g: 0.3019608, b: 0.4745098, a: 0}
  m_projectionMatrixMode: 1
  m_GateFitMode: 2
  m_FOVAxisMode: 0
  m_SensorSize: {x: 36, y: 24}
  m_LensShift: {x: 0, y: 0}
  m_FocalLength: 50
  m_NormalizedViewPortRect:
    serializedVersion: 2
    x: 0.46
    y: 0
    width: 0.18
    height: 0.18
  near clip plane: 0.3
  far clip plane: 1000
  field of view: 60
  orthographic: 0
  orthographic size: 5
  m_Depth: 0
  m_CullingMask:
    serializedVersion: 2
    m_Bits: 4294967295
  m_RenderingPath: -1
  m_TargetTexture: {fileID: 8400000, guid: a0af2f4ece1d13a4296aef3c7abbc3ff, type: 2}
  m_TargetDisplay: 0
  m_TargetEye: 3
  m_HDR: 0
  m_AllowMSAA: 0
  m_AllowDynamicResolution: 0
  m_ForceIntoRT: 0
  m_OcclusionCulling: 1
  m_StereoConvergence: 10
  m_StereoSeparation: 0.022
--- !u!4 &234290446
Transform:
  m_ObjectHideFlags: 0
  m_CorrespondingSourceObject: {fileID: 0}
  m_PrefabInstance: {fileID: 0}
  m_PrefabAsset: {fileID: 0}
  m_GameObject: {fileID: 234290443}
  m_LocalRotation: {x: 0.37599054, y: -0, z: -0, w: 0.9266236}
  m_LocalPosition: {x: 0, y: 3.31, z: -2.51}
  m_LocalScale: {x: 1, y: 1, z: 1}
  m_Children: []
  m_Father: {fileID: 920510721}
  m_RootOrder: 2
  m_LocalEulerAnglesHint: {x: 44.171, y: 0, z: 0}
--- !u!1 &238838734
GameObject:
  m_ObjectHideFlags: 0
  m_CorrespondingSourceObject: {fileID: 0}
  m_PrefabInstance: {fileID: 0}
  m_PrefabAsset: {fileID: 0}
  serializedVersion: 6
  m_Component:
  - component: {fileID: 238838737}
  - component: {fileID: 238838736}
  - component: {fileID: 238838735}
  m_Layer: 0
  m_Name: Camera_BS_0_25__MQ_*
  m_TagString: Untagged
  m_Icon: {fileID: 0}
  m_NavMeshLayer: 0
  m_StaticEditorFlags: 0
  m_IsActive: 1
--- !u!114 &238838735
MonoBehaviour:
  m_ObjectHideFlags: 0
  m_CorrespondingSourceObject: {fileID: 0}
  m_PrefabInstance: {fileID: 0}
  m_PrefabAsset: {fileID: 0}
  m_GameObject: {fileID: 238838734}
  m_Enabled: 1
  m_EditorHideFlags: 0
  m_Script: {fileID: 11500000, guid: 23c1ce4fb46143f46bc5cb5224c934f6, type: 3}
  m_Name: 
  m_EditorClassIdentifier: 
  m_Version: 7
  m_ObsoleteRenderingPath: 0
  m_ObsoleteFrameSettings:
    overrides: 0
    enableShadow: 0
    enableContactShadows: 0
    enableShadowMask: 0
    enableSSR: 0
    enableSSAO: 0
    enableSubsurfaceScattering: 0
    enableTransmission: 0
    enableAtmosphericScattering: 0
    enableVolumetrics: 0
    enableReprojectionForVolumetrics: 0
    enableLightLayers: 0
    enableExposureControl: 1
    diffuseGlobalDimmer: 0
    specularGlobalDimmer: 0
    shaderLitMode: 0
    enableDepthPrepassWithDeferredRendering: 0
    enableTransparentPrepass: 0
    enableMotionVectors: 0
    enableObjectMotionVectors: 0
    enableDecals: 0
    enableRoughRefraction: 0
    enableTransparentPostpass: 0
    enableDistortion: 0
    enablePostprocess: 0
    enableOpaqueObjects: 0
    enableTransparentObjects: 0
    enableRealtimePlanarReflection: 0
    enableMSAA: 0
    enableAsyncCompute: 0
    runLightListAsync: 0
    runSSRAsync: 0
    runSSAOAsync: 0
    runContactShadowsAsync: 0
    runVolumeVoxelizationAsync: 0
    lightLoopSettings:
      overrides: 0
      enableDeferredTileAndCluster: 0
      enableComputeLightEvaluation: 0
      enableComputeLightVariants: 0
      enableComputeMaterialVariants: 0
      enableFptlForForwardOpaque: 0
      enableBigTilePrepass: 0
      isFptlEnabled: 0
  clearColorMode: 1
  backgroundColorHDR: {r: 0.147, g: 0.08628003, b: 0.056594998, a: 0}
  clearDepth: 1
  volumeLayerMask:
    serializedVersion: 2
    m_Bits: 4294967295
  volumeAnchorOverride: {fileID: 0}
  antialiasing: 0
  SMAAQuality: 2
  dithering: 0
  stopNaNs: 0
  taaSharpenStrength: 0.6
  physicalParameters:
    m_Iso: 200
    m_ShutterSpeed: 0.005
    m_Aperture: 16
    m_BladeCount: 5
    m_Curvature: {x: 2, y: 11}
    m_BarrelClipping: 0.25
    m_Anamorphism: 0
  flipYMode: 0
  fullscreenPassthrough: 0
  allowDynamicResolution: 0
  customRenderingSettings: 1
  invertFaceCulling: 0
  probeLayerMask:
    serializedVersion: 2
    m_Bits: 4294967295
  hasPersistentHistory: 0
  m_RenderingPathCustomFrameSettings:
    bitDatas:
      data1: 70005810265949
      data2: 4539628424389459968
    lodBias: 0.25
    lodBiasMode: 1
    lodBiasQualityLevel: 0
    maximumLODLevel: 2
    maximumLODLevelMode: 0
    maximumLODLevelQualityLevel: 0
    materialQuality: 0
  renderingPathCustomFrameSettingsOverrideMask:
    mask:
      data1: 8070450532247928832
      data2: 0
  defaultFrameSettings: 0
--- !u!20 &238838736
Camera:
  m_ObjectHideFlags: 0
  m_CorrespondingSourceObject: {fileID: 0}
  m_PrefabInstance: {fileID: 0}
  m_PrefabAsset: {fileID: 0}
  m_GameObject: {fileID: 238838734}
  m_Enabled: 1
  serializedVersion: 2
  m_ClearFlags: 1
  m_BackGroundColor: {r: 0.19215687, g: 0.3019608, b: 0.4745098, a: 0}
  m_projectionMatrixMode: 1
  m_GateFitMode: 2
  m_FOVAxisMode: 0
  m_SensorSize: {x: 36, y: 24}
  m_LensShift: {x: 0, y: 0}
  m_FocalLength: 50
  m_NormalizedViewPortRect:
    serializedVersion: 2
    x: 0.28
    y: 0
    width: 0.18
    height: 0.18
  near clip plane: 0.3
  far clip plane: 1000
  field of view: 60
  orthographic: 0
  orthographic size: 5
  m_Depth: 0
  m_CullingMask:
    serializedVersion: 2
    m_Bits: 4294967295
  m_RenderingPath: -1
  m_TargetTexture: {fileID: 8400000, guid: a0af2f4ece1d13a4296aef3c7abbc3ff, type: 2}
  m_TargetDisplay: 0
  m_TargetEye: 3
  m_HDR: 0
  m_AllowMSAA: 0
  m_AllowDynamicResolution: 0
  m_ForceIntoRT: 0
  m_OcclusionCulling: 1
  m_StereoConvergence: 10
  m_StereoSeparation: 0.022
--- !u!4 &238838737
Transform:
  m_ObjectHideFlags: 0
  m_CorrespondingSourceObject: {fileID: 0}
  m_PrefabInstance: {fileID: 0}
  m_PrefabAsset: {fileID: 0}
  m_GameObject: {fileID: 238838734}
  m_LocalRotation: {x: 0.37599054, y: -0, z: -0, w: 0.9266236}
  m_LocalPosition: {x: 0, y: 3.31, z: -2.51}
  m_LocalScale: {x: 1, y: 1, z: 1}
  m_Children: []
  m_Father: {fileID: 920510721}
  m_RootOrder: 1
  m_LocalEulerAnglesHint: {x: 44.171, y: 0, z: 0}
--- !u!1 &260812604
GameObject:
  m_ObjectHideFlags: 0
  m_CorrespondingSourceObject: {fileID: 0}
  m_PrefabInstance: {fileID: 0}
  m_PrefabAsset: {fileID: 0}
  serializedVersion: 6
  m_Component:
  - component: {fileID: 260812605}
  - component: {fileID: 260812607}
  - component: {fileID: 260812606}
  m_Layer: 0
  m_Name: Camera_BF_0_2__MQ_*
  m_TagString: Untagged
  m_Icon: {fileID: 0}
  m_NavMeshLayer: 0
  m_StaticEditorFlags: 0
  m_IsActive: 1
--- !u!4 &260812605
Transform:
  m_ObjectHideFlags: 0
  m_CorrespondingSourceObject: {fileID: 0}
  m_PrefabInstance: {fileID: 0}
  m_PrefabAsset: {fileID: 0}
  m_GameObject: {fileID: 260812604}
  m_LocalRotation: {x: 0.37599054, y: -0, z: -0, w: 0.9266236}
  m_LocalPosition: {x: 0, y: 3.31, z: -2.51}
  m_LocalScale: {x: 1, y: 1, z: 1}
  m_Children: []
  m_Father: {fileID: 920510721}
  m_RootOrder: 3
  m_LocalEulerAnglesHint: {x: 44.171, y: 0, z: 0}
--- !u!114 &260812606
MonoBehaviour:
  m_ObjectHideFlags: 0
  m_CorrespondingSourceObject: {fileID: 0}
  m_PrefabInstance: {fileID: 0}
  m_PrefabAsset: {fileID: 0}
  m_GameObject: {fileID: 260812604}
  m_Enabled: 1
  m_EditorHideFlags: 0
  m_Script: {fileID: 11500000, guid: 23c1ce4fb46143f46bc5cb5224c934f6, type: 3}
  m_Name: 
  m_EditorClassIdentifier: 
  m_Version: 7
  m_ObsoleteRenderingPath: 0
  m_ObsoleteFrameSettings:
    overrides: 0
    enableShadow: 0
    enableContactShadows: 0
    enableShadowMask: 0
    enableSSR: 0
    enableSSAO: 0
    enableSubsurfaceScattering: 0
    enableTransmission: 0
    enableAtmosphericScattering: 0
    enableVolumetrics: 0
    enableReprojectionForVolumetrics: 0
    enableLightLayers: 0
    enableExposureControl: 1
    diffuseGlobalDimmer: 0
    specularGlobalDimmer: 0
    shaderLitMode: 0
    enableDepthPrepassWithDeferredRendering: 0
    enableTransparentPrepass: 0
    enableMotionVectors: 0
    enableObjectMotionVectors: 0
    enableDecals: 0
    enableRoughRefraction: 0
    enableTransparentPostpass: 0
    enableDistortion: 0
    enablePostprocess: 0
    enableOpaqueObjects: 0
    enableTransparentObjects: 0
    enableRealtimePlanarReflection: 0
    enableMSAA: 0
    enableAsyncCompute: 0
    runLightListAsync: 0
    runSSRAsync: 0
    runSSAOAsync: 0
    runContactShadowsAsync: 0
    runVolumeVoxelizationAsync: 0
    lightLoopSettings:
      overrides: 0
      enableDeferredTileAndCluster: 0
      enableComputeLightEvaluation: 0
      enableComputeLightVariants: 0
      enableComputeMaterialVariants: 0
      enableFptlForForwardOpaque: 0
      enableBigTilePrepass: 0
      isFptlEnabled: 0
  clearColorMode: 1
  backgroundColorHDR: {r: 0.147, g: 0.08628003, b: 0.056594998, a: 0}
  clearDepth: 1
  volumeLayerMask:
    serializedVersion: 2
    m_Bits: 4294967295
  volumeAnchorOverride: {fileID: 0}
  antialiasing: 0
  SMAAQuality: 2
  dithering: 0
  stopNaNs: 0
  taaSharpenStrength: 0.6
  physicalParameters:
    m_Iso: 200
    m_ShutterSpeed: 0.005
    m_Aperture: 16
    m_BladeCount: 5
    m_Curvature: {x: 2, y: 11}
    m_BarrelClipping: 0.25
    m_Anamorphism: 0
  flipYMode: 0
  fullscreenPassthrough: 0
  allowDynamicResolution: 0
  customRenderingSettings: 1
  invertFaceCulling: 0
  probeLayerMask:
    serializedVersion: 2
    m_Bits: 4294967295
  hasPersistentHistory: 0
  m_RenderingPathCustomFrameSettings:
    bitDatas:
      data1: 70005810265949
      data2: 4539628424389459968
    lodBias: 0.2
    lodBiasMode: 2
    lodBiasQualityLevel: 0
    maximumLODLevel: 2
    maximumLODLevelMode: 0
    maximumLODLevelQualityLevel: 0
    materialQuality: 0
  renderingPathCustomFrameSettingsOverrideMask:
    mask:
      data1: 8070450532247928832
      data2: 0
  defaultFrameSettings: 0
--- !u!20 &260812607
Camera:
  m_ObjectHideFlags: 0
  m_CorrespondingSourceObject: {fileID: 0}
  m_PrefabInstance: {fileID: 0}
  m_PrefabAsset: {fileID: 0}
  m_GameObject: {fileID: 260812604}
  m_Enabled: 1
  serializedVersion: 2
  m_ClearFlags: 1
  m_BackGroundColor: {r: 0.19215687, g: 0.3019608, b: 0.4745098, a: 0}
  m_projectionMatrixMode: 1
  m_GateFitMode: 2
  m_FOVAxisMode: 0
  m_SensorSize: {x: 36, y: 24}
  m_LensShift: {x: 0, y: 0}
  m_FocalLength: 50
  m_NormalizedViewPortRect:
    serializedVersion: 2
    x: 0.64
    y: 0
    width: 0.18
    height: 0.18
  near clip plane: 0.3
  far clip plane: 1000
  field of view: 60
  orthographic: 0
  orthographic size: 5
  m_Depth: 0
  m_CullingMask:
    serializedVersion: 2
    m_Bits: 4294967295
  m_RenderingPath: -1
  m_TargetTexture: {fileID: 8400000, guid: a0af2f4ece1d13a4296aef3c7abbc3ff, type: 2}
  m_TargetDisplay: 0
  m_TargetEye: 3
  m_HDR: 0
  m_AllowMSAA: 0
  m_AllowDynamicResolution: 0
  m_ForceIntoRT: 0
  m_OcclusionCulling: 1
  m_StereoConvergence: 10
  m_StereoSeparation: 0.022
--- !u!1 &308956610
GameObject:
  m_ObjectHideFlags: 0
  m_CorrespondingSourceObject: {fileID: 0}
  m_PrefabInstance: {fileID: 0}
  m_PrefabAsset: {fileID: 0}
  serializedVersion: 6
  m_Component:
  - component: {fileID: 308956611}
  - component: {fileID: 308956613}
  - component: {fileID: 308956612}
  m_Layer: 0
  m_Name: Max\Bias
  m_TagString: Untagged
  m_Icon: {fileID: 0}
  m_NavMeshLayer: 0
  m_StaticEditorFlags: 0
  m_IsActive: 1
--- !u!4 &308956611
Transform:
  m_ObjectHideFlags: 0
  m_CorrespondingSourceObject: {fileID: 0}
  m_PrefabInstance: {fileID: 0}
  m_PrefabAsset: {fileID: 0}
  m_GameObject: {fileID: 308956610}
  m_LocalRotation: {x: 0, y: 0, z: 0, w: 1}
  m_LocalPosition: {x: -0.494, y: 0.477, z: 0.9458}
  m_LocalScale: {x: 1, y: 1, z: 1}
  m_Children: []
  m_Father: {fileID: 619747028}
  m_RootOrder: 1
  m_LocalEulerAnglesHint: {x: 0, y: 0, z: 0}
--- !u!102 &308956612
TextMesh:
  serializedVersion: 3
  m_ObjectHideFlags: 0
  m_CorrespondingSourceObject: {fileID: 0}
  m_PrefabInstance: {fileID: 0}
  m_PrefabAsset: {fileID: 0}
  m_GameObject: {fileID: 308956610}
  m_Text: Max\Bias
  m_OffsetZ: 0
  m_CharacterSize: 0.015
  m_LineSpacing: 1
  m_Anchor: 0
  m_Alignment: 1
  m_TabSize: 4
  m_FontSize: 15
  m_FontStyle: 0
  m_RichText: 1
  m_Font: {fileID: 10102, guid: 0000000000000000e000000000000000, type: 0}
  m_Color:
    serializedVersion: 2
    rgba: 4294967295
--- !u!23 &308956613
MeshRenderer:
  m_ObjectHideFlags: 0
  m_CorrespondingSourceObject: {fileID: 0}
  m_PrefabInstance: {fileID: 0}
  m_PrefabAsset: {fileID: 0}
  m_GameObject: {fileID: 308956610}
  m_Enabled: 1
  m_CastShadows: 1
  m_ReceiveShadows: 1
  m_DynamicOccludee: 1
  m_MotionVectors: 1
  m_LightProbeUsage: 1
  m_ReflectionProbeUsage: 1
  m_RayTracingMode: 2
  m_RenderingLayerMask: 1
  m_RendererPriority: 0
  m_Materials:
  - {fileID: 10100, guid: 0000000000000000e000000000000000, type: 0}
  m_StaticBatchInfo:
    firstSubMesh: 0
    subMeshCount: 0
  m_StaticBatchRoot: {fileID: 0}
  m_ProbeAnchor: {fileID: 0}
  m_LightProbeVolumeOverride: {fileID: 0}
  m_ScaleInLightmap: 1
  m_ReceiveGI: 1
  m_PreserveUVs: 0
  m_IgnoreNormalsForChartDetection: 0
  m_ImportantGI: 0
  m_StitchLightmapSeams: 1
  m_SelectedEditorRenderState: 3
  m_MinimumChartSize: 4
  m_AutoUVMaxDistance: 0.5
  m_AutoUVMaxAngle: 89
  m_LightmapParameters: {fileID: 0}
  m_SortingLayerID: 0
  m_SortingLayer: 0
  m_SortingOrder: 0
  m_AdditionalVertexStreams: {fileID: 0}
--- !u!1 &339637399
GameObject:
  m_ObjectHideFlags: 0
  m_CorrespondingSourceObject: {fileID: 0}
  m_PrefabInstance: {fileID: 0}
  m_PrefabAsset: {fileID: 0}
  serializedVersion: 6
  m_Component:
  - component: {fileID: 339637400}
  - component: {fileID: 339637402}
  - component: {fileID: 339637401}
  m_Layer: 0
  m_Name: Offset 1
  m_TagString: Untagged
  m_Icon: {fileID: 0}
  m_NavMeshLayer: 0
  m_StaticEditorFlags: 0
  m_IsActive: 1
--- !u!4 &339637400
Transform:
  m_ObjectHideFlags: 0
  m_CorrespondingSourceObject: {fileID: 0}
  m_PrefabInstance: {fileID: 0}
  m_PrefabAsset: {fileID: 0}
  m_GameObject: {fileID: 339637399}
  m_LocalRotation: {x: 0, y: 0, z: 0, w: 1}
  m_LocalPosition: {x: -0.492, y: -0.223, z: 0.9458}
  m_LocalScale: {x: 1, y: 1, z: 1}
  m_Children: []
  m_Father: {fileID: 619747028}
  m_RootOrder: 8
  m_LocalEulerAnglesHint: {x: 0, y: 0, z: 0}
--- !u!102 &339637401
TextMesh:
  serializedVersion: 3
  m_ObjectHideFlags: 0
  m_CorrespondingSourceObject: {fileID: 0}
  m_PrefabInstance: {fileID: 0}
  m_PrefabAsset: {fileID: 0}
  m_GameObject: {fileID: 339637399}
  m_Text: Offset 1
  m_OffsetZ: 0
  m_CharacterSize: 0.015
  m_LineSpacing: 1
  m_Anchor: 0
  m_Alignment: 1
  m_TabSize: 4
  m_FontSize: 15
  m_FontStyle: 0
  m_RichText: 1
  m_Font: {fileID: 10102, guid: 0000000000000000e000000000000000, type: 0}
  m_Color:
    serializedVersion: 2
    rgba: 4294967295
--- !u!23 &339637402
MeshRenderer:
  m_ObjectHideFlags: 0
  m_CorrespondingSourceObject: {fileID: 0}
  m_PrefabInstance: {fileID: 0}
  m_PrefabAsset: {fileID: 0}
  m_GameObject: {fileID: 339637399}
  m_Enabled: 1
  m_CastShadows: 1
  m_ReceiveShadows: 1
  m_DynamicOccludee: 1
  m_MotionVectors: 1
  m_LightProbeUsage: 1
  m_ReflectionProbeUsage: 1
  m_RayTracingMode: 2
  m_RenderingLayerMask: 1
  m_RendererPriority: 0
  m_Materials:
  - {fileID: 10100, guid: 0000000000000000e000000000000000, type: 0}
  m_StaticBatchInfo:
    firstSubMesh: 0
    subMeshCount: 0
  m_StaticBatchRoot: {fileID: 0}
  m_ProbeAnchor: {fileID: 0}
  m_LightProbeVolumeOverride: {fileID: 0}
  m_ScaleInLightmap: 1
  m_ReceiveGI: 1
  m_PreserveUVs: 0
  m_IgnoreNormalsForChartDetection: 0
  m_ImportantGI: 0
  m_StitchLightmapSeams: 1
  m_SelectedEditorRenderState: 3
  m_MinimumChartSize: 4
  m_AutoUVMaxDistance: 0.5
  m_AutoUVMaxAngle: 89
  m_LightmapParameters: {fileID: 0}
  m_SortingLayerID: 0
  m_SortingLayer: 0
  m_SortingOrder: 0
  m_AdditionalVertexStreams: {fileID: 0}
--- !u!1 &366039313
GameObject:
  m_ObjectHideFlags: 0
  m_CorrespondingSourceObject: {fileID: 0}
  m_PrefabInstance: {fileID: 0}
  m_PrefabAsset: {fileID: 0}
  serializedVersion: 6
  m_Component:
  - component: {fileID: 366039314}
  - component: {fileID: 366039316}
  - component: {fileID: 366039315}
  m_Layer: 0
  m_Name: Sphere_LOD1
  m_TagString: Untagged
  m_Icon: {fileID: 0}
  m_NavMeshLayer: 0
  m_StaticEditorFlags: 0
  m_IsActive: 1
--- !u!4 &366039314
Transform:
  m_ObjectHideFlags: 0
  m_CorrespondingSourceObject: {fileID: 0}
  m_PrefabInstance: {fileID: 0}
  m_PrefabAsset: {fileID: 0}
  m_GameObject: {fileID: 366039313}
  m_LocalRotation: {x: 0, y: 0, z: 0, w: 1}
  m_LocalPosition: {x: 0, y: 0, z: 0}
  m_LocalScale: {x: 1, y: 1, z: 1}
  m_Children:
  - {fileID: 424985441}
  m_Father: {fileID: 1633416611}
  m_RootOrder: 1
  m_LocalEulerAnglesHint: {x: 0, y: 0, z: 0}
--- !u!23 &366039315
MeshRenderer:
  m_ObjectHideFlags: 0
  m_CorrespondingSourceObject: {fileID: 0}
  m_PrefabInstance: {fileID: 0}
  m_PrefabAsset: {fileID: 0}
  m_GameObject: {fileID: 366039313}
  m_Enabled: 1
  m_CastShadows: 1
  m_ReceiveShadows: 1
  m_DynamicOccludee: 1
  m_MotionVectors: 1
  m_LightProbeUsage: 1
  m_ReflectionProbeUsage: 1
  m_RayTracingMode: 2
  m_RenderingLayerMask: 1
  m_RendererPriority: 0
  m_Materials:
  - {fileID: 2100000, guid: d5f939e2ad7a3564f973889c04d73f9c, type: 2}
  m_StaticBatchInfo:
    firstSubMesh: 0
    subMeshCount: 0
  m_StaticBatchRoot: {fileID: 0}
  m_ProbeAnchor: {fileID: 0}
  m_LightProbeVolumeOverride: {fileID: 0}
  m_ScaleInLightmap: 1
  m_ReceiveGI: 1
  m_PreserveUVs: 0
  m_IgnoreNormalsForChartDetection: 0
  m_ImportantGI: 0
  m_StitchLightmapSeams: 1
  m_SelectedEditorRenderState: 3
  m_MinimumChartSize: 4
  m_AutoUVMaxDistance: 0.5
  m_AutoUVMaxAngle: 89
  m_LightmapParameters: {fileID: 0}
  m_SortingLayerID: 0
  m_SortingLayer: 0
  m_SortingOrder: 0
  m_AdditionalVertexStreams: {fileID: 0}
--- !u!33 &366039316
MeshFilter:
  m_ObjectHideFlags: 0
  m_CorrespondingSourceObject: {fileID: 0}
  m_PrefabInstance: {fileID: 0}
  m_PrefabAsset: {fileID: 0}
  m_GameObject: {fileID: 366039313}
  m_Mesh: {fileID: 10207, guid: 0000000000000000e000000000000000, type: 0}
--- !u!1 &407199931
GameObject:
  m_ObjectHideFlags: 0
  m_CorrespondingSourceObject: {fileID: 0}
  m_PrefabInstance: {fileID: 0}
  m_PrefabAsset: {fileID: 0}
  serializedVersion: 6
  m_Component:
  - component: {fileID: 407199932}
  - component: {fileID: 407199934}
  - component: {fileID: 407199933}
  m_Layer: 0
  m_Name: Camera_BQ_*__MO_1
  m_TagString: Untagged
  m_Icon: {fileID: 0}
  m_NavMeshLayer: 0
  m_StaticEditorFlags: 0
  m_IsActive: 1
--- !u!4 &407199932
Transform:
  m_ObjectHideFlags: 0
  m_CorrespondingSourceObject: {fileID: 0}
  m_PrefabInstance: {fileID: 0}
  m_PrefabAsset: {fileID: 0}
  m_GameObject: {fileID: 407199931}
  m_LocalRotation: {x: 0.37599054, y: -0, z: -0, w: 0.9266236}
  m_LocalPosition: {x: 0, y: 3.31, z: -2.51}
  m_LocalScale: {x: 1, y: 1, z: 1}
  m_Children: []
  m_Father: {fileID: 920510721}
  m_RootOrder: 5
  m_LocalEulerAnglesHint: {x: 44.171, y: 0, z: 0}
--- !u!114 &407199933
MonoBehaviour:
  m_ObjectHideFlags: 0
  m_CorrespondingSourceObject: {fileID: 0}
  m_PrefabInstance: {fileID: 0}
  m_PrefabAsset: {fileID: 0}
  m_GameObject: {fileID: 407199931}
  m_Enabled: 1
  m_EditorHideFlags: 0
  m_Script: {fileID: 11500000, guid: 23c1ce4fb46143f46bc5cb5224c934f6, type: 3}
  m_Name: 
  m_EditorClassIdentifier: 
  m_Version: 7
  m_ObsoleteRenderingPath: 0
  m_ObsoleteFrameSettings:
    overrides: 0
    enableShadow: 0
    enableContactShadows: 0
    enableShadowMask: 0
    enableSSR: 0
    enableSSAO: 0
    enableSubsurfaceScattering: 0
    enableTransmission: 0
    enableAtmosphericScattering: 0
    enableVolumetrics: 0
    enableReprojectionForVolumetrics: 0
    enableLightLayers: 0
    enableExposureControl: 1
    diffuseGlobalDimmer: 0
    specularGlobalDimmer: 0
    shaderLitMode: 0
    enableDepthPrepassWithDeferredRendering: 0
    enableTransparentPrepass: 0
    enableMotionVectors: 0
    enableObjectMotionVectors: 0
    enableDecals: 0
    enableRoughRefraction: 0
    enableTransparentPostpass: 0
    enableDistortion: 0
    enablePostprocess: 0
    enableOpaqueObjects: 0
    enableTransparentObjects: 0
    enableRealtimePlanarReflection: 0
    enableMSAA: 0
    enableAsyncCompute: 0
    runLightListAsync: 0
    runSSRAsync: 0
    runSSAOAsync: 0
    runContactShadowsAsync: 0
    runVolumeVoxelizationAsync: 0
    lightLoopSettings:
      overrides: 0
      enableDeferredTileAndCluster: 0
      enableComputeLightEvaluation: 0
      enableComputeLightVariants: 0
      enableComputeMaterialVariants: 0
      enableFptlForForwardOpaque: 0
      enableBigTilePrepass: 0
      isFptlEnabled: 0
  clearColorMode: 1
  backgroundColorHDR: {r: 0.147, g: 0.08628003, b: 0.056594998, a: 0}
  clearDepth: 1
  volumeLayerMask:
    serializedVersion: 2
    m_Bits: 4294967295
  volumeAnchorOverride: {fileID: 0}
  antialiasing: 0
  SMAAQuality: 2
  dithering: 0
  stopNaNs: 0
  taaSharpenStrength: 0.6
  physicalParameters:
    m_Iso: 200
    m_ShutterSpeed: 0.005
    m_Aperture: 16
    m_BladeCount: 5
    m_Curvature: {x: 2, y: 11}
    m_BarrelClipping: 0.25
    m_Anamorphism: 0
  flipYMode: 0
  fullscreenPassthrough: 0
  allowDynamicResolution: 0
  customRenderingSettings: 1
  invertFaceCulling: 0
  probeLayerMask:
    serializedVersion: 2
    m_Bits: 4294967295
  hasPersistentHistory: 0
  m_RenderingPathCustomFrameSettings:
    bitDatas:
      data1: 70005810265949
      data2: 4539628424389459968
    lodBias: 1.5
    lodBiasMode: 0
    lodBiasQualityLevel: 0
    maximumLODLevel: 1
    maximumLODLevelMode: 1
    maximumLODLevelQualityLevel: 0
    materialQuality: 0
  renderingPathCustomFrameSettingsOverrideMask:
    mask:
      data1: 17293822569102704640
      data2: 0
  defaultFrameSettings: 0
--- !u!20 &407199934
Camera:
  m_ObjectHideFlags: 0
  m_CorrespondingSourceObject: {fileID: 0}
  m_PrefabInstance: {fileID: 0}
  m_PrefabAsset: {fileID: 0}
  m_GameObject: {fileID: 407199931}
  m_Enabled: 1
  serializedVersion: 2
  m_ClearFlags: 1
  m_BackGroundColor: {r: 0.19215687, g: 0.3019608, b: 0.4745098, a: 0}
  m_projectionMatrixMode: 1
  m_GateFitMode: 2
  m_FOVAxisMode: 0
  m_SensorSize: {x: 36, y: 24}
  m_LensShift: {x: 0, y: 0}
  m_FocalLength: 50
  m_NormalizedViewPortRect:
    serializedVersion: 2
    x: 0.1
    y: 0.18
    width: 0.18
    height: 0.18
  near clip plane: 0.3
  far clip plane: 1000
  field of view: 60
  orthographic: 0
  orthographic size: 5
  m_Depth: 0
  m_CullingMask:
    serializedVersion: 2
    m_Bits: 4294967295
  m_RenderingPath: -1
  m_TargetTexture: {fileID: 8400000, guid: a0af2f4ece1d13a4296aef3c7abbc3ff, type: 2}
  m_TargetDisplay: 0
  m_TargetEye: 3
  m_HDR: 0
  m_AllowMSAA: 0
  m_AllowDynamicResolution: 0
  m_ForceIntoRT: 0
  m_OcclusionCulling: 1
  m_StereoConvergence: 10
  m_StereoSeparation: 0.022
--- !u!1 &424985440
GameObject:
  m_ObjectHideFlags: 0
  m_CorrespondingSourceObject: {fileID: 0}
  m_PrefabInstance: {fileID: 0}
  m_PrefabAsset: {fileID: 0}
  serializedVersion: 6
  m_Component:
  - component: {fileID: 424985441}
  - component: {fileID: 424985443}
  - component: {fileID: 424985442}
  m_Layer: 0
  m_Name: Text
  m_TagString: Untagged
  m_Icon: {fileID: 0}
  m_NavMeshLayer: 0
  m_StaticEditorFlags: 0
  m_IsActive: 1
--- !u!4 &424985441
Transform:
  m_ObjectHideFlags: 0
  m_CorrespondingSourceObject: {fileID: 0}
  m_PrefabInstance: {fileID: 0}
  m_PrefabAsset: {fileID: 0}
  m_GameObject: {fileID: 424985440}
  m_LocalRotation: {x: 0.3897584, y: -0, z: -0, w: 0.92091715}
  m_LocalPosition: {x: -0.04, y: 1.1500001, z: 1.06}
  m_LocalScale: {x: 0.41484, y: 0.41484004, z: 0.41484004}
  m_Children: []
  m_Father: {fileID: 366039314}
  m_RootOrder: 0
  m_LocalEulerAnglesHint: {x: 45.879, y: 0, z: 0}
--- !u!102 &424985442
TextMesh:
  serializedVersion: 3
  m_ObjectHideFlags: 0
  m_CorrespondingSourceObject: {fileID: 0}
  m_PrefabInstance: {fileID: 0}
  m_PrefabAsset: {fileID: 0}
  m_GameObject: {fileID: 424985440}
  m_Text: LOD 1
  m_OffsetZ: 0
  m_CharacterSize: 0.25
  m_LineSpacing: 1
  m_Anchor: 4
  m_Alignment: 1
  m_TabSize: 4
  m_FontSize: 40
  m_FontStyle: 0
  m_RichText: 1
  m_Font: {fileID: 10102, guid: 0000000000000000e000000000000000, type: 0}
  m_Color:
    serializedVersion: 2
    rgba: 4294967295
--- !u!23 &424985443
MeshRenderer:
  m_ObjectHideFlags: 0
  m_CorrespondingSourceObject: {fileID: 0}
  m_PrefabInstance: {fileID: 0}
  m_PrefabAsset: {fileID: 0}
  m_GameObject: {fileID: 424985440}
  m_Enabled: 1
  m_CastShadows: 1
  m_ReceiveShadows: 1
  m_DynamicOccludee: 1
  m_MotionVectors: 1
  m_LightProbeUsage: 1
  m_ReflectionProbeUsage: 1
  m_RayTracingMode: 2
  m_RenderingLayerMask: 1
  m_RendererPriority: 0
  m_Materials:
  - {fileID: 10100, guid: 0000000000000000e000000000000000, type: 0}
  m_StaticBatchInfo:
    firstSubMesh: 0
    subMeshCount: 0
  m_StaticBatchRoot: {fileID: 0}
  m_ProbeAnchor: {fileID: 0}
  m_LightProbeVolumeOverride: {fileID: 0}
  m_ScaleInLightmap: 1
  m_ReceiveGI: 1
  m_PreserveUVs: 0
  m_IgnoreNormalsForChartDetection: 0
  m_ImportantGI: 0
  m_StitchLightmapSeams: 1
  m_SelectedEditorRenderState: 3
  m_MinimumChartSize: 4
  m_AutoUVMaxDistance: 0.5
  m_AutoUVMaxAngle: 89
  m_LightmapParameters: {fileID: 0}
  m_SortingLayerID: 0
  m_SortingLayer: 0
  m_SortingOrder: 0
  m_AdditionalVertexStreams: {fileID: 0}
--- !u!1 &437581477
GameObject:
  m_ObjectHideFlags: 0
  m_CorrespondingSourceObject: {fileID: 0}
  m_PrefabInstance: {fileID: 0}
  m_PrefabAsset: {fileID: 0}
  serializedVersion: 6
  m_Component:
  - component: {fileID: 437581478}
  - component: {fileID: 437581480}
  - component: {fileID: 437581479}
  m_Layer: 0
  m_Name: Fixed 1
  m_TagString: Untagged
  m_Icon: {fileID: 0}
  m_NavMeshLayer: 0
  m_StaticEditorFlags: 0
  m_IsActive: 1
--- !u!4 &437581478
Transform:
  m_ObjectHideFlags: 0
  m_CorrespondingSourceObject: {fileID: 0}
  m_PrefabInstance: {fileID: 0}
  m_PrefabAsset: {fileID: 0}
  m_GameObject: {fileID: 437581477}
  m_LocalRotation: {x: 0, y: 0, z: 0, w: 1}
  m_LocalPosition: {x: -0.492, y: 0.14, z: 0.9458}
  m_LocalScale: {x: 1, y: 1, z: 1}
  m_Children: []
  m_Father: {fileID: 619747028}
  m_RootOrder: 10
  m_LocalEulerAnglesHint: {x: 0, y: 0, z: 0}
--- !u!102 &437581479
TextMesh:
  serializedVersion: 3
  m_ObjectHideFlags: 0
  m_CorrespondingSourceObject: {fileID: 0}
  m_PrefabInstance: {fileID: 0}
  m_PrefabAsset: {fileID: 0}
  m_GameObject: {fileID: 437581477}
  m_Text: Fixed 1
  m_OffsetZ: 0
  m_CharacterSize: 0.015
  m_LineSpacing: 1
  m_Anchor: 0
  m_Alignment: 1
  m_TabSize: 4
  m_FontSize: 15
  m_FontStyle: 0
  m_RichText: 1
  m_Font: {fileID: 10102, guid: 0000000000000000e000000000000000, type: 0}
  m_Color:
    serializedVersion: 2
    rgba: 4294967295
--- !u!23 &437581480
MeshRenderer:
  m_ObjectHideFlags: 0
  m_CorrespondingSourceObject: {fileID: 0}
  m_PrefabInstance: {fileID: 0}
  m_PrefabAsset: {fileID: 0}
  m_GameObject: {fileID: 437581477}
  m_Enabled: 1
  m_CastShadows: 1
  m_ReceiveShadows: 1
  m_DynamicOccludee: 1
  m_MotionVectors: 1
  m_LightProbeUsage: 1
  m_ReflectionProbeUsage: 1
  m_RayTracingMode: 2
  m_RenderingLayerMask: 1
  m_RendererPriority: 0
  m_Materials:
  - {fileID: 10100, guid: 0000000000000000e000000000000000, type: 0}
  m_StaticBatchInfo:
    firstSubMesh: 0
    subMeshCount: 0
  m_StaticBatchRoot: {fileID: 0}
  m_ProbeAnchor: {fileID: 0}
  m_LightProbeVolumeOverride: {fileID: 0}
  m_ScaleInLightmap: 1
  m_ReceiveGI: 1
  m_PreserveUVs: 0
  m_IgnoreNormalsForChartDetection: 0
  m_ImportantGI: 0
  m_StitchLightmapSeams: 1
  m_SelectedEditorRenderState: 3
  m_MinimumChartSize: 4
  m_AutoUVMaxDistance: 0.5
  m_AutoUVMaxAngle: 89
  m_LightmapParameters: {fileID: 0}
  m_SortingLayerID: 0
  m_SortingLayer: 0
  m_SortingOrder: 0
  m_AdditionalVertexStreams: {fileID: 0}
--- !u!1 &439306854
GameObject:
  m_ObjectHideFlags: 0
  m_CorrespondingSourceObject: {fileID: 0}
  m_PrefabInstance: {fileID: 0}
  m_PrefabAsset: {fileID: 0}
  serializedVersion: 6
  m_Component:
  - component: {fileID: 439306855}
  - component: {fileID: 439306857}
  - component: {fileID: 439306856}
  m_Layer: 0
  m_Name: Camera_BS_1_5__MO_2
  m_TagString: Untagged
  m_Icon: {fileID: 0}
  m_NavMeshLayer: 0
  m_StaticEditorFlags: 0
  m_IsActive: 1
--- !u!4 &439306855
Transform:
  m_ObjectHideFlags: 0
  m_CorrespondingSourceObject: {fileID: 0}
  m_PrefabInstance: {fileID: 0}
  m_PrefabAsset: {fileID: 0}
  m_GameObject: {fileID: 439306854}
  m_LocalRotation: {x: 0.37599054, y: -0, z: -0, w: 0.9266236}
  m_LocalPosition: {x: 0, y: 3.31, z: -2.51}
  m_LocalScale: {x: 1, y: 1, z: 1}
  m_Children: []
  m_Father: {fileID: 920510721}
  m_RootOrder: 12
  m_LocalEulerAnglesHint: {x: 44.171, y: 0, z: 0}
--- !u!114 &439306856
MonoBehaviour:
  m_ObjectHideFlags: 0
  m_CorrespondingSourceObject: {fileID: 0}
  m_PrefabInstance: {fileID: 0}
  m_PrefabAsset: {fileID: 0}
  m_GameObject: {fileID: 439306854}
  m_Enabled: 1
  m_EditorHideFlags: 0
  m_Script: {fileID: 11500000, guid: 23c1ce4fb46143f46bc5cb5224c934f6, type: 3}
  m_Name: 
  m_EditorClassIdentifier: 
  m_Version: 7
  m_ObsoleteRenderingPath: 0
  m_ObsoleteFrameSettings:
    overrides: 0
    enableShadow: 0
    enableContactShadows: 0
    enableShadowMask: 0
    enableSSR: 0
    enableSSAO: 0
    enableSubsurfaceScattering: 0
    enableTransmission: 0
    enableAtmosphericScattering: 0
    enableVolumetrics: 0
    enableReprojectionForVolumetrics: 0
    enableLightLayers: 0
    enableExposureControl: 1
    diffuseGlobalDimmer: 0
    specularGlobalDimmer: 0
    shaderLitMode: 0
    enableDepthPrepassWithDeferredRendering: 0
    enableTransparentPrepass: 0
    enableMotionVectors: 0
    enableObjectMotionVectors: 0
    enableDecals: 0
    enableRoughRefraction: 0
    enableTransparentPostpass: 0
    enableDistortion: 0
    enablePostprocess: 0
    enableOpaqueObjects: 0
    enableTransparentObjects: 0
    enableRealtimePlanarReflection: 0
    enableMSAA: 0
    enableAsyncCompute: 0
    runLightListAsync: 0
    runSSRAsync: 0
    runSSAOAsync: 0
    runContactShadowsAsync: 0
    runVolumeVoxelizationAsync: 0
    lightLoopSettings:
      overrides: 0
      enableDeferredTileAndCluster: 0
      enableComputeLightEvaluation: 0
      enableComputeLightVariants: 0
      enableComputeMaterialVariants: 0
      enableFptlForForwardOpaque: 0
      enableBigTilePrepass: 0
      isFptlEnabled: 0
  clearColorMode: 1
  backgroundColorHDR: {r: 0.147, g: 0.08628003, b: 0.056594998, a: 0}
  clearDepth: 1
  volumeLayerMask:
    serializedVersion: 2
    m_Bits: 4294967295
  volumeAnchorOverride: {fileID: 0}
  antialiasing: 0
  SMAAQuality: 2
  dithering: 0
  stopNaNs: 0
  taaSharpenStrength: 0.6
  physicalParameters:
    m_Iso: 200
    m_ShutterSpeed: 0.005
    m_Aperture: 16
    m_BladeCount: 5
    m_Curvature: {x: 2, y: 11}
    m_BarrelClipping: 0.25
    m_Anamorphism: 0
  flipYMode: 0
  fullscreenPassthrough: 0
  allowDynamicResolution: 0
  customRenderingSettings: 1
  invertFaceCulling: 0
  probeLayerMask:
    serializedVersion: 2
    m_Bits: 4294967295
  hasPersistentHistory: 0
  m_RenderingPathCustomFrameSettings:
    bitDatas:
      data1: 70005810265949
      data2: 4539628424389459968
    lodBias: 1.5
    lodBiasMode: 1
    lodBiasQualityLevel: 0
    maximumLODLevel: 2
    maximumLODLevelMode: 1
    maximumLODLevelQualityLevel: 0
    materialQuality: 0
  renderingPathCustomFrameSettingsOverrideMask:
    mask:
      data1: 17293822569102704640
      data2: 0
  defaultFrameSettings: 0
--- !u!20 &439306857
Camera:
  m_ObjectHideFlags: 0
  m_CorrespondingSourceObject: {fileID: 0}
  m_PrefabInstance: {fileID: 0}
  m_PrefabAsset: {fileID: 0}
  m_GameObject: {fileID: 439306854}
  m_Enabled: 1
  serializedVersion: 2
  m_ClearFlags: 1
  m_BackGroundColor: {r: 0.19215687, g: 0.3019608, b: 0.4745098, a: 0}
  m_projectionMatrixMode: 1
  m_GateFitMode: 2
  m_FOVAxisMode: 0
  m_SensorSize: {x: 36, y: 24}
  m_LensShift: {x: 0, y: 0}
  m_FocalLength: 50
  m_NormalizedViewPortRect:
    serializedVersion: 2
    x: 0.46
    y: 0.36
    width: 0.18
    height: 0.18
  near clip plane: 0.3
  far clip plane: 1000
  field of view: 60
  orthographic: 0
  orthographic size: 5
  m_Depth: 0
  m_CullingMask:
    serializedVersion: 2
    m_Bits: 4294967295
  m_RenderingPath: -1
  m_TargetTexture: {fileID: 8400000, guid: a0af2f4ece1d13a4296aef3c7abbc3ff, type: 2}
  m_TargetDisplay: 0
  m_TargetEye: 3
  m_HDR: 0
  m_AllowMSAA: 0
  m_AllowDynamicResolution: 0
  m_ForceIntoRT: 0
  m_OcclusionCulling: 1
  m_StereoConvergence: 10
  m_StereoSeparation: 0.022
--- !u!1 &447705153
GameObject:
  m_ObjectHideFlags: 0
  m_CorrespondingSourceObject: {fileID: 0}
  m_PrefabInstance: {fileID: 0}
  m_PrefabAsset: {fileID: 0}
  serializedVersion: 6
  m_Component:
  - component: {fileID: 447705154}
  - component: {fileID: 447705156}
  - component: {fileID: 447705155}
  m_Layer: 0
  m_Name: Scale 0.5
  m_TagString: Untagged
  m_Icon: {fileID: 0}
  m_NavMeshLayer: 0
  m_StaticEditorFlags: 0
  m_IsActive: 1
--- !u!4 &447705154
Transform:
  m_ObjectHideFlags: 0
  m_CorrespondingSourceObject: {fileID: 0}
  m_PrefabInstance: {fileID: 0}
  m_PrefabAsset: {fileID: 0}
  m_GameObject: {fileID: 447705153}
  m_LocalRotation: {x: 0, y: 0, z: 0, w: 1}
  m_LocalPosition: {x: -0.171, y: 0.477, z: 0.9458}
  m_LocalScale: {x: 1, y: 1, z: 1}
  m_Children: []
  m_Father: {fileID: 619747028}
  m_RootOrder: 3
  m_LocalEulerAnglesHint: {x: 0, y: 0, z: 0}
--- !u!102 &447705155
TextMesh:
  serializedVersion: 3
  m_ObjectHideFlags: 0
  m_CorrespondingSourceObject: {fileID: 0}
  m_PrefabInstance: {fileID: 0}
  m_PrefabAsset: {fileID: 0}
  m_GameObject: {fileID: 447705153}
  m_Text: Scale 0.25
  m_OffsetZ: 0
  m_CharacterSize: 0.015
  m_LineSpacing: 1
  m_Anchor: 0
  m_Alignment: 1
  m_TabSize: 4
  m_FontSize: 15
  m_FontStyle: 0
  m_RichText: 1
  m_Font: {fileID: 10102, guid: 0000000000000000e000000000000000, type: 0}
  m_Color:
    serializedVersion: 2
    rgba: 4294967295
--- !u!23 &447705156
MeshRenderer:
  m_ObjectHideFlags: 0
  m_CorrespondingSourceObject: {fileID: 0}
  m_PrefabInstance: {fileID: 0}
  m_PrefabAsset: {fileID: 0}
  m_GameObject: {fileID: 447705153}
  m_Enabled: 1
  m_CastShadows: 1
  m_ReceiveShadows: 1
  m_DynamicOccludee: 1
  m_MotionVectors: 1
  m_LightProbeUsage: 1
  m_ReflectionProbeUsage: 1
  m_RayTracingMode: 2
  m_RenderingLayerMask: 1
  m_RendererPriority: 0
  m_Materials:
  - {fileID: 10100, guid: 0000000000000000e000000000000000, type: 0}
  m_StaticBatchInfo:
    firstSubMesh: 0
    subMeshCount: 0
  m_StaticBatchRoot: {fileID: 0}
  m_ProbeAnchor: {fileID: 0}
  m_LightProbeVolumeOverride: {fileID: 0}
  m_ScaleInLightmap: 1
  m_ReceiveGI: 1
  m_PreserveUVs: 0
  m_IgnoreNormalsForChartDetection: 0
  m_ImportantGI: 0
  m_StitchLightmapSeams: 1
  m_SelectedEditorRenderState: 3
  m_MinimumChartSize: 4
  m_AutoUVMaxDistance: 0.5
  m_AutoUVMaxAngle: 89
  m_LightmapParameters: {fileID: 0}
  m_SortingLayerID: 0
  m_SortingLayer: 0
  m_SortingOrder: 0
  m_AdditionalVertexStreams: {fileID: 0}
--- !u!1 &477443121
GameObject:
  m_ObjectHideFlags: 0
  m_CorrespondingSourceObject: {fileID: 0}
  m_PrefabInstance: {fileID: 0}
  m_PrefabAsset: {fileID: 0}
  serializedVersion: 6
  m_Component:
  - component: {fileID: 477443122}
  - component: {fileID: 477443124}
  - component: {fileID: 477443123}
  m_Layer: 0
  m_Name: Camera_BS_1_5__MF_1
  m_TagString: Untagged
  m_Icon: {fileID: 0}
  m_NavMeshLayer: 0
  m_StaticEditorFlags: 0
  m_IsActive: 1
--- !u!4 &477443122
Transform:
  m_ObjectHideFlags: 0
  m_CorrespondingSourceObject: {fileID: 0}
  m_PrefabInstance: {fileID: 0}
  m_PrefabAsset: {fileID: 0}
  m_GameObject: {fileID: 477443121}
  m_LocalRotation: {x: 0.37599054, y: -0, z: -0, w: 0.9266236}
  m_LocalPosition: {x: 0, y: 3.31, z: -2.51}
  m_LocalScale: {x: 1, y: 1, z: 1}
  m_Children: []
  m_Father: {fileID: 920510721}
  m_RootOrder: 17
  m_LocalEulerAnglesHint: {x: 44.171, y: 0, z: 0}
--- !u!114 &477443123
MonoBehaviour:
  m_ObjectHideFlags: 0
  m_CorrespondingSourceObject: {fileID: 0}
  m_PrefabInstance: {fileID: 0}
  m_PrefabAsset: {fileID: 0}
  m_GameObject: {fileID: 477443121}
  m_Enabled: 1
  m_EditorHideFlags: 0
  m_Script: {fileID: 11500000, guid: 23c1ce4fb46143f46bc5cb5224c934f6, type: 3}
  m_Name: 
  m_EditorClassIdentifier: 
  m_Version: 7
  m_ObsoleteRenderingPath: 0
  m_ObsoleteFrameSettings:
    overrides: 0
    enableShadow: 0
    enableContactShadows: 0
    enableShadowMask: 0
    enableSSR: 0
    enableSSAO: 0
    enableSubsurfaceScattering: 0
    enableTransmission: 0
    enableAtmosphericScattering: 0
    enableVolumetrics: 0
    enableReprojectionForVolumetrics: 0
    enableLightLayers: 0
    enableExposureControl: 1
    diffuseGlobalDimmer: 0
    specularGlobalDimmer: 0
    shaderLitMode: 0
    enableDepthPrepassWithDeferredRendering: 0
    enableTransparentPrepass: 0
    enableMotionVectors: 0
    enableObjectMotionVectors: 0
    enableDecals: 0
    enableRoughRefraction: 0
    enableTransparentPostpass: 0
    enableDistortion: 0
    enablePostprocess: 0
    enableOpaqueObjects: 0
    enableTransparentObjects: 0
    enableRealtimePlanarReflection: 0
    enableMSAA: 0
    enableAsyncCompute: 0
    runLightListAsync: 0
    runSSRAsync: 0
    runSSAOAsync: 0
    runContactShadowsAsync: 0
    runVolumeVoxelizationAsync: 0
    lightLoopSettings:
      overrides: 0
      enableDeferredTileAndCluster: 0
      enableComputeLightEvaluation: 0
      enableComputeLightVariants: 0
      enableComputeMaterialVariants: 0
      enableFptlForForwardOpaque: 0
      enableBigTilePrepass: 0
      isFptlEnabled: 0
  clearColorMode: 1
  backgroundColorHDR: {r: 0.147, g: 0.08628003, b: 0.056594998, a: 0}
  clearDepth: 1
  volumeLayerMask:
    serializedVersion: 2
    m_Bits: 4294967295
  volumeAnchorOverride: {fileID: 0}
  antialiasing: 0
  SMAAQuality: 2
  dithering: 0
  stopNaNs: 0
  taaSharpenStrength: 0.6
  physicalParameters:
    m_Iso: 200
    m_ShutterSpeed: 0.005
    m_Aperture: 16
    m_BladeCount: 5
    m_Curvature: {x: 2, y: 11}
    m_BarrelClipping: 0.25
    m_Anamorphism: 0
  flipYMode: 0
  fullscreenPassthrough: 0
  allowDynamicResolution: 0
  customRenderingSettings: 1
  invertFaceCulling: 0
  probeLayerMask:
    serializedVersion: 2
    m_Bits: 4294967295
  hasPersistentHistory: 0
  m_RenderingPathCustomFrameSettings:
    bitDatas:
      data1: 70005810265949
      data2: 4539628424389459968
    lodBias: 1.5
    lodBiasMode: 1
    lodBiasQualityLevel: 0
    maximumLODLevel: 1
    maximumLODLevelMode: 2
    maximumLODLevelQualityLevel: 0
    materialQuality: 0
  renderingPathCustomFrameSettingsOverrideMask:
    mask:
      data1: 17293822569102704640
      data2: 0
  defaultFrameSettings: 0
--- !u!20 &477443124
Camera:
  m_ObjectHideFlags: 0
  m_CorrespondingSourceObject: {fileID: 0}
  m_PrefabInstance: {fileID: 0}
  m_PrefabAsset: {fileID: 0}
  m_GameObject: {fileID: 477443121}
  m_Enabled: 1
  serializedVersion: 2
  m_ClearFlags: 1
  m_BackGroundColor: {r: 0.19215687, g: 0.3019608, b: 0.4745098, a: 0}
  m_projectionMatrixMode: 1
  m_GateFitMode: 2
  m_FOVAxisMode: 0
  m_SensorSize: {x: 36, y: 24}
  m_LensShift: {x: 0, y: 0}
  m_FocalLength: 50
  m_NormalizedViewPortRect:
    serializedVersion: 2
    x: 0.46
    y: 0.54
    width: 0.18
    height: 0.18
  near clip plane: 0.3
  far clip plane: 1000
  field of view: 60
  orthographic: 0
  orthographic size: 5
  m_Depth: 0
  m_CullingMask:
    serializedVersion: 2
    m_Bits: 4294967295
  m_RenderingPath: -1
  m_TargetTexture: {fileID: 8400000, guid: a0af2f4ece1d13a4296aef3c7abbc3ff, type: 2}
  m_TargetDisplay: 0
  m_TargetEye: 3
  m_HDR: 0
  m_AllowMSAA: 0
  m_AllowDynamicResolution: 0
  m_ForceIntoRT: 0
  m_OcclusionCulling: 1
  m_StereoConvergence: 10
  m_StereoSeparation: 0.022
--- !u!1 &497768882
GameObject:
  m_ObjectHideFlags: 0
  m_CorrespondingSourceObject: {fileID: 0}
  m_PrefabInstance: {fileID: 0}
  m_PrefabAsset: {fileID: 0}
  serializedVersion: 6
  m_Component:
  - component: {fileID: 497768883}
  - component: {fileID: 497768885}
  - component: {fileID: 497768884}
  m_Layer: 0
  m_Name: Camera_BF_1_5__MO_2
  m_TagString: Untagged
  m_Icon: {fileID: 0}
  m_NavMeshLayer: 0
  m_StaticEditorFlags: 0
  m_IsActive: 1
--- !u!4 &497768883
Transform:
  m_ObjectHideFlags: 0
  m_CorrespondingSourceObject: {fileID: 0}
  m_PrefabInstance: {fileID: 0}
  m_PrefabAsset: {fileID: 0}
  m_GameObject: {fileID: 497768882}
  m_LocalRotation: {x: 0.37599054, y: -0, z: -0, w: 0.9266236}
  m_LocalPosition: {x: 0, y: 3.31, z: -2.51}
  m_LocalScale: {x: 1, y: 1, z: 1}
  m_Children: []
  m_Father: {fileID: 920510721}
  m_RootOrder: 14
  m_LocalEulerAnglesHint: {x: 44.171, y: 0, z: 0}
--- !u!114 &497768884
MonoBehaviour:
  m_ObjectHideFlags: 0
  m_CorrespondingSourceObject: {fileID: 0}
  m_PrefabInstance: {fileID: 0}
  m_PrefabAsset: {fileID: 0}
  m_GameObject: {fileID: 497768882}
  m_Enabled: 1
  m_EditorHideFlags: 0
  m_Script: {fileID: 11500000, guid: 23c1ce4fb46143f46bc5cb5224c934f6, type: 3}
  m_Name: 
  m_EditorClassIdentifier: 
  m_Version: 7
  m_ObsoleteRenderingPath: 0
  m_ObsoleteFrameSettings:
    overrides: 0
    enableShadow: 0
    enableContactShadows: 0
    enableShadowMask: 0
    enableSSR: 0
    enableSSAO: 0
    enableSubsurfaceScattering: 0
    enableTransmission: 0
    enableAtmosphericScattering: 0
    enableVolumetrics: 0
    enableReprojectionForVolumetrics: 0
    enableLightLayers: 0
    enableExposureControl: 1
    diffuseGlobalDimmer: 0
    specularGlobalDimmer: 0
    shaderLitMode: 0
    enableDepthPrepassWithDeferredRendering: 0
    enableTransparentPrepass: 0
    enableMotionVectors: 0
    enableObjectMotionVectors: 0
    enableDecals: 0
    enableRoughRefraction: 0
    enableTransparentPostpass: 0
    enableDistortion: 0
    enablePostprocess: 0
    enableOpaqueObjects: 0
    enableTransparentObjects: 0
    enableRealtimePlanarReflection: 0
    enableMSAA: 0
    enableAsyncCompute: 0
    runLightListAsync: 0
    runSSRAsync: 0
    runSSAOAsync: 0
    runContactShadowsAsync: 0
    runVolumeVoxelizationAsync: 0
    lightLoopSettings:
      overrides: 0
      enableDeferredTileAndCluster: 0
      enableComputeLightEvaluation: 0
      enableComputeLightVariants: 0
      enableComputeMaterialVariants: 0
      enableFptlForForwardOpaque: 0
      enableBigTilePrepass: 0
      isFptlEnabled: 0
  clearColorMode: 1
  backgroundColorHDR: {r: 0.147, g: 0.08628003, b: 0.056594998, a: 0}
  clearDepth: 1
  volumeLayerMask:
    serializedVersion: 2
    m_Bits: 4294967295
  volumeAnchorOverride: {fileID: 0}
  antialiasing: 0
  SMAAQuality: 2
  dithering: 0
  stopNaNs: 0
  taaSharpenStrength: 0.6
  physicalParameters:
    m_Iso: 200
    m_ShutterSpeed: 0.005
    m_Aperture: 16
    m_BladeCount: 5
    m_Curvature: {x: 2, y: 11}
    m_BarrelClipping: 0.25
    m_Anamorphism: 0
  flipYMode: 0
  fullscreenPassthrough: 0
  allowDynamicResolution: 0
  customRenderingSettings: 1
  invertFaceCulling: 0
  probeLayerMask:
    serializedVersion: 2
    m_Bits: 4294967295
  hasPersistentHistory: 0
  m_RenderingPathCustomFrameSettings:
    bitDatas:
      data1: 70005810265949
      data2: 4539628424389459968
    lodBias: 1.5
    lodBiasMode: 2
    lodBiasQualityLevel: 0
    maximumLODLevel: 2
    maximumLODLevelMode: 1
    maximumLODLevelQualityLevel: 0
    materialQuality: 0
  renderingPathCustomFrameSettingsOverrideMask:
    mask:
      data1: 17293822569102704640
      data2: 0
  defaultFrameSettings: 0
--- !u!20 &497768885
Camera:
  m_ObjectHideFlags: 0
  m_CorrespondingSourceObject: {fileID: 0}
  m_PrefabInstance: {fileID: 0}
  m_PrefabAsset: {fileID: 0}
  m_GameObject: {fileID: 497768882}
  m_Enabled: 1
  serializedVersion: 2
  m_ClearFlags: 1
  m_BackGroundColor: {r: 0.19215687, g: 0.3019608, b: 0.4745098, a: 0}
  m_projectionMatrixMode: 1
  m_GateFitMode: 2
  m_FOVAxisMode: 0
  m_SensorSize: {x: 36, y: 24}
  m_LensShift: {x: 0, y: 0}
  m_FocalLength: 50
  m_NormalizedViewPortRect:
    serializedVersion: 2
    x: 0.82
    y: 0.36
    width: 0.18
    height: 0.18
  near clip plane: 0.3
  far clip plane: 1000
  field of view: 60
  orthographic: 0
  orthographic size: 5
  m_Depth: 0
  m_CullingMask:
    serializedVersion: 2
    m_Bits: 4294967295
  m_RenderingPath: -1
  m_TargetTexture: {fileID: 8400000, guid: a0af2f4ece1d13a4296aef3c7abbc3ff, type: 2}
  m_TargetDisplay: 0
  m_TargetEye: 3
  m_HDR: 0
  m_AllowMSAA: 0
  m_AllowDynamicResolution: 0
  m_ForceIntoRT: 0
  m_OcclusionCulling: 1
  m_StereoConvergence: 10
  m_StereoSeparation: 0.022
--- !u!1 &570578527
GameObject:
  m_ObjectHideFlags: 0
  m_CorrespondingSourceObject: {fileID: 0}
  m_PrefabInstance: {fileID: 0}
  m_PrefabAsset: {fileID: 0}
  serializedVersion: 6
  m_Component:
  - component: {fileID: 570578528}
  - component: {fileID: 570578530}
  - component: {fileID: 570578529}
  m_Layer: 0
  m_Name: Camera_BF_1_5__MF_3
  m_TagString: Untagged
  m_Icon: {fileID: 0}
  m_NavMeshLayer: 0
  m_StaticEditorFlags: 0
  m_IsActive: 1
--- !u!4 &570578528
Transform:
  m_ObjectHideFlags: 0
  m_CorrespondingSourceObject: {fileID: 0}
  m_PrefabInstance: {fileID: 0}
  m_PrefabAsset: {fileID: 0}
  m_GameObject: {fileID: 570578527}
  m_LocalRotation: {x: 0.37599054, y: -0, z: -0, w: 0.9266236}
  m_LocalPosition: {x: 0, y: 3.31, z: -2.51}
  m_LocalScale: {x: 1, y: 1, z: 1}
  m_Children: []
  m_Father: {fileID: 920510721}
  m_RootOrder: 24
  m_LocalEulerAnglesHint: {x: 44.171, y: 0, z: 0}
--- !u!114 &570578529
MonoBehaviour:
  m_ObjectHideFlags: 0
  m_CorrespondingSourceObject: {fileID: 0}
  m_PrefabInstance: {fileID: 0}
  m_PrefabAsset: {fileID: 0}
  m_GameObject: {fileID: 570578527}
  m_Enabled: 1
  m_EditorHideFlags: 0
  m_Script: {fileID: 11500000, guid: 23c1ce4fb46143f46bc5cb5224c934f6, type: 3}
  m_Name: 
  m_EditorClassIdentifier: 
  m_Version: 7
  m_ObsoleteRenderingPath: 0
  m_ObsoleteFrameSettings:
    overrides: 0
    enableShadow: 0
    enableContactShadows: 0
    enableShadowMask: 0
    enableSSR: 0
    enableSSAO: 0
    enableSubsurfaceScattering: 0
    enableTransmission: 0
    enableAtmosphericScattering: 0
    enableVolumetrics: 0
    enableReprojectionForVolumetrics: 0
    enableLightLayers: 0
    enableExposureControl: 1
    diffuseGlobalDimmer: 0
    specularGlobalDimmer: 0
    shaderLitMode: 0
    enableDepthPrepassWithDeferredRendering: 0
    enableTransparentPrepass: 0
    enableMotionVectors: 0
    enableObjectMotionVectors: 0
    enableDecals: 0
    enableRoughRefraction: 0
    enableTransparentPostpass: 0
    enableDistortion: 0
    enablePostprocess: 0
    enableOpaqueObjects: 0
    enableTransparentObjects: 0
    enableRealtimePlanarReflection: 0
    enableMSAA: 0
    enableAsyncCompute: 0
    runLightListAsync: 0
    runSSRAsync: 0
    runSSAOAsync: 0
    runContactShadowsAsync: 0
    runVolumeVoxelizationAsync: 0
    lightLoopSettings:
      overrides: 0
      enableDeferredTileAndCluster: 0
      enableComputeLightEvaluation: 0
      enableComputeLightVariants: 0
      enableComputeMaterialVariants: 0
      enableFptlForForwardOpaque: 0
      enableBigTilePrepass: 0
      isFptlEnabled: 0
  clearColorMode: 1
  backgroundColorHDR: {r: 0.147, g: 0.08628003, b: 0.056594998, a: 0}
  clearDepth: 1
  volumeLayerMask:
    serializedVersion: 2
    m_Bits: 4294967295
  volumeAnchorOverride: {fileID: 0}
  antialiasing: 0
  SMAAQuality: 2
  dithering: 0
  stopNaNs: 0
  taaSharpenStrength: 0.6
  physicalParameters:
    m_Iso: 200
    m_ShutterSpeed: 0.005
    m_Aperture: 16
    m_BladeCount: 5
    m_Curvature: {x: 2, y: 11}
    m_BarrelClipping: 0.25
    m_Anamorphism: 0
  flipYMode: 0
  fullscreenPassthrough: 0
  allowDynamicResolution: 0
  customRenderingSettings: 1
  invertFaceCulling: 0
  probeLayerMask:
    serializedVersion: 2
    m_Bits: 4294967295
  hasPersistentHistory: 0
  m_RenderingPathCustomFrameSettings:
    bitDatas:
      data1: 70005810265949
      data2: 4539628424389459968
    lodBias: 1.5
    lodBiasMode: 2
    lodBiasQualityLevel: 0
    maximumLODLevel: 3
    maximumLODLevelMode: 2
    maximumLODLevelQualityLevel: 0
    materialQuality: 0
  renderingPathCustomFrameSettingsOverrideMask:
    mask:
      data1: 17293822569102704640
      data2: 0
  defaultFrameSettings: 0
--- !u!20 &570578530
Camera:
  m_ObjectHideFlags: 0
  m_CorrespondingSourceObject: {fileID: 0}
  m_PrefabInstance: {fileID: 0}
  m_PrefabAsset: {fileID: 0}
  m_GameObject: {fileID: 570578527}
  m_Enabled: 1
  serializedVersion: 2
  m_ClearFlags: 1
  m_BackGroundColor: {r: 0.19215687, g: 0.3019608, b: 0.4745098, a: 0}
  m_projectionMatrixMode: 1
  m_GateFitMode: 2
  m_FOVAxisMode: 0
  m_SensorSize: {x: 36, y: 24}
  m_LensShift: {x: 0, y: 0}
  m_FocalLength: 50
  m_NormalizedViewPortRect:
    serializedVersion: 2
    x: 0.82
    y: 0.72
    width: 0.18
    height: 0.18
  near clip plane: 0.3
  far clip plane: 1000
  field of view: 60
  orthographic: 0
  orthographic size: 5
  m_Depth: 0
  m_CullingMask:
    serializedVersion: 2
    m_Bits: 4294967295
  m_RenderingPath: -1
  m_TargetTexture: {fileID: 8400000, guid: a0af2f4ece1d13a4296aef3c7abbc3ff, type: 2}
  m_TargetDisplay: 0
  m_TargetEye: 3
  m_HDR: 0
  m_AllowMSAA: 0
  m_AllowDynamicResolution: 0
  m_ForceIntoRT: 0
  m_OcclusionCulling: 1
  m_StereoConvergence: 10
  m_StereoSeparation: 0.022
--- !u!1 &579910914
GameObject:
  m_ObjectHideFlags: 0
  m_CorrespondingSourceObject: {fileID: 0}
  m_PrefabInstance: {fileID: 0}
  m_PrefabAsset: {fileID: 0}
  serializedVersion: 6
  m_Component:
  - component: {fileID: 579910915}
  - component: {fileID: 579910917}
  - component: {fileID: 579910916}
  m_Layer: 0
  m_Name: Fixed 0.5
  m_TagString: Untagged
  m_Icon: {fileID: 0}
  m_NavMeshLayer: 0
  m_StaticEditorFlags: 0
  m_IsActive: 1
--- !u!4 &579910915
Transform:
  m_ObjectHideFlags: 0
  m_CorrespondingSourceObject: {fileID: 0}
  m_PrefabInstance: {fileID: 0}
  m_PrefabAsset: {fileID: 0}
  m_GameObject: {fileID: 579910914}
  m_LocalRotation: {x: 0, y: 0, z: 0, w: 1}
  m_LocalPosition: {x: 0.183, y: 0.477, z: 0.9458}
  m_LocalScale: {x: 1, y: 1, z: 1}
  m_Children: []
  m_Father: {fileID: 619747028}
  m_RootOrder: 5
  m_LocalEulerAnglesHint: {x: 0, y: 0, z: 0}
--- !u!102 &579910916
TextMesh:
  serializedVersion: 3
  m_ObjectHideFlags: 0
  m_CorrespondingSourceObject: {fileID: 0}
  m_PrefabInstance: {fileID: 0}
  m_PrefabAsset: {fileID: 0}
  m_GameObject: {fileID: 579910914}
  m_Text: Fixed 0.5
  m_OffsetZ: 0
  m_CharacterSize: 0.015
  m_LineSpacing: 1
  m_Anchor: 0
  m_Alignment: 1
  m_TabSize: 4
  m_FontSize: 15
  m_FontStyle: 0
  m_RichText: 1
  m_Font: {fileID: 10102, guid: 0000000000000000e000000000000000, type: 0}
  m_Color:
    serializedVersion: 2
    rgba: 4294967295
--- !u!23 &579910917
MeshRenderer:
  m_ObjectHideFlags: 0
  m_CorrespondingSourceObject: {fileID: 0}
  m_PrefabInstance: {fileID: 0}
  m_PrefabAsset: {fileID: 0}
  m_GameObject: {fileID: 579910914}
  m_Enabled: 1
  m_CastShadows: 1
  m_ReceiveShadows: 1
  m_DynamicOccludee: 1
  m_MotionVectors: 1
  m_LightProbeUsage: 1
  m_ReflectionProbeUsage: 1
  m_RayTracingMode: 2
  m_RenderingLayerMask: 1
  m_RendererPriority: 0
  m_Materials:
  - {fileID: 10100, guid: 0000000000000000e000000000000000, type: 0}
  m_StaticBatchInfo:
    firstSubMesh: 0
    subMeshCount: 0
  m_StaticBatchRoot: {fileID: 0}
  m_ProbeAnchor: {fileID: 0}
  m_LightProbeVolumeOverride: {fileID: 0}
  m_ScaleInLightmap: 1
  m_ReceiveGI: 1
  m_PreserveUVs: 0
  m_IgnoreNormalsForChartDetection: 0
  m_ImportantGI: 0
  m_StitchLightmapSeams: 1
  m_SelectedEditorRenderState: 3
  m_MinimumChartSize: 4
  m_AutoUVMaxDistance: 0.5
  m_AutoUVMaxAngle: 89
  m_LightmapParameters: {fileID: 0}
  m_SortingLayerID: 0
  m_SortingLayer: 0
  m_SortingOrder: 0
  m_AdditionalVertexStreams: {fileID: 0}
--- !u!1 &592943733
GameObject:
  m_ObjectHideFlags: 0
  m_CorrespondingSourceObject: {fileID: 0}
  m_PrefabInstance: {fileID: 0}
  m_PrefabAsset: {fileID: 0}
  serializedVersion: 6
  m_Component:
  - component: {fileID: 592943734}
  - component: {fileID: 592943736}
  - component: {fileID: 592943735}
  m_Layer: 0
  m_Name: Camera_BF_0_2__MO_2
  m_TagString: Untagged
  m_Icon: {fileID: 0}
  m_NavMeshLayer: 0
  m_StaticEditorFlags: 0
  m_IsActive: 1
--- !u!4 &592943734
Transform:
  m_ObjectHideFlags: 0
  m_CorrespondingSourceObject: {fileID: 0}
  m_PrefabInstance: {fileID: 0}
  m_PrefabAsset: {fileID: 0}
  m_GameObject: {fileID: 592943733}
  m_LocalRotation: {x: 0.37599054, y: -0, z: -0, w: 0.9266236}
  m_LocalPosition: {x: 0, y: 3.31, z: -2.51}
  m_LocalScale: {x: 1, y: 1, z: 1}
  m_Children: []
  m_Father: {fileID: 920510721}
  m_RootOrder: 13
  m_LocalEulerAnglesHint: {x: 44.171, y: 0, z: 0}
--- !u!114 &592943735
MonoBehaviour:
  m_ObjectHideFlags: 0
  m_CorrespondingSourceObject: {fileID: 0}
  m_PrefabInstance: {fileID: 0}
  m_PrefabAsset: {fileID: 0}
  m_GameObject: {fileID: 592943733}
  m_Enabled: 1
  m_EditorHideFlags: 0
  m_Script: {fileID: 11500000, guid: 23c1ce4fb46143f46bc5cb5224c934f6, type: 3}
  m_Name: 
  m_EditorClassIdentifier: 
  m_Version: 7
  m_ObsoleteRenderingPath: 0
  m_ObsoleteFrameSettings:
    overrides: 0
    enableShadow: 0
    enableContactShadows: 0
    enableShadowMask: 0
    enableSSR: 0
    enableSSAO: 0
    enableSubsurfaceScattering: 0
    enableTransmission: 0
    enableAtmosphericScattering: 0
    enableVolumetrics: 0
    enableReprojectionForVolumetrics: 0
    enableLightLayers: 0
    enableExposureControl: 1
    diffuseGlobalDimmer: 0
    specularGlobalDimmer: 0
    shaderLitMode: 0
    enableDepthPrepassWithDeferredRendering: 0
    enableTransparentPrepass: 0
    enableMotionVectors: 0
    enableObjectMotionVectors: 0
    enableDecals: 0
    enableRoughRefraction: 0
    enableTransparentPostpass: 0
    enableDistortion: 0
    enablePostprocess: 0
    enableOpaqueObjects: 0
    enableTransparentObjects: 0
    enableRealtimePlanarReflection: 0
    enableMSAA: 0
    enableAsyncCompute: 0
    runLightListAsync: 0
    runSSRAsync: 0
    runSSAOAsync: 0
    runContactShadowsAsync: 0
    runVolumeVoxelizationAsync: 0
    lightLoopSettings:
      overrides: 0
      enableDeferredTileAndCluster: 0
      enableComputeLightEvaluation: 0
      enableComputeLightVariants: 0
      enableComputeMaterialVariants: 0
      enableFptlForForwardOpaque: 0
      enableBigTilePrepass: 0
      isFptlEnabled: 0
  clearColorMode: 1
  backgroundColorHDR: {r: 0.147, g: 0.08628003, b: 0.056594998, a: 0}
  clearDepth: 1
  volumeLayerMask:
    serializedVersion: 2
    m_Bits: 4294967295
  volumeAnchorOverride: {fileID: 0}
  antialiasing: 0
  SMAAQuality: 2
  dithering: 0
  stopNaNs: 0
  taaSharpenStrength: 0.6
  physicalParameters:
    m_Iso: 200
    m_ShutterSpeed: 0.005
    m_Aperture: 16
    m_BladeCount: 5
    m_Curvature: {x: 2, y: 11}
    m_BarrelClipping: 0.25
    m_Anamorphism: 0
  flipYMode: 0
  fullscreenPassthrough: 0
  allowDynamicResolution: 0
  customRenderingSettings: 1
  invertFaceCulling: 0
  probeLayerMask:
    serializedVersion: 2
    m_Bits: 4294967295
  hasPersistentHistory: 0
  m_RenderingPathCustomFrameSettings:
    bitDatas:
      data1: 70005810265949
      data2: 4539628424389459968
    lodBias: 0.2
    lodBiasMode: 2
    lodBiasQualityLevel: 0
    maximumLODLevel: 2
    maximumLODLevelMode: 1
    maximumLODLevelQualityLevel: 0
    materialQuality: 0
  renderingPathCustomFrameSettingsOverrideMask:
    mask:
      data1: 17293822569102704640
      data2: 0
  defaultFrameSettings: 0
--- !u!20 &592943736
Camera:
  m_ObjectHideFlags: 0
  m_CorrespondingSourceObject: {fileID: 0}
  m_PrefabInstance: {fileID: 0}
  m_PrefabAsset: {fileID: 0}
  m_GameObject: {fileID: 592943733}
  m_Enabled: 1
  serializedVersion: 2
  m_ClearFlags: 1
  m_BackGroundColor: {r: 0.19215687, g: 0.3019608, b: 0.4745098, a: 0}
  m_projectionMatrixMode: 1
  m_GateFitMode: 2
  m_FOVAxisMode: 0
  m_SensorSize: {x: 36, y: 24}
  m_LensShift: {x: 0, y: 0}
  m_FocalLength: 50
  m_NormalizedViewPortRect:
    serializedVersion: 2
    x: 0.64
    y: 0.36
    width: 0.18
    height: 0.18
  near clip plane: 0.3
  far clip plane: 1000
  field of view: 60
  orthographic: 0
  orthographic size: 5
  m_Depth: 0
  m_CullingMask:
    serializedVersion: 2
    m_Bits: 4294967295
  m_RenderingPath: -1
  m_TargetTexture: {fileID: 8400000, guid: a0af2f4ece1d13a4296aef3c7abbc3ff, type: 2}
  m_TargetDisplay: 0
  m_TargetEye: 3
  m_HDR: 0
  m_AllowMSAA: 0
  m_AllowDynamicResolution: 0
  m_ForceIntoRT: 0
  m_OcclusionCulling: 1
  m_StereoConvergence: 10
  m_StereoSeparation: 0.022
--- !u!1001 &619747027
PrefabInstance:
  m_ObjectHideFlags: 0
  serializedVersion: 2
  m_Modification:
    m_TransformParent: {fileID: 0}
    m_Modifications:
    - target: {fileID: 1132393308280272, guid: c07ace9ab142ca9469fa377877c2f1e7, type: 3}
      propertyPath: m_IsActive
      value: 1
      objectReference: {fileID: 0}
    - target: {fileID: 4209882255362944, guid: c07ace9ab142ca9469fa377877c2f1e7, type: 3}
      propertyPath: m_LocalPosition.x
      value: 34.58
      objectReference: {fileID: 0}
    - target: {fileID: 4209882255362944, guid: c07ace9ab142ca9469fa377877c2f1e7, type: 3}
      propertyPath: m_LocalPosition.y
      value: 7.69
      objectReference: {fileID: 0}
    - target: {fileID: 4209882255362944, guid: c07ace9ab142ca9469fa377877c2f1e7, type: 3}
      propertyPath: m_LocalPosition.z
      value: -7.76
      objectReference: {fileID: 0}
    - target: {fileID: 4209882255362944, guid: c07ace9ab142ca9469fa377877c2f1e7, type: 3}
      propertyPath: m_LocalRotation.x
      value: 0
      objectReference: {fileID: 0}
    - target: {fileID: 4209882255362944, guid: c07ace9ab142ca9469fa377877c2f1e7, type: 3}
      propertyPath: m_LocalRotation.y
      value: 0
      objectReference: {fileID: 0}
    - target: {fileID: 4209882255362944, guid: c07ace9ab142ca9469fa377877c2f1e7, type: 3}
      propertyPath: m_LocalRotation.z
      value: 0
      objectReference: {fileID: 0}
    - target: {fileID: 4209882255362944, guid: c07ace9ab142ca9469fa377877c2f1e7, type: 3}
      propertyPath: m_LocalRotation.w
      value: 1
      objectReference: {fileID: 0}
    - target: {fileID: 4209882255362944, guid: c07ace9ab142ca9469fa377877c2f1e7, type: 3}
      propertyPath: m_RootOrder
      value: 0
      objectReference: {fileID: 0}
    - target: {fileID: 4209882255362944, guid: c07ace9ab142ca9469fa377877c2f1e7, type: 3}
      propertyPath: m_LocalEulerAnglesHint.x
      value: 0
      objectReference: {fileID: 0}
    - target: {fileID: 114777190906822814, guid: c07ace9ab142ca9469fa377877c2f1e7,
        type: 3}
      propertyPath: volumeLayerMask.m_Bits
      value: 0
      objectReference: {fileID: 0}
    - target: {fileID: 114777190906822814, guid: c07ace9ab142ca9469fa377877c2f1e7,
        type: 3}
      propertyPath: clearDepth
      value: 1
      objectReference: {fileID: 0}
    - target: {fileID: 114777190906822814, guid: c07ace9ab142ca9469fa377877c2f1e7,
        type: 3}
      propertyPath: m_RenderingPathCustomFrameSettings.bitDatas.data1
      value: 70005818654557
      objectReference: {fileID: 0}
    - target: {fileID: 114777190906822814, guid: c07ace9ab142ca9469fa377877c2f1e7,
        type: 3}
      propertyPath: m_Version
      value: 7
      objectReference: {fileID: 0}
    - target: {fileID: 114777190906822814, guid: c07ace9ab142ca9469fa377877c2f1e7,
        type: 3}
      propertyPath: m_ObsoleteFrameSettings.enableShadow
      value: 0
      objectReference: {fileID: 0}
    - target: {fileID: 114777190906822814, guid: c07ace9ab142ca9469fa377877c2f1e7,
        type: 3}
      propertyPath: m_ObsoleteFrameSettings.enableContactShadows
      value: 0
      objectReference: {fileID: 0}
    - target: {fileID: 114777190906822814, guid: c07ace9ab142ca9469fa377877c2f1e7,
        type: 3}
      propertyPath: m_ObsoleteFrameSettings.enableShadowMask
      value: 0
      objectReference: {fileID: 0}
    - target: {fileID: 114777190906822814, guid: c07ace9ab142ca9469fa377877c2f1e7,
        type: 3}
      propertyPath: m_ObsoleteFrameSettings.enableSSR
      value: 0
      objectReference: {fileID: 0}
    - target: {fileID: 114777190906822814, guid: c07ace9ab142ca9469fa377877c2f1e7,
        type: 3}
      propertyPath: m_ObsoleteFrameSettings.enableSSAO
      value: 0
      objectReference: {fileID: 0}
    - target: {fileID: 114777190906822814, guid: c07ace9ab142ca9469fa377877c2f1e7,
        type: 3}
      propertyPath: m_ObsoleteFrameSettings.enableSubsurfaceScattering
      value: 0
      objectReference: {fileID: 0}
    - target: {fileID: 114777190906822814, guid: c07ace9ab142ca9469fa377877c2f1e7,
        type: 3}
      propertyPath: m_ObsoleteFrameSettings.enableTransmission
      value: 0
      objectReference: {fileID: 0}
    - target: {fileID: 114777190906822814, guid: c07ace9ab142ca9469fa377877c2f1e7,
        type: 3}
      propertyPath: m_ObsoleteFrameSettings.enableAtmosphericScattering
      value: 0
      objectReference: {fileID: 0}
    - target: {fileID: 114777190906822814, guid: c07ace9ab142ca9469fa377877c2f1e7,
        type: 3}
      propertyPath: m_ObsoleteFrameSettings.enableVolumetrics
      value: 0
      objectReference: {fileID: 0}
    - target: {fileID: 114777190906822814, guid: c07ace9ab142ca9469fa377877c2f1e7,
        type: 3}
      propertyPath: m_ObsoleteFrameSettings.enableReprojectionForVolumetrics
      value: 0
      objectReference: {fileID: 0}
    - target: {fileID: 114777190906822814, guid: c07ace9ab142ca9469fa377877c2f1e7,
        type: 3}
      propertyPath: m_ObsoleteFrameSettings.enableLightLayers
      value: 0
      objectReference: {fileID: 0}
    - target: {fileID: 114777190906822814, guid: c07ace9ab142ca9469fa377877c2f1e7,
        type: 3}
      propertyPath: m_ObsoleteFrameSettings.diffuseGlobalDimmer
      value: 0
      objectReference: {fileID: 0}
    - target: {fileID: 114777190906822814, guid: c07ace9ab142ca9469fa377877c2f1e7,
        type: 3}
      propertyPath: m_ObsoleteFrameSettings.specularGlobalDimmer
      value: 0
      objectReference: {fileID: 0}
    - target: {fileID: 114777190906822814, guid: c07ace9ab142ca9469fa377877c2f1e7,
        type: 3}
      propertyPath: m_ObsoleteFrameSettings.shaderLitMode
      value: 0
      objectReference: {fileID: 0}
    - target: {fileID: 114777190906822814, guid: c07ace9ab142ca9469fa377877c2f1e7,
        type: 3}
      propertyPath: m_ObsoleteFrameSettings.enableTransparentPrepass
      value: 0
      objectReference: {fileID: 0}
    - target: {fileID: 114777190906822814, guid: c07ace9ab142ca9469fa377877c2f1e7,
        type: 3}
      propertyPath: m_ObsoleteFrameSettings.enableMotionVectors
      value: 0
      objectReference: {fileID: 0}
    - target: {fileID: 114777190906822814, guid: c07ace9ab142ca9469fa377877c2f1e7,
        type: 3}
      propertyPath: m_ObsoleteFrameSettings.enableObjectMotionVectors
      value: 0
      objectReference: {fileID: 0}
    - target: {fileID: 114777190906822814, guid: c07ace9ab142ca9469fa377877c2f1e7,
        type: 3}
      propertyPath: m_ObsoleteFrameSettings.enableDecals
      value: 0
      objectReference: {fileID: 0}
    - target: {fileID: 114777190906822814, guid: c07ace9ab142ca9469fa377877c2f1e7,
        type: 3}
      propertyPath: m_ObsoleteFrameSettings.enableRoughRefraction
      value: 0
      objectReference: {fileID: 0}
    - target: {fileID: 114777190906822814, guid: c07ace9ab142ca9469fa377877c2f1e7,
        type: 3}
      propertyPath: m_ObsoleteFrameSettings.enableTransparentPostpass
      value: 0
      objectReference: {fileID: 0}
    - target: {fileID: 114777190906822814, guid: c07ace9ab142ca9469fa377877c2f1e7,
        type: 3}
      propertyPath: m_ObsoleteFrameSettings.enableDistortion
      value: 0
      objectReference: {fileID: 0}
    - target: {fileID: 114777190906822814, guid: c07ace9ab142ca9469fa377877c2f1e7,
        type: 3}
      propertyPath: m_ObsoleteFrameSettings.enablePostprocess
      value: 0
      objectReference: {fileID: 0}
    - target: {fileID: 114777190906822814, guid: c07ace9ab142ca9469fa377877c2f1e7,
        type: 3}
      propertyPath: m_ObsoleteFrameSettings.enableOpaqueObjects
      value: 0
      objectReference: {fileID: 0}
    - target: {fileID: 114777190906822814, guid: c07ace9ab142ca9469fa377877c2f1e7,
        type: 3}
      propertyPath: m_ObsoleteFrameSettings.enableTransparentObjects
      value: 0
      objectReference: {fileID: 0}
    - target: {fileID: 114777190906822814, guid: c07ace9ab142ca9469fa377877c2f1e7,
        type: 3}
      propertyPath: m_ObsoleteFrameSettings.enableRealtimePlanarReflection
      value: 0
      objectReference: {fileID: 0}
    - target: {fileID: 114777190906822814, guid: c07ace9ab142ca9469fa377877c2f1e7,
        type: 3}
      propertyPath: m_ObsoleteFrameSettings.enableAsyncCompute
      value: 0
      objectReference: {fileID: 0}
    - target: {fileID: 114777190906822814, guid: c07ace9ab142ca9469fa377877c2f1e7,
        type: 3}
      propertyPath: m_ObsoleteFrameSettings.runLightListAsync
      value: 0
      objectReference: {fileID: 0}
    - target: {fileID: 114777190906822814, guid: c07ace9ab142ca9469fa377877c2f1e7,
        type: 3}
      propertyPath: m_ObsoleteFrameSettings.runSSRAsync
      value: 0
      objectReference: {fileID: 0}
    - target: {fileID: 114777190906822814, guid: c07ace9ab142ca9469fa377877c2f1e7,
        type: 3}
      propertyPath: m_ObsoleteFrameSettings.runSSAOAsync
      value: 0
      objectReference: {fileID: 0}
    - target: {fileID: 114777190906822814, guid: c07ace9ab142ca9469fa377877c2f1e7,
        type: 3}
      propertyPath: m_ObsoleteFrameSettings.runContactShadowsAsync
      value: 0
      objectReference: {fileID: 0}
    - target: {fileID: 114777190906822814, guid: c07ace9ab142ca9469fa377877c2f1e7,
        type: 3}
      propertyPath: m_ObsoleteFrameSettings.runVolumeVoxelizationAsync
      value: 0
      objectReference: {fileID: 0}
    - target: {fileID: 114777190906822814, guid: c07ace9ab142ca9469fa377877c2f1e7,
        type: 3}
      propertyPath: m_ObsoleteFrameSettings.lightLoopSettings.enableDeferredTileAndCluster
      value: 0
      objectReference: {fileID: 0}
    - target: {fileID: 114777190906822814, guid: c07ace9ab142ca9469fa377877c2f1e7,
        type: 3}
      propertyPath: m_ObsoleteFrameSettings.lightLoopSettings.enableComputeLightEvaluation
      value: 0
      objectReference: {fileID: 0}
    - target: {fileID: 114777190906822814, guid: c07ace9ab142ca9469fa377877c2f1e7,
        type: 3}
      propertyPath: m_ObsoleteFrameSettings.lightLoopSettings.enableComputeLightVariants
      value: 0
      objectReference: {fileID: 0}
    - target: {fileID: 114777190906822814, guid: c07ace9ab142ca9469fa377877c2f1e7,
        type: 3}
      propertyPath: m_ObsoleteFrameSettings.lightLoopSettings.enableComputeMaterialVariants
      value: 0
      objectReference: {fileID: 0}
    - target: {fileID: 114777190906822814, guid: c07ace9ab142ca9469fa377877c2f1e7,
        type: 3}
      propertyPath: m_ObsoleteFrameSettings.lightLoopSettings.enableFptlForForwardOpaque
      value: 0
      objectReference: {fileID: 0}
    - target: {fileID: 114777190906822814, guid: c07ace9ab142ca9469fa377877c2f1e7,
        type: 3}
      propertyPath: m_ObsoleteFrameSettings.lightLoopSettings.enableBigTilePrepass
      value: 0
      objectReference: {fileID: 0}
    - target: {fileID: 114777190906822814, guid: c07ace9ab142ca9469fa377877c2f1e7,
        type: 3}
      propertyPath: m_ObsoleteFrameSettings.lightLoopSettings.isFptlEnabled
      value: 0
      objectReference: {fileID: 0}
    - target: {fileID: 20109210616973140, guid: c07ace9ab142ca9469fa377877c2f1e7,
        type: 3}
      propertyPath: orthographic
      value: 1
      objectReference: {fileID: 0}
    - target: {fileID: 20109210616973140, guid: c07ace9ab142ca9469fa377877c2f1e7,
        type: 3}
      propertyPath: orthographic size
      value: 0.5
      objectReference: {fileID: 0}
    - target: {fileID: 114995348509370400, guid: c07ace9ab142ca9469fa377877c2f1e7,
        type: 3}
      propertyPath: doBeforeTest.m_PersistentCalls.m_Calls.Array.size
      value: 0
      objectReference: {fileID: 0}
    - target: {fileID: 114995348509370400, guid: c07ace9ab142ca9469fa377877c2f1e7,
        type: 3}
      propertyPath: doBeforeTest.m_PersistentCalls.m_Calls.Array.data[0].m_Mode
      value: 1
      objectReference: {fileID: 0}
    - target: {fileID: 114995348509370400, guid: c07ace9ab142ca9469fa377877c2f1e7,
        type: 3}
      propertyPath: doBeforeTest.m_PersistentCalls.m_Calls.Array.data[0].m_CallState
      value: 2
      objectReference: {fileID: 0}
    - target: {fileID: 114995348509370400, guid: c07ace9ab142ca9469fa377877c2f1e7,
        type: 3}
      propertyPath: doBeforeTest.m_PersistentCalls.m_Calls.Array.data[0].m_Target
      value: 
      objectReference: {fileID: 0}
    - target: {fileID: 114995348509370400, guid: c07ace9ab142ca9469fa377877c2f1e7,
        type: 3}
      propertyPath: doBeforeTest.m_PersistentCalls.m_Calls.Array.data[0].m_MethodName
      value: SetDebugView
      objectReference: {fileID: 0}
    - target: {fileID: 114995348509370400, guid: c07ace9ab142ca9469fa377877c2f1e7,
        type: 3}
      propertyPath: doBeforeTest.m_PersistentCalls.m_Calls.Array.data[0].m_Arguments.m_ObjectArgumentAssemblyTypeName
      value: UnityEngine.Object, UnityEngine
      objectReference: {fileID: 0}
    - target: {fileID: 114995348509370400, guid: c07ace9ab142ca9469fa377877c2f1e7,
        type: 3}
      propertyPath: ImageComparisonSettings.TargetWidth
      value: 512
      objectReference: {fileID: 0}
    - target: {fileID: 114995348509370400, guid: c07ace9ab142ca9469fa377877c2f1e7,
        type: 3}
      propertyPath: ImageComparisonSettings.TargetHeight
      value: 512
      objectReference: {fileID: 0}
    - target: {fileID: 114995348509370400, guid: c07ace9ab142ca9469fa377877c2f1e7,
        type: 3}
      propertyPath: xrLayout
      value: 0
      objectReference: {fileID: 0}
<<<<<<< HEAD
=======
    - target: {fileID: 114995348509370400, guid: c07ace9ab142ca9469fa377877c2f1e7,
        type: 3}
      propertyPath: xrThresholdMultiplier
      value: 10
      objectReference: {fileID: 0}
>>>>>>> 6fcf3c5c
    m_RemovedComponents: []
  m_SourcePrefab: {fileID: 100100000, guid: c07ace9ab142ca9469fa377877c2f1e7, type: 3}
--- !u!4 &619747028 stripped
Transform:
  m_CorrespondingSourceObject: {fileID: 4209882255362944, guid: c07ace9ab142ca9469fa377877c2f1e7,
    type: 3}
  m_PrefabInstance: {fileID: 619747027}
  m_PrefabAsset: {fileID: 0}
--- !u!1 &642031838
GameObject:
  m_ObjectHideFlags: 0
  m_CorrespondingSourceObject: {fileID: 0}
  m_PrefabInstance: {fileID: 0}
  m_PrefabAsset: {fileID: 0}
  serializedVersion: 6
  m_Component:
  - component: {fileID: 642031839}
  - component: {fileID: 642031842}
  - component: {fileID: 642031841}
  - component: {fileID: 642031840}
  m_Layer: 0
  m_Name: MultiViewportQuad
  m_TagString: Untagged
  m_Icon: {fileID: 0}
  m_NavMeshLayer: 0
  m_StaticEditorFlags: 0
  m_IsActive: 1
--- !u!4 &642031839
Transform:
  m_ObjectHideFlags: 0
  m_CorrespondingSourceObject: {fileID: 0}
  m_PrefabInstance: {fileID: 0}
  m_PrefabAsset: {fileID: 0}
  m_GameObject: {fileID: 642031838}
  m_LocalRotation: {x: -0, y: -0, z: -0, w: 1}
  m_LocalPosition: {x: 0, y: 0, z: 1}
  m_LocalScale: {x: 1, y: 1, z: 1}
  m_Children: []
  m_Father: {fileID: 619747028}
  m_RootOrder: 0
  m_LocalEulerAnglesHint: {x: 0, y: 0, z: 0}
--- !u!64 &642031840
MeshCollider:
  m_ObjectHideFlags: 0
  m_CorrespondingSourceObject: {fileID: 0}
  m_PrefabInstance: {fileID: 0}
  m_PrefabAsset: {fileID: 0}
  m_GameObject: {fileID: 642031838}
  m_Material: {fileID: 0}
  m_IsTrigger: 0
  m_Enabled: 1
  serializedVersion: 3
  m_Convex: 0
  m_CookingOptions: 14
  m_Mesh: {fileID: 10210, guid: 0000000000000000e000000000000000, type: 0}
--- !u!23 &642031841
MeshRenderer:
  m_ObjectHideFlags: 0
  m_CorrespondingSourceObject: {fileID: 0}
  m_PrefabInstance: {fileID: 0}
  m_PrefabAsset: {fileID: 0}
  m_GameObject: {fileID: 642031838}
  m_Enabled: 1
  m_CastShadows: 1
  m_ReceiveShadows: 1
  m_DynamicOccludee: 1
  m_MotionVectors: 1
  m_LightProbeUsage: 1
  m_ReflectionProbeUsage: 1
  m_RayTracingMode: 2
  m_RenderingLayerMask: 1
  m_RendererPriority: 0
  m_Materials:
  - {fileID: 2100000, guid: 9524e5a4b2b92e74ab2b5466efbfa692, type: 2}
  m_StaticBatchInfo:
    firstSubMesh: 0
    subMeshCount: 0
  m_StaticBatchRoot: {fileID: 0}
  m_ProbeAnchor: {fileID: 0}
  m_LightProbeVolumeOverride: {fileID: 0}
  m_ScaleInLightmap: 1
  m_ReceiveGI: 1
  m_PreserveUVs: 0
  m_IgnoreNormalsForChartDetection: 0
  m_ImportantGI: 0
  m_StitchLightmapSeams: 1
  m_SelectedEditorRenderState: 3
  m_MinimumChartSize: 4
  m_AutoUVMaxDistance: 0.5
  m_AutoUVMaxAngle: 89
  m_LightmapParameters: {fileID: 0}
  m_SortingLayerID: 0
  m_SortingLayer: 0
  m_SortingOrder: 0
  m_AdditionalVertexStreams: {fileID: 0}
--- !u!33 &642031842
MeshFilter:
  m_ObjectHideFlags: 0
  m_CorrespondingSourceObject: {fileID: 0}
  m_PrefabInstance: {fileID: 0}
  m_PrefabAsset: {fileID: 0}
  m_GameObject: {fileID: 642031838}
  m_Mesh: {fileID: 10210, guid: 0000000000000000e000000000000000, type: 0}
--- !u!1 &732034763
GameObject:
  m_ObjectHideFlags: 0
  m_CorrespondingSourceObject: {fileID: 0}
  m_PrefabInstance: {fileID: 0}
  m_PrefabAsset: {fileID: 0}
  serializedVersion: 6
  m_Component:
  - component: {fileID: 732034764}
  - component: {fileID: 732034766}
  - component: {fileID: 732034765}
  m_Layer: 0
  m_Name: Camera_BS_0_25__MF_1
  m_TagString: Untagged
  m_Icon: {fileID: 0}
  m_NavMeshLayer: 0
  m_StaticEditorFlags: 0
  m_IsActive: 1
--- !u!4 &732034764
Transform:
  m_ObjectHideFlags: 0
  m_CorrespondingSourceObject: {fileID: 0}
  m_PrefabInstance: {fileID: 0}
  m_PrefabAsset: {fileID: 0}
  m_GameObject: {fileID: 732034763}
  m_LocalRotation: {x: 0.37599054, y: -0, z: -0, w: 0.9266236}
  m_LocalPosition: {x: 0, y: 3.31, z: -2.51}
  m_LocalScale: {x: 1, y: 1, z: 1}
  m_Children: []
  m_Father: {fileID: 920510721}
  m_RootOrder: 16
  m_LocalEulerAnglesHint: {x: 44.171, y: 0, z: 0}
--- !u!114 &732034765
MonoBehaviour:
  m_ObjectHideFlags: 0
  m_CorrespondingSourceObject: {fileID: 0}
  m_PrefabInstance: {fileID: 0}
  m_PrefabAsset: {fileID: 0}
  m_GameObject: {fileID: 732034763}
  m_Enabled: 1
  m_EditorHideFlags: 0
  m_Script: {fileID: 11500000, guid: 23c1ce4fb46143f46bc5cb5224c934f6, type: 3}
  m_Name: 
  m_EditorClassIdentifier: 
  m_Version: 7
  m_ObsoleteRenderingPath: 0
  m_ObsoleteFrameSettings:
    overrides: 0
    enableShadow: 0
    enableContactShadows: 0
    enableShadowMask: 0
    enableSSR: 0
    enableSSAO: 0
    enableSubsurfaceScattering: 0
    enableTransmission: 0
    enableAtmosphericScattering: 0
    enableVolumetrics: 0
    enableReprojectionForVolumetrics: 0
    enableLightLayers: 0
    enableExposureControl: 1
    diffuseGlobalDimmer: 0
    specularGlobalDimmer: 0
    shaderLitMode: 0
    enableDepthPrepassWithDeferredRendering: 0
    enableTransparentPrepass: 0
    enableMotionVectors: 0
    enableObjectMotionVectors: 0
    enableDecals: 0
    enableRoughRefraction: 0
    enableTransparentPostpass: 0
    enableDistortion: 0
    enablePostprocess: 0
    enableOpaqueObjects: 0
    enableTransparentObjects: 0
    enableRealtimePlanarReflection: 0
    enableMSAA: 0
    enableAsyncCompute: 0
    runLightListAsync: 0
    runSSRAsync: 0
    runSSAOAsync: 0
    runContactShadowsAsync: 0
    runVolumeVoxelizationAsync: 0
    lightLoopSettings:
      overrides: 0
      enableDeferredTileAndCluster: 0
      enableComputeLightEvaluation: 0
      enableComputeLightVariants: 0
      enableComputeMaterialVariants: 0
      enableFptlForForwardOpaque: 0
      enableBigTilePrepass: 0
      isFptlEnabled: 0
  clearColorMode: 1
  backgroundColorHDR: {r: 0.147, g: 0.08628003, b: 0.056594998, a: 0}
  clearDepth: 1
  volumeLayerMask:
    serializedVersion: 2
    m_Bits: 4294967295
  volumeAnchorOverride: {fileID: 0}
  antialiasing: 0
  SMAAQuality: 2
  dithering: 0
  stopNaNs: 0
  taaSharpenStrength: 0.6
  physicalParameters:
    m_Iso: 200
    m_ShutterSpeed: 0.005
    m_Aperture: 16
    m_BladeCount: 5
    m_Curvature: {x: 2, y: 11}
    m_BarrelClipping: 0.25
    m_Anamorphism: 0
  flipYMode: 0
  fullscreenPassthrough: 0
  allowDynamicResolution: 0
  customRenderingSettings: 1
  invertFaceCulling: 0
  probeLayerMask:
    serializedVersion: 2
    m_Bits: 4294967295
  hasPersistentHistory: 0
  m_RenderingPathCustomFrameSettings:
    bitDatas:
      data1: 70005810265949
      data2: 4539628424389459968
    lodBias: 0.25
    lodBiasMode: 1
    lodBiasQualityLevel: 0
    maximumLODLevel: 1
    maximumLODLevelMode: 2
    maximumLODLevelQualityLevel: 0
    materialQuality: 0
  renderingPathCustomFrameSettingsOverrideMask:
    mask:
      data1: 17293822569102704640
      data2: 0
  defaultFrameSettings: 0
--- !u!20 &732034766
Camera:
  m_ObjectHideFlags: 0
  m_CorrespondingSourceObject: {fileID: 0}
  m_PrefabInstance: {fileID: 0}
  m_PrefabAsset: {fileID: 0}
  m_GameObject: {fileID: 732034763}
  m_Enabled: 1
  serializedVersion: 2
  m_ClearFlags: 1
  m_BackGroundColor: {r: 0.19215687, g: 0.3019608, b: 0.4745098, a: 0}
  m_projectionMatrixMode: 1
  m_GateFitMode: 2
  m_FOVAxisMode: 0
  m_SensorSize: {x: 36, y: 24}
  m_LensShift: {x: 0, y: 0}
  m_FocalLength: 50
  m_NormalizedViewPortRect:
    serializedVersion: 2
    x: 0.28
    y: 0.54
    width: 0.18
    height: 0.18
  near clip plane: 0.3
  far clip plane: 1000
  field of view: 60
  orthographic: 0
  orthographic size: 5
  m_Depth: 0
  m_CullingMask:
    serializedVersion: 2
    m_Bits: 4294967295
  m_RenderingPath: -1
  m_TargetTexture: {fileID: 8400000, guid: a0af2f4ece1d13a4296aef3c7abbc3ff, type: 2}
  m_TargetDisplay: 0
  m_TargetEye: 3
  m_HDR: 0
  m_AllowMSAA: 0
  m_AllowDynamicResolution: 0
  m_ForceIntoRT: 0
  m_OcclusionCulling: 1
  m_StereoConvergence: 10
  m_StereoSeparation: 0.022
--- !u!1 &802918546
GameObject:
  m_ObjectHideFlags: 0
  m_CorrespondingSourceObject: {fileID: 0}
  m_PrefabInstance: {fileID: 0}
  m_PrefabAsset: {fileID: 0}
  serializedVersion: 6
  m_Component:
  - component: {fileID: 802918547}
  - component: {fileID: 802918549}
  - component: {fileID: 802918548}
  m_Layer: 0
  m_Name: Scale 1.5
  m_TagString: Untagged
  m_Icon: {fileID: 0}
  m_NavMeshLayer: 0
  m_StaticEditorFlags: 0
  m_IsActive: 1
--- !u!4 &802918547
Transform:
  m_ObjectHideFlags: 0
  m_CorrespondingSourceObject: {fileID: 0}
  m_PrefabInstance: {fileID: 0}
  m_PrefabAsset: {fileID: 0}
  m_GameObject: {fileID: 802918546}
  m_LocalRotation: {x: 0, y: 0, z: 0, w: 1}
  m_LocalPosition: {x: 0.007, y: 0.477, z: 0.9458}
  m_LocalScale: {x: 1, y: 1, z: 1}
  m_Children: []
  m_Father: {fileID: 619747028}
  m_RootOrder: 4
  m_LocalEulerAnglesHint: {x: 0, y: 0, z: 0}
--- !u!102 &802918548
TextMesh:
  serializedVersion: 3
  m_ObjectHideFlags: 0
  m_CorrespondingSourceObject: {fileID: 0}
  m_PrefabInstance: {fileID: 0}
  m_PrefabAsset: {fileID: 0}
  m_GameObject: {fileID: 802918546}
  m_Text: Scale 1.5
  m_OffsetZ: 0
  m_CharacterSize: 0.015
  m_LineSpacing: 1
  m_Anchor: 0
  m_Alignment: 1
  m_TabSize: 4
  m_FontSize: 15
  m_FontStyle: 0
  m_RichText: 1
  m_Font: {fileID: 10102, guid: 0000000000000000e000000000000000, type: 0}
  m_Color:
    serializedVersion: 2
    rgba: 4294967295
--- !u!23 &802918549
MeshRenderer:
  m_ObjectHideFlags: 0
  m_CorrespondingSourceObject: {fileID: 0}
  m_PrefabInstance: {fileID: 0}
  m_PrefabAsset: {fileID: 0}
  m_GameObject: {fileID: 802918546}
  m_Enabled: 1
  m_CastShadows: 1
  m_ReceiveShadows: 1
  m_DynamicOccludee: 1
  m_MotionVectors: 1
  m_LightProbeUsage: 1
  m_ReflectionProbeUsage: 1
  m_RayTracingMode: 2
  m_RenderingLayerMask: 1
  m_RendererPriority: 0
  m_Materials:
  - {fileID: 10100, guid: 0000000000000000e000000000000000, type: 0}
  m_StaticBatchInfo:
    firstSubMesh: 0
    subMeshCount: 0
  m_StaticBatchRoot: {fileID: 0}
  m_ProbeAnchor: {fileID: 0}
  m_LightProbeVolumeOverride: {fileID: 0}
  m_ScaleInLightmap: 1
  m_ReceiveGI: 1
  m_PreserveUVs: 0
  m_IgnoreNormalsForChartDetection: 0
  m_ImportantGI: 0
  m_StitchLightmapSeams: 1
  m_SelectedEditorRenderState: 3
  m_MinimumChartSize: 4
  m_AutoUVMaxDistance: 0.5
  m_AutoUVMaxAngle: 89
  m_LightmapParameters: {fileID: 0}
  m_SortingLayerID: 0
  m_SortingLayer: 0
  m_SortingOrder: 0
  m_AdditionalVertexStreams: {fileID: 0}
--- !u!1 &805874872
GameObject:
  m_ObjectHideFlags: 0
  m_CorrespondingSourceObject: {fileID: 0}
  m_PrefabInstance: {fileID: 0}
  m_PrefabAsset: {fileID: 0}
  serializedVersion: 6
  m_Component:
  - component: {fileID: 805874873}
  - component: {fileID: 805874875}
  - component: {fileID: 805874874}
  m_Layer: 0
  m_Name: Q
  m_TagString: Untagged
  m_Icon: {fileID: 0}
  m_NavMeshLayer: 0
  m_StaticEditorFlags: 0
  m_IsActive: 1
--- !u!4 &805874873
Transform:
  m_ObjectHideFlags: 0
  m_CorrespondingSourceObject: {fileID: 0}
  m_PrefabInstance: {fileID: 0}
  m_PrefabAsset: {fileID: 0}
  m_GameObject: {fileID: 805874872}
  m_LocalRotation: {x: 0, y: 0, z: 0, w: 1}
  m_LocalPosition: {x: -0.464, y: -0.402, z: 0.9458}
  m_LocalScale: {x: 1, y: 1, z: 1}
  m_Children: []
  m_Father: {fileID: 619747028}
  m_RootOrder: 7
  m_LocalEulerAnglesHint: {x: 0, y: 0, z: 0}
--- !u!102 &805874874
TextMesh:
  serializedVersion: 3
  m_ObjectHideFlags: 0
  m_CorrespondingSourceObject: {fileID: 0}
  m_PrefabInstance: {fileID: 0}
  m_PrefabAsset: {fileID: 0}
  m_GameObject: {fileID: 805874872}
  m_Text: Q
  m_OffsetZ: 0
  m_CharacterSize: 0.015
  m_LineSpacing: 1
  m_Anchor: 0
  m_Alignment: 1
  m_TabSize: 4
  m_FontSize: 15
  m_FontStyle: 0
  m_RichText: 1
  m_Font: {fileID: 10102, guid: 0000000000000000e000000000000000, type: 0}
  m_Color:
    serializedVersion: 2
    rgba: 4294967295
--- !u!23 &805874875
MeshRenderer:
  m_ObjectHideFlags: 0
  m_CorrespondingSourceObject: {fileID: 0}
  m_PrefabInstance: {fileID: 0}
  m_PrefabAsset: {fileID: 0}
  m_GameObject: {fileID: 805874872}
  m_Enabled: 1
  m_CastShadows: 1
  m_ReceiveShadows: 1
  m_DynamicOccludee: 1
  m_MotionVectors: 1
  m_LightProbeUsage: 1
  m_ReflectionProbeUsage: 1
  m_RayTracingMode: 2
  m_RenderingLayerMask: 1
  m_RendererPriority: 0
  m_Materials:
  - {fileID: 10100, guid: 0000000000000000e000000000000000, type: 0}
  m_StaticBatchInfo:
    firstSubMesh: 0
    subMeshCount: 0
  m_StaticBatchRoot: {fileID: 0}
  m_ProbeAnchor: {fileID: 0}
  m_LightProbeVolumeOverride: {fileID: 0}
  m_ScaleInLightmap: 1
  m_ReceiveGI: 1
  m_PreserveUVs: 0
  m_IgnoreNormalsForChartDetection: 0
  m_ImportantGI: 0
  m_StitchLightmapSeams: 1
  m_SelectedEditorRenderState: 3
  m_MinimumChartSize: 4
  m_AutoUVMaxDistance: 0.5
  m_AutoUVMaxAngle: 89
  m_LightmapParameters: {fileID: 0}
  m_SortingLayerID: 0
  m_SortingLayer: 0
  m_SortingOrder: 0
  m_AdditionalVertexStreams: {fileID: 0}
--- !u!1 &822820823
GameObject:
  m_ObjectHideFlags: 0
  m_CorrespondingSourceObject: {fileID: 0}
  m_PrefabInstance: {fileID: 0}
  m_PrefabAsset: {fileID: 0}
  serializedVersion: 6
  m_Component:
  - component: {fileID: 822820824}
  - component: {fileID: 822820827}
  - component: {fileID: 822820826}
  m_Layer: 0
  m_Name: Directional Light
  m_TagString: Untagged
  m_Icon: {fileID: 0}
  m_NavMeshLayer: 0
  m_StaticEditorFlags: 0
  m_IsActive: 1
--- !u!4 &822820824
Transform:
  m_ObjectHideFlags: 0
  m_CorrespondingSourceObject: {fileID: 0}
  m_PrefabInstance: {fileID: 0}
  m_PrefabAsset: {fileID: 0}
  m_GameObject: {fileID: 822820823}
  m_LocalRotation: {x: 0.49362385, y: -0, z: -0, w: 0.8696755}
  m_LocalPosition: {x: 0, y: 0, z: 0}
  m_LocalScale: {x: 1, y: 1, z: 1}
  m_Children: []
  m_Father: {fileID: 1339510959}
  m_RootOrder: 0
  m_LocalEulerAnglesHint: {x: 59.158, y: 0, z: 0}
--- !u!114 &822820826
MonoBehaviour:
  m_ObjectHideFlags: 0
  m_CorrespondingSourceObject: {fileID: 0}
  m_PrefabInstance: {fileID: 0}
  m_PrefabAsset: {fileID: 0}
  m_GameObject: {fileID: 822820823}
  m_Enabled: 1
  m_EditorHideFlags: 0
  m_Script: {fileID: 11500000, guid: 7a68c43fe1f2a47cfa234b5eeaa98012, type: 3}
  m_Name: 
  m_EditorClassIdentifier: 
<<<<<<< HEAD
  m_Version: 8
=======
  m_Version: 9
>>>>>>> 6fcf3c5c
  m_ObsoleteShadowResolutionTier: 1
  m_ObsoleteUseShadowQualitySettings: 0
  m_ObsoleteCustomShadowResolution: 512
  m_ObsoleteContactShadows: 0
  m_PointlightHDType: 0
  m_SpotLightShape: 0
  m_AreaLightShape: 0
  m_Intensity: 3.1415927
  m_EnableSpotReflector: 0
  m_LuxAtDistance: 1
  m_InnerSpotPercent: 0
  m_LightDimmer: 1
  m_VolumetricDimmer: 1
  m_LightUnit: 2
  m_FadeDistance: 10000
  m_AffectDiffuse: 1
  m_AffectSpecular: 1
  m_NonLightmappedOnly: 0
  m_ShapeWidth: 0.5
  m_ShapeHeight: 0.5
  m_AspectRatio: 1
  m_ShapeRadius: 0
  m_UseCustomSpotLightShadowCone: 0
  m_CustomSpotLightShadowCone: 30
  m_MaxSmoothness: 0.99
  m_ApplyRangeAttenuation: 1
  m_DisplayAreaLightEmissiveMesh: 0
  m_AreaLightCookie: {fileID: 0}
  m_AreaLightShadowCone: 120
  m_UseScreenSpaceShadows: 0
  m_InteractsWithSky: 1
  m_AngularDiameter: 0
  m_Distance: 150000000
  m_UseRayTracedShadows: 0
  m_NumRayTracingSamples: 4
  m_FilterTracedShadow: 1
  m_FilterSizeTraced: 16
  m_SunLightConeAngle: 0.5
  m_LightShadowRadius: 0.5
  m_EvsmExponent: 15
  m_EvsmLightLeakBias: 0
  m_EvsmVarianceBias: 0.00001
  m_EvsmBlurPasses: 0
  m_LightlayersMask: 1
  m_LinkShadowLayers: 1
  m_ShadowNearPlane: 0.1
<<<<<<< HEAD
  m_ShadowSoftness: 0.5
  m_BlockerSampleCount: 24
  m_FilterSampleCount: 16
  m_MinFilterSize: 0.00001
=======
  m_BlockerSampleCount: 24
  m_FilterSampleCount: 16
  m_MinFilterSize: 0.01
>>>>>>> 6fcf3c5c
  m_KernelSize: 5
  m_LightAngle: 1
  m_MaxDepthBias: 0.001
  m_ShadowResolution:
    m_Override: 512
    m_UseOverride: 1
    m_Level: 1
  m_ShadowDimmer: 1
  m_VolumetricShadowDimmer: 1
  m_ShadowFadeDistance: 10000
  m_UseContactShadow:
    m_Override: 0
    m_UseOverride: 1
    m_Level: 0
  m_RayTracedContactShadow: 0
  m_ShadowTint: {r: 0, g: 0, b: 0, a: 1}
<<<<<<< HEAD
=======
  m_PenumbraTint: 0
>>>>>>> 6fcf3c5c
  m_NormalBias: 0.75
  m_SlopeBias: 0.5
  m_ShadowUpdateMode: 0
  m_ShadowCascadeRatios:
  - 0.05
  - 0.2
  - 0.3
  m_ShadowCascadeBorders:
  - 0.2
  - 0.2
  - 0.2
  - 0.2
  m_ShadowAlgorithm: 0
  m_ShadowVariant: 0
  m_ShadowPrecision: 0
  useOldInspector: 0
  useVolumetric: 1
  featuresFoldout: 1
  showAdditionalSettings: 0
--- !u!108 &822820827
Light:
  m_ObjectHideFlags: 0
  m_CorrespondingSourceObject: {fileID: 0}
  m_PrefabInstance: {fileID: 0}
  m_PrefabAsset: {fileID: 0}
  m_GameObject: {fileID: 822820823}
  m_Enabled: 1
  serializedVersion: 10
  m_Type: 1
  m_Shape: 0
  m_Color: {r: 1, g: 1, b: 1, a: 1}
  m_Intensity: 3.1415927
  m_Range: 10
  m_SpotAngle: 30
  m_InnerSpotAngle: 21.80208
  m_CookieSize: 10
  m_Shadows:
    m_Type: 0
    m_Resolution: -1
    m_CustomResolution: -1
    m_Strength: 1
    m_Bias: 0.05
    m_NormalBias: 0.4
    m_NearPlane: 0.2
    m_CullingMatrixOverride:
      e00: 1
      e01: 0
      e02: 0
      e03: 0
      e10: 0
      e11: 1
      e12: 0
      e13: 0
      e20: 0
      e21: 0
      e22: 1
      e23: 0
      e30: 0
      e31: 0
      e32: 0
      e33: 1
    m_UseCullingMatrixOverride: 0
  m_Cookie: {fileID: 0}
  m_DrawHalo: 0
  m_Flare: {fileID: 0}
  m_RenderMode: 0
  m_CullingMask:
    serializedVersion: 2
    m_Bits: 4294967295
  m_RenderingLayerMask: 1
  m_Lightmapping: 4
  m_LightShadowCasterMode: 2
  m_AreaSize: {x: 1, y: 1}
  m_BounceIntensity: 1
  m_ColorTemperature: 6570
  m_UseColorTemperature: 0
  m_BoundingSphereOverride: {x: 0, y: 0, z: 0, w: 0}
  m_UseBoundingSphereOverride: 0
  m_ShadowRadius: 0
  m_ShadowAngle: 0
--- !u!1 &894061471
GameObject:
  m_ObjectHideFlags: 0
  m_CorrespondingSourceObject: {fileID: 0}
  m_PrefabInstance: {fileID: 0}
  m_PrefabAsset: {fileID: 0}
  serializedVersion: 6
  m_Component:
  - component: {fileID: 894061472}
  - component: {fileID: 894061474}
  - component: {fileID: 894061473}
  m_Layer: 0
  m_Name: Camera_BS_0_25__MF_3
  m_TagString: Untagged
  m_Icon: {fileID: 0}
  m_NavMeshLayer: 0
  m_StaticEditorFlags: 0
  m_IsActive: 1
--- !u!4 &894061472
Transform:
  m_ObjectHideFlags: 0
  m_CorrespondingSourceObject: {fileID: 0}
  m_PrefabInstance: {fileID: 0}
  m_PrefabAsset: {fileID: 0}
  m_GameObject: {fileID: 894061471}
  m_LocalRotation: {x: 0.37599054, y: -0, z: -0, w: 0.9266236}
  m_LocalPosition: {x: 0, y: 3.31, z: -2.51}
  m_LocalScale: {x: 1, y: 1, z: 1}
  m_Children: []
  m_Father: {fileID: 920510721}
  m_RootOrder: 21
  m_LocalEulerAnglesHint: {x: 44.171, y: 0, z: 0}
--- !u!114 &894061473
MonoBehaviour:
  m_ObjectHideFlags: 0
  m_CorrespondingSourceObject: {fileID: 0}
  m_PrefabInstance: {fileID: 0}
  m_PrefabAsset: {fileID: 0}
  m_GameObject: {fileID: 894061471}
  m_Enabled: 1
  m_EditorHideFlags: 0
  m_Script: {fileID: 11500000, guid: 23c1ce4fb46143f46bc5cb5224c934f6, type: 3}
  m_Name: 
  m_EditorClassIdentifier: 
  m_Version: 7
  m_ObsoleteRenderingPath: 0
  m_ObsoleteFrameSettings:
    overrides: 0
    enableShadow: 0
    enableContactShadows: 0
    enableShadowMask: 0
    enableSSR: 0
    enableSSAO: 0
    enableSubsurfaceScattering: 0
    enableTransmission: 0
    enableAtmosphericScattering: 0
    enableVolumetrics: 0
    enableReprojectionForVolumetrics: 0
    enableLightLayers: 0
    enableExposureControl: 1
    diffuseGlobalDimmer: 0
    specularGlobalDimmer: 0
    shaderLitMode: 0
    enableDepthPrepassWithDeferredRendering: 0
    enableTransparentPrepass: 0
    enableMotionVectors: 0
    enableObjectMotionVectors: 0
    enableDecals: 0
    enableRoughRefraction: 0
    enableTransparentPostpass: 0
    enableDistortion: 0
    enablePostprocess: 0
    enableOpaqueObjects: 0
    enableTransparentObjects: 0
    enableRealtimePlanarReflection: 0
    enableMSAA: 0
    enableAsyncCompute: 0
    runLightListAsync: 0
    runSSRAsync: 0
    runSSAOAsync: 0
    runContactShadowsAsync: 0
    runVolumeVoxelizationAsync: 0
    lightLoopSettings:
      overrides: 0
      enableDeferredTileAndCluster: 0
      enableComputeLightEvaluation: 0
      enableComputeLightVariants: 0
      enableComputeMaterialVariants: 0
      enableFptlForForwardOpaque: 0
      enableBigTilePrepass: 0
      isFptlEnabled: 0
  clearColorMode: 1
  backgroundColorHDR: {r: 0.147, g: 0.08628003, b: 0.056594998, a: 0}
  clearDepth: 1
  volumeLayerMask:
    serializedVersion: 2
    m_Bits: 4294967295
  volumeAnchorOverride: {fileID: 0}
  antialiasing: 0
  SMAAQuality: 2
  dithering: 0
  stopNaNs: 0
  taaSharpenStrength: 0.6
  physicalParameters:
    m_Iso: 200
    m_ShutterSpeed: 0.005
    m_Aperture: 16
    m_BladeCount: 5
    m_Curvature: {x: 2, y: 11}
    m_BarrelClipping: 0.25
    m_Anamorphism: 0
  flipYMode: 0
  fullscreenPassthrough: 0
  allowDynamicResolution: 0
  customRenderingSettings: 1
  invertFaceCulling: 0
  probeLayerMask:
    serializedVersion: 2
    m_Bits: 4294967295
  hasPersistentHistory: 0
  m_RenderingPathCustomFrameSettings:
    bitDatas:
      data1: 70005810265949
      data2: 4539628424389459968
    lodBias: 0.25
    lodBiasMode: 1
    lodBiasQualityLevel: 0
    maximumLODLevel: 3
    maximumLODLevelMode: 2
    maximumLODLevelQualityLevel: 0
    materialQuality: 0
  renderingPathCustomFrameSettingsOverrideMask:
    mask:
      data1: 17293822569102704640
      data2: 0
  defaultFrameSettings: 0
--- !u!20 &894061474
Camera:
  m_ObjectHideFlags: 0
  m_CorrespondingSourceObject: {fileID: 0}
  m_PrefabInstance: {fileID: 0}
  m_PrefabAsset: {fileID: 0}
  m_GameObject: {fileID: 894061471}
  m_Enabled: 1
  serializedVersion: 2
  m_ClearFlags: 1
  m_BackGroundColor: {r: 0.19215687, g: 0.3019608, b: 0.4745098, a: 0}
  m_projectionMatrixMode: 1
  m_GateFitMode: 2
  m_FOVAxisMode: 0
  m_SensorSize: {x: 36, y: 24}
  m_LensShift: {x: 0, y: 0}
  m_FocalLength: 50
  m_NormalizedViewPortRect:
    serializedVersion: 2
    x: 0.28
    y: 0.72
    width: 0.18
    height: 0.18
  near clip plane: 0.3
  far clip plane: 1000
  field of view: 60
  orthographic: 0
  orthographic size: 5
  m_Depth: 0
  m_CullingMask:
    serializedVersion: 2
    m_Bits: 4294967295
  m_RenderingPath: -1
  m_TargetTexture: {fileID: 8400000, guid: a0af2f4ece1d13a4296aef3c7abbc3ff, type: 2}
  m_TargetDisplay: 0
  m_TargetEye: 3
  m_HDR: 0
  m_AllowMSAA: 0
  m_AllowDynamicResolution: 0
  m_ForceIntoRT: 0
  m_OcclusionCulling: 1
  m_StereoConvergence: 10
  m_StereoSeparation: 0.022
--- !u!1 &918026598
GameObject:
  m_ObjectHideFlags: 0
  m_CorrespondingSourceObject: {fileID: 0}
  m_PrefabInstance: {fileID: 0}
  m_PrefabAsset: {fileID: 0}
  serializedVersion: 6
  m_Component:
  - component: {fileID: 918026599}
  - component: {fileID: 918026601}
  - component: {fileID: 918026600}
  m_Layer: 0
  m_Name: Fixed 3
  m_TagString: Untagged
  m_Icon: {fileID: 0}
  m_NavMeshLayer: 0
  m_StaticEditorFlags: 0
  m_IsActive: 1
--- !u!4 &918026599
Transform:
  m_ObjectHideFlags: 0
  m_CorrespondingSourceObject: {fileID: 0}
  m_PrefabInstance: {fileID: 0}
  m_PrefabAsset: {fileID: 0}
  m_GameObject: {fileID: 918026598}
  m_LocalRotation: {x: 0, y: 0, z: 0, w: 1}
  m_LocalPosition: {x: -0.492, y: 0.325, z: 0.9458}
  m_LocalScale: {x: 1, y: 1, z: 1}
  m_Children: []
  m_Father: {fileID: 619747028}
  m_RootOrder: 11
  m_LocalEulerAnglesHint: {x: 0, y: 0, z: 0}
--- !u!102 &918026600
TextMesh:
  serializedVersion: 3
  m_ObjectHideFlags: 0
  m_CorrespondingSourceObject: {fileID: 0}
  m_PrefabInstance: {fileID: 0}
  m_PrefabAsset: {fileID: 0}
  m_GameObject: {fileID: 918026598}
  m_Text: Fixed 3
  m_OffsetZ: 0
  m_CharacterSize: 0.015
  m_LineSpacing: 1
  m_Anchor: 0
  m_Alignment: 1
  m_TabSize: 4
  m_FontSize: 15
  m_FontStyle: 0
  m_RichText: 1
  m_Font: {fileID: 10102, guid: 0000000000000000e000000000000000, type: 0}
  m_Color:
    serializedVersion: 2
    rgba: 4294967295
--- !u!23 &918026601
MeshRenderer:
  m_ObjectHideFlags: 0
  m_CorrespondingSourceObject: {fileID: 0}
  m_PrefabInstance: {fileID: 0}
  m_PrefabAsset: {fileID: 0}
  m_GameObject: {fileID: 918026598}
  m_Enabled: 1
  m_CastShadows: 1
  m_ReceiveShadows: 1
  m_DynamicOccludee: 1
  m_MotionVectors: 1
  m_LightProbeUsage: 1
  m_ReflectionProbeUsage: 1
  m_RayTracingMode: 2
  m_RenderingLayerMask: 1
  m_RendererPriority: 0
  m_Materials:
  - {fileID: 10100, guid: 0000000000000000e000000000000000, type: 0}
  m_StaticBatchInfo:
    firstSubMesh: 0
    subMeshCount: 0
  m_StaticBatchRoot: {fileID: 0}
  m_ProbeAnchor: {fileID: 0}
  m_LightProbeVolumeOverride: {fileID: 0}
  m_ScaleInLightmap: 1
  m_ReceiveGI: 1
  m_PreserveUVs: 0
  m_IgnoreNormalsForChartDetection: 0
  m_ImportantGI: 0
  m_StitchLightmapSeams: 1
  m_SelectedEditorRenderState: 3
  m_MinimumChartSize: 4
  m_AutoUVMaxDistance: 0.5
  m_AutoUVMaxAngle: 89
  m_LightmapParameters: {fileID: 0}
  m_SortingLayerID: 0
  m_SortingLayer: 0
  m_SortingOrder: 0
  m_AdditionalVertexStreams: {fileID: 0}
--- !u!1 &920510720
GameObject:
  m_ObjectHideFlags: 0
  m_CorrespondingSourceObject: {fileID: 0}
  m_PrefabInstance: {fileID: 0}
  m_PrefabAsset: {fileID: 0}
  serializedVersion: 6
  m_Component:
  - component: {fileID: 920510721}
  m_Layer: 0
  m_Name: Cameras
  m_TagString: Untagged
  m_Icon: {fileID: 0}
  m_NavMeshLayer: 0
  m_StaticEditorFlags: 0
  m_IsActive: 1
--- !u!4 &920510721
Transform:
  m_ObjectHideFlags: 0
  m_CorrespondingSourceObject: {fileID: 0}
  m_PrefabInstance: {fileID: 0}
  m_PrefabAsset: {fileID: 0}
  m_GameObject: {fileID: 920510720}
  m_LocalRotation: {x: 0, y: 0, z: 0, w: 1}
  m_LocalPosition: {x: 0, y: 0, z: 0}
  m_LocalScale: {x: 1, y: 1, z: 1}
  m_Children:
  - {fileID: 87204699}
  - {fileID: 238838737}
  - {fileID: 234290446}
  - {fileID: 260812605}
  - {fileID: 1279064875}
  - {fileID: 407199932}
  - {fileID: 2116227531}
  - {fileID: 1372844932}
  - {fileID: 48288216}
  - {fileID: 40680803}
  - {fileID: 1083362151}
  - {fileID: 174013715}
  - {fileID: 439306855}
  - {fileID: 592943734}
  - {fileID: 497768883}
  - {fileID: 1392029689}
  - {fileID: 732034764}
  - {fileID: 477443122}
  - {fileID: 1994771443}
  - {fileID: 1160858398}
  - {fileID: 95483531}
  - {fileID: 894061472}
  - {fileID: 226040398}
  - {fileID: 2044909826}
  - {fileID: 570578528}
  m_Father: {fileID: 0}
  m_RootOrder: 2
  m_LocalEulerAnglesHint: {x: 0, y: 0, z: 0}
--- !u!1 &1019299610
GameObject:
  m_ObjectHideFlags: 0
  m_CorrespondingSourceObject: {fileID: 0}
  m_PrefabInstance: {fileID: 0}
  m_PrefabAsset: {fileID: 0}
  serializedVersion: 6
  m_Component:
  - component: {fileID: 1019299611}
  - component: {fileID: 1019299613}
  - component: {fileID: 1019299612}
  m_Layer: 0
  m_Name: Text
  m_TagString: Untagged
  m_Icon: {fileID: 0}
  m_NavMeshLayer: 0
  m_StaticEditorFlags: 0
  m_IsActive: 1
--- !u!4 &1019299611
Transform:
  m_ObjectHideFlags: 0
  m_CorrespondingSourceObject: {fileID: 0}
  m_PrefabInstance: {fileID: 0}
  m_PrefabAsset: {fileID: 0}
  m_GameObject: {fileID: 1019299610}
  m_LocalRotation: {x: 0.3897584, y: -0, z: -0, w: 0.92091715}
  m_LocalPosition: {x: -0.04, y: 1.1500001, z: 1.06}
  m_LocalScale: {x: 0.41484, y: 0.41484004, z: 0.41484004}
  m_Children: []
  m_Father: {fileID: 1048515627}
  m_RootOrder: 0
  m_LocalEulerAnglesHint: {x: 45.879, y: 0, z: 0}
--- !u!102 &1019299612
TextMesh:
  serializedVersion: 3
  m_ObjectHideFlags: 0
  m_CorrespondingSourceObject: {fileID: 0}
  m_PrefabInstance: {fileID: 0}
  m_PrefabAsset: {fileID: 0}
  m_GameObject: {fileID: 1019299610}
  m_Text: LOD 2
  m_OffsetZ: 0
  m_CharacterSize: 0.25
  m_LineSpacing: 1
  m_Anchor: 4
  m_Alignment: 1
  m_TabSize: 4
  m_FontSize: 40
  m_FontStyle: 0
  m_RichText: 1
  m_Font: {fileID: 10102, guid: 0000000000000000e000000000000000, type: 0}
  m_Color:
    serializedVersion: 2
    rgba: 4294967295
--- !u!23 &1019299613
MeshRenderer:
  m_ObjectHideFlags: 0
  m_CorrespondingSourceObject: {fileID: 0}
  m_PrefabInstance: {fileID: 0}
  m_PrefabAsset: {fileID: 0}
  m_GameObject: {fileID: 1019299610}
  m_Enabled: 1
  m_CastShadows: 1
  m_ReceiveShadows: 1
  m_DynamicOccludee: 1
  m_MotionVectors: 1
  m_LightProbeUsage: 1
  m_ReflectionProbeUsage: 1
  m_RayTracingMode: 2
  m_RenderingLayerMask: 1
  m_RendererPriority: 0
  m_Materials:
  - {fileID: 10100, guid: 0000000000000000e000000000000000, type: 0}
  m_StaticBatchInfo:
    firstSubMesh: 0
    subMeshCount: 0
  m_StaticBatchRoot: {fileID: 0}
  m_ProbeAnchor: {fileID: 0}
  m_LightProbeVolumeOverride: {fileID: 0}
  m_ScaleInLightmap: 1
  m_ReceiveGI: 1
  m_PreserveUVs: 0
  m_IgnoreNormalsForChartDetection: 0
  m_ImportantGI: 0
  m_StitchLightmapSeams: 1
  m_SelectedEditorRenderState: 3
  m_MinimumChartSize: 4
  m_AutoUVMaxDistance: 0.5
  m_AutoUVMaxAngle: 89
  m_LightmapParameters: {fileID: 0}
  m_SortingLayerID: 0
  m_SortingLayer: 0
  m_SortingOrder: 0
  m_AdditionalVertexStreams: {fileID: 0}
--- !u!1 &1048515626
GameObject:
  m_ObjectHideFlags: 0
  m_CorrespondingSourceObject: {fileID: 0}
  m_PrefabInstance: {fileID: 0}
  m_PrefabAsset: {fileID: 0}
  serializedVersion: 6
  m_Component:
  - component: {fileID: 1048515627}
  - component: {fileID: 1048515629}
  - component: {fileID: 1048515628}
  m_Layer: 0
  m_Name: Capsule_LOD2
  m_TagString: Untagged
  m_Icon: {fileID: 0}
  m_NavMeshLayer: 0
  m_StaticEditorFlags: 0
  m_IsActive: 1
--- !u!4 &1048515627
Transform:
  m_ObjectHideFlags: 0
  m_CorrespondingSourceObject: {fileID: 0}
  m_PrefabInstance: {fileID: 0}
  m_PrefabAsset: {fileID: 0}
  m_GameObject: {fileID: 1048515626}
  m_LocalRotation: {x: 0, y: 0, z: 0, w: 1}
  m_LocalPosition: {x: 0, y: 0, z: 0}
  m_LocalScale: {x: 1, y: 1, z: 1}
  m_Children:
  - {fileID: 1019299611}
  m_Father: {fileID: 1633416611}
  m_RootOrder: 2
  m_LocalEulerAnglesHint: {x: 0, y: 0, z: 0}
--- !u!23 &1048515628
MeshRenderer:
  m_ObjectHideFlags: 0
  m_CorrespondingSourceObject: {fileID: 0}
  m_PrefabInstance: {fileID: 0}
  m_PrefabAsset: {fileID: 0}
  m_GameObject: {fileID: 1048515626}
  m_Enabled: 1
  m_CastShadows: 1
  m_ReceiveShadows: 1
  m_DynamicOccludee: 1
  m_MotionVectors: 1
  m_LightProbeUsage: 1
  m_ReflectionProbeUsage: 1
  m_RayTracingMode: 2
  m_RenderingLayerMask: 1
  m_RendererPriority: 0
  m_Materials:
  - {fileID: 2100000, guid: 6f982cf89ec8bbd47854678323111ac8, type: 2}
  m_StaticBatchInfo:
    firstSubMesh: 0
    subMeshCount: 0
  m_StaticBatchRoot: {fileID: 0}
  m_ProbeAnchor: {fileID: 0}
  m_LightProbeVolumeOverride: {fileID: 0}
  m_ScaleInLightmap: 1
  m_ReceiveGI: 1
  m_PreserveUVs: 0
  m_IgnoreNormalsForChartDetection: 0
  m_ImportantGI: 0
  m_StitchLightmapSeams: 1
  m_SelectedEditorRenderState: 3
  m_MinimumChartSize: 4
  m_AutoUVMaxDistance: 0.5
  m_AutoUVMaxAngle: 89
  m_LightmapParameters: {fileID: 0}
  m_SortingLayerID: 0
  m_SortingLayer: 0
  m_SortingOrder: 0
  m_AdditionalVertexStreams: {fileID: 0}
--- !u!33 &1048515629
MeshFilter:
  m_ObjectHideFlags: 0
  m_CorrespondingSourceObject: {fileID: 0}
  m_PrefabInstance: {fileID: 0}
  m_PrefabAsset: {fileID: 0}
  m_GameObject: {fileID: 1048515626}
  m_Mesh: {fileID: 10208, guid: 0000000000000000e000000000000000, type: 0}
--- !u!1 &1074352335
GameObject:
  m_ObjectHideFlags: 0
  m_CorrespondingSourceObject: {fileID: 0}
  m_PrefabInstance: {fileID: 0}
  m_PrefabAsset: {fileID: 0}
  serializedVersion: 6
  m_Component:
  - component: {fileID: 1074352336}
  - component: {fileID: 1074352338}
  - component: {fileID: 1074352337}
  m_Layer: 0
  m_Name: Text
  m_TagString: Untagged
  m_Icon: {fileID: 0}
  m_NavMeshLayer: 0
  m_StaticEditorFlags: 0
  m_IsActive: 1
--- !u!4 &1074352336
Transform:
  m_ObjectHideFlags: 0
  m_CorrespondingSourceObject: {fileID: 0}
  m_PrefabInstance: {fileID: 0}
  m_PrefabAsset: {fileID: 0}
  m_GameObject: {fileID: 1074352335}
  m_LocalRotation: {x: 0.3897584, y: -0, z: -0, w: 0.92091715}
  m_LocalPosition: {x: -0.04, y: 1.1500001, z: 1.06}
  m_LocalScale: {x: 0.41484, y: 0.41484004, z: 0.41484004}
  m_Children: []
  m_Father: {fileID: 1789970437}
  m_RootOrder: 0
  m_LocalEulerAnglesHint: {x: 45.879, y: 0, z: 0}
--- !u!102 &1074352337
TextMesh:
  serializedVersion: 3
  m_ObjectHideFlags: 0
  m_CorrespondingSourceObject: {fileID: 0}
  m_PrefabInstance: {fileID: 0}
  m_PrefabAsset: {fileID: 0}
  m_GameObject: {fileID: 1074352335}
  m_Text: LOD 3
  m_OffsetZ: 0
  m_CharacterSize: 0.25
  m_LineSpacing: 1
  m_Anchor: 4
  m_Alignment: 1
  m_TabSize: 4
  m_FontSize: 40
  m_FontStyle: 0
  m_RichText: 1
  m_Font: {fileID: 10102, guid: 0000000000000000e000000000000000, type: 0}
  m_Color:
    serializedVersion: 2
    rgba: 4294967295
--- !u!23 &1074352338
MeshRenderer:
  m_ObjectHideFlags: 0
  m_CorrespondingSourceObject: {fileID: 0}
  m_PrefabInstance: {fileID: 0}
  m_PrefabAsset: {fileID: 0}
  m_GameObject: {fileID: 1074352335}
  m_Enabled: 1
  m_CastShadows: 1
  m_ReceiveShadows: 1
  m_DynamicOccludee: 1
  m_MotionVectors: 1
  m_LightProbeUsage: 1
  m_ReflectionProbeUsage: 1
  m_RayTracingMode: 2
  m_RenderingLayerMask: 1
  m_RendererPriority: 0
  m_Materials:
  - {fileID: 10100, guid: 0000000000000000e000000000000000, type: 0}
  m_StaticBatchInfo:
    firstSubMesh: 0
    subMeshCount: 0
  m_StaticBatchRoot: {fileID: 0}
  m_ProbeAnchor: {fileID: 0}
  m_LightProbeVolumeOverride: {fileID: 0}
  m_ScaleInLightmap: 1
  m_ReceiveGI: 1
  m_PreserveUVs: 0
  m_IgnoreNormalsForChartDetection: 0
  m_ImportantGI: 0
  m_StitchLightmapSeams: 1
  m_SelectedEditorRenderState: 3
  m_MinimumChartSize: 4
  m_AutoUVMaxDistance: 0.5
  m_AutoUVMaxAngle: 89
  m_LightmapParameters: {fileID: 0}
  m_SortingLayerID: 0
  m_SortingLayer: 0
  m_SortingOrder: 0
  m_AdditionalVertexStreams: {fileID: 0}
--- !u!1 &1083362150
GameObject:
  m_ObjectHideFlags: 0
  m_CorrespondingSourceObject: {fileID: 0}
  m_PrefabInstance: {fileID: 0}
  m_PrefabAsset: {fileID: 0}
  serializedVersion: 6
  m_Component:
  - component: {fileID: 1083362151}
  - component: {fileID: 1083362153}
  - component: {fileID: 1083362152}
  m_Layer: 0
  m_Name: Camera_BQ_*__MO_2
  m_TagString: Untagged
  m_Icon: {fileID: 0}
  m_NavMeshLayer: 0
  m_StaticEditorFlags: 0
  m_IsActive: 1
--- !u!4 &1083362151
Transform:
  m_ObjectHideFlags: 0
  m_CorrespondingSourceObject: {fileID: 0}
  m_PrefabInstance: {fileID: 0}
  m_PrefabAsset: {fileID: 0}
  m_GameObject: {fileID: 1083362150}
  m_LocalRotation: {x: 0.37599054, y: -0, z: -0, w: 0.9266236}
  m_LocalPosition: {x: 0, y: 3.31, z: -2.51}
  m_LocalScale: {x: 1, y: 1, z: 1}
  m_Children: []
  m_Father: {fileID: 920510721}
  m_RootOrder: 10
  m_LocalEulerAnglesHint: {x: 44.171, y: 0, z: 0}
--- !u!114 &1083362152
MonoBehaviour:
  m_ObjectHideFlags: 0
  m_CorrespondingSourceObject: {fileID: 0}
  m_PrefabInstance: {fileID: 0}
  m_PrefabAsset: {fileID: 0}
  m_GameObject: {fileID: 1083362150}
  m_Enabled: 1
  m_EditorHideFlags: 0
  m_Script: {fileID: 11500000, guid: 23c1ce4fb46143f46bc5cb5224c934f6, type: 3}
  m_Name: 
  m_EditorClassIdentifier: 
  m_Version: 7
  m_ObsoleteRenderingPath: 0
  m_ObsoleteFrameSettings:
    overrides: 0
    enableShadow: 0
    enableContactShadows: 0
    enableShadowMask: 0
    enableSSR: 0
    enableSSAO: 0
    enableSubsurfaceScattering: 0
    enableTransmission: 0
    enableAtmosphericScattering: 0
    enableVolumetrics: 0
    enableReprojectionForVolumetrics: 0
    enableLightLayers: 0
    enableExposureControl: 1
    diffuseGlobalDimmer: 0
    specularGlobalDimmer: 0
    shaderLitMode: 0
    enableDepthPrepassWithDeferredRendering: 0
    enableTransparentPrepass: 0
    enableMotionVectors: 0
    enableObjectMotionVectors: 0
    enableDecals: 0
    enableRoughRefraction: 0
    enableTransparentPostpass: 0
    enableDistortion: 0
    enablePostprocess: 0
    enableOpaqueObjects: 0
    enableTransparentObjects: 0
    enableRealtimePlanarReflection: 0
    enableMSAA: 0
    enableAsyncCompute: 0
    runLightListAsync: 0
    runSSRAsync: 0
    runSSAOAsync: 0
    runContactShadowsAsync: 0
    runVolumeVoxelizationAsync: 0
    lightLoopSettings:
      overrides: 0
      enableDeferredTileAndCluster: 0
      enableComputeLightEvaluation: 0
      enableComputeLightVariants: 0
      enableComputeMaterialVariants: 0
      enableFptlForForwardOpaque: 0
      enableBigTilePrepass: 0
      isFptlEnabled: 0
  clearColorMode: 1
  backgroundColorHDR: {r: 0.147, g: 0.08628003, b: 0.056594998, a: 0}
  clearDepth: 1
  volumeLayerMask:
    serializedVersion: 2
    m_Bits: 4294967295
  volumeAnchorOverride: {fileID: 0}
  antialiasing: 0
  SMAAQuality: 2
  dithering: 0
  stopNaNs: 0
  taaSharpenStrength: 0.6
  physicalParameters:
    m_Iso: 200
    m_ShutterSpeed: 0.005
    m_Aperture: 16
    m_BladeCount: 5
    m_Curvature: {x: 2, y: 11}
    m_BarrelClipping: 0.25
    m_Anamorphism: 0
  flipYMode: 0
  fullscreenPassthrough: 0
  allowDynamicResolution: 0
  customRenderingSettings: 1
  invertFaceCulling: 0
  probeLayerMask:
    serializedVersion: 2
    m_Bits: 4294967295
  hasPersistentHistory: 0
  m_RenderingPathCustomFrameSettings:
    bitDatas:
      data1: 70005810265949
      data2: 4539628424389459968
    lodBias: 1.5
    lodBiasMode: 0
    lodBiasQualityLevel: 0
    maximumLODLevel: 2
    maximumLODLevelMode: 1
    maximumLODLevelQualityLevel: 0
    materialQuality: 0
  renderingPathCustomFrameSettingsOverrideMask:
    mask:
      data1: 17293822569102704640
      data2: 0
  defaultFrameSettings: 0
--- !u!20 &1083362153
Camera:
  m_ObjectHideFlags: 0
  m_CorrespondingSourceObject: {fileID: 0}
  m_PrefabInstance: {fileID: 0}
  m_PrefabAsset: {fileID: 0}
  m_GameObject: {fileID: 1083362150}
  m_Enabled: 1
  serializedVersion: 2
  m_ClearFlags: 1
  m_BackGroundColor: {r: 0.19215687, g: 0.3019608, b: 0.4745098, a: 0}
  m_projectionMatrixMode: 1
  m_GateFitMode: 2
  m_FOVAxisMode: 0
  m_SensorSize: {x: 36, y: 24}
  m_LensShift: {x: 0, y: 0}
  m_FocalLength: 50
  m_NormalizedViewPortRect:
    serializedVersion: 2
    x: 0.1
    y: 0.36
    width: 0.18
    height: 0.18
  near clip plane: 0.3
  far clip plane: 1000
  field of view: 60
  orthographic: 0
  orthographic size: 5
  m_Depth: 0
  m_CullingMask:
    serializedVersion: 2
    m_Bits: 4294967295
  m_RenderingPath: -1
  m_TargetTexture: {fileID: 8400000, guid: a0af2f4ece1d13a4296aef3c7abbc3ff, type: 2}
  m_TargetDisplay: 0
  m_TargetEye: 3
  m_HDR: 0
  m_AllowMSAA: 0
  m_AllowDynamicResolution: 0
  m_ForceIntoRT: 0
  m_OcclusionCulling: 1
  m_StereoConvergence: 10
  m_StereoSeparation: 0.022
--- !u!1 &1139439159
GameObject:
  m_ObjectHideFlags: 0
  m_CorrespondingSourceObject: {fileID: 0}
  m_PrefabInstance: {fileID: 0}
  m_PrefabAsset: {fileID: 0}
  serializedVersion: 6
  m_Component:
  - component: {fileID: 1139439160}
  - component: {fileID: 1139439162}
  - component: {fileID: 1139439161}
  m_Layer: 0
  m_Name: Offset 2
  m_TagString: Untagged
  m_Icon: {fileID: 0}
  m_NavMeshLayer: 0
  m_StaticEditorFlags: 0
  m_IsActive: 1
--- !u!4 &1139439160
Transform:
  m_ObjectHideFlags: 0
  m_CorrespondingSourceObject: {fileID: 0}
  m_PrefabInstance: {fileID: 0}
  m_PrefabAsset: {fileID: 0}
  m_GameObject: {fileID: 1139439159}
  m_LocalRotation: {x: 0, y: 0, z: 0, w: 1}
  m_LocalPosition: {x: -0.492, y: -0.043, z: 0.9458}
  m_LocalScale: {x: 1, y: 1, z: 1}
  m_Children: []
  m_Father: {fileID: 619747028}
  m_RootOrder: 9
  m_LocalEulerAnglesHint: {x: 0, y: 0, z: 0}
--- !u!102 &1139439161
TextMesh:
  serializedVersion: 3
  m_ObjectHideFlags: 0
  m_CorrespondingSourceObject: {fileID: 0}
  m_PrefabInstance: {fileID: 0}
  m_PrefabAsset: {fileID: 0}
  m_GameObject: {fileID: 1139439159}
  m_Text: Offset 2
  m_OffsetZ: 0
  m_CharacterSize: 0.015
  m_LineSpacing: 1
  m_Anchor: 0
  m_Alignment: 1
  m_TabSize: 4
  m_FontSize: 15
  m_FontStyle: 0
  m_RichText: 1
  m_Font: {fileID: 10102, guid: 0000000000000000e000000000000000, type: 0}
  m_Color:
    serializedVersion: 2
    rgba: 4294967295
--- !u!23 &1139439162
MeshRenderer:
  m_ObjectHideFlags: 0
  m_CorrespondingSourceObject: {fileID: 0}
  m_PrefabInstance: {fileID: 0}
  m_PrefabAsset: {fileID: 0}
  m_GameObject: {fileID: 1139439159}
  m_Enabled: 1
  m_CastShadows: 1
  m_ReceiveShadows: 1
  m_DynamicOccludee: 1
  m_MotionVectors: 1
  m_LightProbeUsage: 1
  m_ReflectionProbeUsage: 1
  m_RayTracingMode: 2
  m_RenderingLayerMask: 1
  m_RendererPriority: 0
  m_Materials:
  - {fileID: 10100, guid: 0000000000000000e000000000000000, type: 0}
  m_StaticBatchInfo:
    firstSubMesh: 0
    subMeshCount: 0
  m_StaticBatchRoot: {fileID: 0}
  m_ProbeAnchor: {fileID: 0}
  m_LightProbeVolumeOverride: {fileID: 0}
  m_ScaleInLightmap: 1
  m_ReceiveGI: 1
  m_PreserveUVs: 0
  m_IgnoreNormalsForChartDetection: 0
  m_ImportantGI: 0
  m_StitchLightmapSeams: 1
  m_SelectedEditorRenderState: 3
  m_MinimumChartSize: 4
  m_AutoUVMaxDistance: 0.5
  m_AutoUVMaxAngle: 89
  m_LightmapParameters: {fileID: 0}
  m_SortingLayerID: 0
  m_SortingLayer: 0
  m_SortingOrder: 0
  m_AdditionalVertexStreams: {fileID: 0}
--- !u!1 &1160858397
GameObject:
  m_ObjectHideFlags: 0
  m_CorrespondingSourceObject: {fileID: 0}
  m_PrefabInstance: {fileID: 0}
  m_PrefabAsset: {fileID: 0}
  serializedVersion: 6
  m_Component:
  - component: {fileID: 1160858398}
  - component: {fileID: 1160858400}
  - component: {fileID: 1160858399}
  m_Layer: 0
  m_Name: Camera_BF_1_5__MF_1
  m_TagString: Untagged
  m_Icon: {fileID: 0}
  m_NavMeshLayer: 0
  m_StaticEditorFlags: 0
  m_IsActive: 1
--- !u!4 &1160858398
Transform:
  m_ObjectHideFlags: 0
  m_CorrespondingSourceObject: {fileID: 0}
  m_PrefabInstance: {fileID: 0}
  m_PrefabAsset: {fileID: 0}
  m_GameObject: {fileID: 1160858397}
  m_LocalRotation: {x: 0.37599054, y: -0, z: -0, w: 0.9266236}
  m_LocalPosition: {x: 0, y: 3.31, z: -2.51}
  m_LocalScale: {x: 1, y: 1, z: 1}
  m_Children: []
  m_Father: {fileID: 920510721}
  m_RootOrder: 19
  m_LocalEulerAnglesHint: {x: 44.171, y: 0, z: 0}
--- !u!114 &1160858399
MonoBehaviour:
  m_ObjectHideFlags: 0
  m_CorrespondingSourceObject: {fileID: 0}
  m_PrefabInstance: {fileID: 0}
  m_PrefabAsset: {fileID: 0}
  m_GameObject: {fileID: 1160858397}
  m_Enabled: 1
  m_EditorHideFlags: 0
  m_Script: {fileID: 11500000, guid: 23c1ce4fb46143f46bc5cb5224c934f6, type: 3}
  m_Name: 
  m_EditorClassIdentifier: 
  m_Version: 7
  m_ObsoleteRenderingPath: 0
  m_ObsoleteFrameSettings:
    overrides: 0
    enableShadow: 0
    enableContactShadows: 0
    enableShadowMask: 0
    enableSSR: 0
    enableSSAO: 0
    enableSubsurfaceScattering: 0
    enableTransmission: 0
    enableAtmosphericScattering: 0
    enableVolumetrics: 0
    enableReprojectionForVolumetrics: 0
    enableLightLayers: 0
    enableExposureControl: 1
    diffuseGlobalDimmer: 0
    specularGlobalDimmer: 0
    shaderLitMode: 0
    enableDepthPrepassWithDeferredRendering: 0
    enableTransparentPrepass: 0
    enableMotionVectors: 0
    enableObjectMotionVectors: 0
    enableDecals: 0
    enableRoughRefraction: 0
    enableTransparentPostpass: 0
    enableDistortion: 0
    enablePostprocess: 0
    enableOpaqueObjects: 0
    enableTransparentObjects: 0
    enableRealtimePlanarReflection: 0
    enableMSAA: 0
    enableAsyncCompute: 0
    runLightListAsync: 0
    runSSRAsync: 0
    runSSAOAsync: 0
    runContactShadowsAsync: 0
    runVolumeVoxelizationAsync: 0
    lightLoopSettings:
      overrides: 0
      enableDeferredTileAndCluster: 0
      enableComputeLightEvaluation: 0
      enableComputeLightVariants: 0
      enableComputeMaterialVariants: 0
      enableFptlForForwardOpaque: 0
      enableBigTilePrepass: 0
      isFptlEnabled: 0
  clearColorMode: 1
  backgroundColorHDR: {r: 0.147, g: 0.08628003, b: 0.056594998, a: 0}
  clearDepth: 1
  volumeLayerMask:
    serializedVersion: 2
    m_Bits: 4294967295
  volumeAnchorOverride: {fileID: 0}
  antialiasing: 0
  SMAAQuality: 2
  dithering: 0
  stopNaNs: 0
  taaSharpenStrength: 0.6
  physicalParameters:
    m_Iso: 200
    m_ShutterSpeed: 0.005
    m_Aperture: 16
    m_BladeCount: 5
    m_Curvature: {x: 2, y: 11}
    m_BarrelClipping: 0.25
    m_Anamorphism: 0
  flipYMode: 0
  fullscreenPassthrough: 0
  allowDynamicResolution: 0
  customRenderingSettings: 1
  invertFaceCulling: 0
  probeLayerMask:
    serializedVersion: 2
    m_Bits: 4294967295
  hasPersistentHistory: 0
  m_RenderingPathCustomFrameSettings:
    bitDatas:
      data1: 70005810265949
      data2: 4539628424389459968
    lodBias: 1.5
    lodBiasMode: 2
    lodBiasQualityLevel: 0
    maximumLODLevel: 1
    maximumLODLevelMode: 2
    maximumLODLevelQualityLevel: 0
    materialQuality: 0
  renderingPathCustomFrameSettingsOverrideMask:
    mask:
      data1: 17293822569102704640
      data2: 0
  defaultFrameSettings: 0
--- !u!20 &1160858400
Camera:
  m_ObjectHideFlags: 0
  m_CorrespondingSourceObject: {fileID: 0}
  m_PrefabInstance: {fileID: 0}
  m_PrefabAsset: {fileID: 0}
  m_GameObject: {fileID: 1160858397}
  m_Enabled: 1
  serializedVersion: 2
  m_ClearFlags: 1
  m_BackGroundColor: {r: 0.19215687, g: 0.3019608, b: 0.4745098, a: 0}
  m_projectionMatrixMode: 1
  m_GateFitMode: 2
  m_FOVAxisMode: 0
  m_SensorSize: {x: 36, y: 24}
  m_LensShift: {x: 0, y: 0}
  m_FocalLength: 50
  m_NormalizedViewPortRect:
    serializedVersion: 2
    x: 0.82
    y: 0.54
    width: 0.18
    height: 0.18
  near clip plane: 0.3
  far clip plane: 1000
  field of view: 60
  orthographic: 0
  orthographic size: 5
  m_Depth: 0
  m_CullingMask:
    serializedVersion: 2
    m_Bits: 4294967295
  m_RenderingPath: -1
  m_TargetTexture: {fileID: 8400000, guid: a0af2f4ece1d13a4296aef3c7abbc3ff, type: 2}
  m_TargetDisplay: 0
  m_TargetEye: 3
  m_HDR: 0
  m_AllowMSAA: 0
  m_AllowDynamicResolution: 0
  m_ForceIntoRT: 0
  m_OcclusionCulling: 1
  m_StereoConvergence: 10
  m_StereoSeparation: 0.022
--- !u!1 &1257600133
GameObject:
  m_ObjectHideFlags: 0
  m_CorrespondingSourceObject: {fileID: 0}
  m_PrefabInstance: {fileID: 0}
  m_PrefabAsset: {fileID: 0}
  serializedVersion: 6
  m_Component:
  - component: {fileID: 1257600134}
  - component: {fileID: 1257600137}
  - component: {fileID: 1257600136}
  - component: {fileID: 1257600135}
  m_Layer: 0
  m_Name: Plane
  m_TagString: Untagged
  m_Icon: {fileID: 0}
  m_NavMeshLayer: 0
  m_StaticEditorFlags: 0
  m_IsActive: 1
--- !u!4 &1257600134
Transform:
  m_ObjectHideFlags: 0
  m_CorrespondingSourceObject: {fileID: 0}
  m_PrefabInstance: {fileID: 0}
  m_PrefabAsset: {fileID: 0}
  m_GameObject: {fileID: 1257600133}
  m_LocalRotation: {x: -0, y: -0, z: -0, w: 1}
  m_LocalPosition: {x: 0, y: 0, z: 0}
  m_LocalScale: {x: 1, y: 1, z: 1}
  m_Children: []
  m_Father: {fileID: 1312226959}
  m_RootOrder: 0
  m_LocalEulerAnglesHint: {x: 0, y: 0, z: 0}
--- !u!64 &1257600135
MeshCollider:
  m_ObjectHideFlags: 0
  m_CorrespondingSourceObject: {fileID: 0}
  m_PrefabInstance: {fileID: 0}
  m_PrefabAsset: {fileID: 0}
  m_GameObject: {fileID: 1257600133}
  m_Material: {fileID: 0}
  m_IsTrigger: 0
  m_Enabled: 1
  serializedVersion: 3
  m_Convex: 0
  m_CookingOptions: 14
  m_Mesh: {fileID: 10209, guid: 0000000000000000e000000000000000, type: 0}
--- !u!23 &1257600136
MeshRenderer:
  m_ObjectHideFlags: 0
  m_CorrespondingSourceObject: {fileID: 0}
  m_PrefabInstance: {fileID: 0}
  m_PrefabAsset: {fileID: 0}
  m_GameObject: {fileID: 1257600133}
  m_Enabled: 1
  m_CastShadows: 1
  m_ReceiveShadows: 1
  m_DynamicOccludee: 1
  m_MotionVectors: 1
  m_LightProbeUsage: 1
  m_ReflectionProbeUsage: 1
  m_RayTracingMode: 2
  m_RenderingLayerMask: 1
  m_RendererPriority: 0
  m_Materials:
  - {fileID: 2100000, guid: b361e5ab6a636924595c1fa8d93c2688, type: 2}
  m_StaticBatchInfo:
    firstSubMesh: 0
    subMeshCount: 0
  m_StaticBatchRoot: {fileID: 0}
  m_ProbeAnchor: {fileID: 0}
  m_LightProbeVolumeOverride: {fileID: 0}
  m_ScaleInLightmap: 1
  m_ReceiveGI: 1
  m_PreserveUVs: 0
  m_IgnoreNormalsForChartDetection: 0
  m_ImportantGI: 0
  m_StitchLightmapSeams: 1
  m_SelectedEditorRenderState: 3
  m_MinimumChartSize: 4
  m_AutoUVMaxDistance: 0.5
  m_AutoUVMaxAngle: 89
  m_LightmapParameters: {fileID: 0}
  m_SortingLayerID: 0
  m_SortingLayer: 0
  m_SortingOrder: 0
  m_AdditionalVertexStreams: {fileID: 0}
--- !u!33 &1257600137
MeshFilter:
  m_ObjectHideFlags: 0
  m_CorrespondingSourceObject: {fileID: 0}
  m_PrefabInstance: {fileID: 0}
  m_PrefabAsset: {fileID: 0}
  m_GameObject: {fileID: 1257600133}
  m_Mesh: {fileID: 10209, guid: 0000000000000000e000000000000000, type: 0}
--- !u!1 &1274826514
GameObject:
  m_ObjectHideFlags: 0
  m_CorrespondingSourceObject: {fileID: 0}
  m_PrefabInstance: {fileID: 0}
  m_PrefabAsset: {fileID: 0}
  serializedVersion: 6
  m_Component:
  - component: {fileID: 1274826515}
  - component: {fileID: 1274826517}
  - component: {fileID: 1274826516}
  m_Layer: 0
  m_Name: Q
  m_TagString: Untagged
  m_Icon: {fileID: 0}
  m_NavMeshLayer: 0
  m_StaticEditorFlags: 0
  m_IsActive: 1
--- !u!4 &1274826515
Transform:
  m_ObjectHideFlags: 0
  m_CorrespondingSourceObject: {fileID: 0}
  m_PrefabInstance: {fileID: 0}
  m_PrefabAsset: {fileID: 0}
  m_GameObject: {fileID: 1274826514}
  m_LocalRotation: {x: 0, y: 0, z: 0, w: 1}
  m_LocalPosition: {x: -0.32, y: 0.477, z: 0.9458}
  m_LocalScale: {x: 1, y: 1, z: 1}
  m_Children: []
  m_Father: {fileID: 619747028}
  m_RootOrder: 2
  m_LocalEulerAnglesHint: {x: 0, y: 0, z: 0}
--- !u!102 &1274826516
TextMesh:
  serializedVersion: 3
  m_ObjectHideFlags: 0
  m_CorrespondingSourceObject: {fileID: 0}
  m_PrefabInstance: {fileID: 0}
  m_PrefabAsset: {fileID: 0}
  m_GameObject: {fileID: 1274826514}
  m_Text: Q
  m_OffsetZ: 0
  m_CharacterSize: 0.015
  m_LineSpacing: 1
  m_Anchor: 0
  m_Alignment: 1
  m_TabSize: 4
  m_FontSize: 15
  m_FontStyle: 0
  m_RichText: 1
  m_Font: {fileID: 10102, guid: 0000000000000000e000000000000000, type: 0}
  m_Color:
    serializedVersion: 2
    rgba: 4294967295
--- !u!23 &1274826517
MeshRenderer:
  m_ObjectHideFlags: 0
  m_CorrespondingSourceObject: {fileID: 0}
  m_PrefabInstance: {fileID: 0}
  m_PrefabAsset: {fileID: 0}
  m_GameObject: {fileID: 1274826514}
  m_Enabled: 1
  m_CastShadows: 1
  m_ReceiveShadows: 1
  m_DynamicOccludee: 1
  m_MotionVectors: 1
  m_LightProbeUsage: 1
  m_ReflectionProbeUsage: 1
  m_RayTracingMode: 2
  m_RenderingLayerMask: 1
  m_RendererPriority: 0
  m_Materials:
  - {fileID: 10100, guid: 0000000000000000e000000000000000, type: 0}
  m_StaticBatchInfo:
    firstSubMesh: 0
    subMeshCount: 0
  m_StaticBatchRoot: {fileID: 0}
  m_ProbeAnchor: {fileID: 0}
  m_LightProbeVolumeOverride: {fileID: 0}
  m_ScaleInLightmap: 1
  m_ReceiveGI: 1
  m_PreserveUVs: 0
  m_IgnoreNormalsForChartDetection: 0
  m_ImportantGI: 0
  m_StitchLightmapSeams: 1
  m_SelectedEditorRenderState: 3
  m_MinimumChartSize: 4
  m_AutoUVMaxDistance: 0.5
  m_AutoUVMaxAngle: 89
  m_LightmapParameters: {fileID: 0}
  m_SortingLayerID: 0
  m_SortingLayer: 0
  m_SortingOrder: 0
  m_AdditionalVertexStreams: {fileID: 0}
--- !u!1 &1279064874
GameObject:
  m_ObjectHideFlags: 0
  m_CorrespondingSourceObject: {fileID: 0}
  m_PrefabInstance: {fileID: 0}
  m_PrefabAsset: {fileID: 0}
  serializedVersion: 6
  m_Component:
  - component: {fileID: 1279064875}
  - component: {fileID: 1279064877}
  - component: {fileID: 1279064876}
  m_Layer: 0
  m_Name: Camera_BF_1_5__MQ_*
  m_TagString: Untagged
  m_Icon: {fileID: 0}
  m_NavMeshLayer: 0
  m_StaticEditorFlags: 0
  m_IsActive: 1
--- !u!4 &1279064875
Transform:
  m_ObjectHideFlags: 0
  m_CorrespondingSourceObject: {fileID: 0}
  m_PrefabInstance: {fileID: 0}
  m_PrefabAsset: {fileID: 0}
  m_GameObject: {fileID: 1279064874}
  m_LocalRotation: {x: 0.37599054, y: -0, z: -0, w: 0.9266236}
  m_LocalPosition: {x: 0, y: 3.31, z: -2.51}
  m_LocalScale: {x: 1, y: 1, z: 1}
  m_Children: []
  m_Father: {fileID: 920510721}
  m_RootOrder: 4
  m_LocalEulerAnglesHint: {x: 44.171, y: 0, z: 0}
--- !u!114 &1279064876
MonoBehaviour:
  m_ObjectHideFlags: 0
  m_CorrespondingSourceObject: {fileID: 0}
  m_PrefabInstance: {fileID: 0}
  m_PrefabAsset: {fileID: 0}
  m_GameObject: {fileID: 1279064874}
  m_Enabled: 1
  m_EditorHideFlags: 0
  m_Script: {fileID: 11500000, guid: 23c1ce4fb46143f46bc5cb5224c934f6, type: 3}
  m_Name: 
  m_EditorClassIdentifier: 
  m_Version: 7
  m_ObsoleteRenderingPath: 0
  m_ObsoleteFrameSettings:
    overrides: 0
    enableShadow: 0
    enableContactShadows: 0
    enableShadowMask: 0
    enableSSR: 0
    enableSSAO: 0
    enableSubsurfaceScattering: 0
    enableTransmission: 0
    enableAtmosphericScattering: 0
    enableVolumetrics: 0
    enableReprojectionForVolumetrics: 0
    enableLightLayers: 0
    enableExposureControl: 1
    diffuseGlobalDimmer: 0
    specularGlobalDimmer: 0
    shaderLitMode: 0
    enableDepthPrepassWithDeferredRendering: 0
    enableTransparentPrepass: 0
    enableMotionVectors: 0
    enableObjectMotionVectors: 0
    enableDecals: 0
    enableRoughRefraction: 0
    enableTransparentPostpass: 0
    enableDistortion: 0
    enablePostprocess: 0
    enableOpaqueObjects: 0
    enableTransparentObjects: 0
    enableRealtimePlanarReflection: 0
    enableMSAA: 0
    enableAsyncCompute: 0
    runLightListAsync: 0
    runSSRAsync: 0
    runSSAOAsync: 0
    runContactShadowsAsync: 0
    runVolumeVoxelizationAsync: 0
    lightLoopSettings:
      overrides: 0
      enableDeferredTileAndCluster: 0
      enableComputeLightEvaluation: 0
      enableComputeLightVariants: 0
      enableComputeMaterialVariants: 0
      enableFptlForForwardOpaque: 0
      enableBigTilePrepass: 0
      isFptlEnabled: 0
  clearColorMode: 1
  backgroundColorHDR: {r: 0.147, g: 0.08628003, b: 0.056594998, a: 0}
  clearDepth: 1
  volumeLayerMask:
    serializedVersion: 2
    m_Bits: 4294967295
  volumeAnchorOverride: {fileID: 0}
  antialiasing: 0
  SMAAQuality: 2
  dithering: 0
  stopNaNs: 0
  taaSharpenStrength: 0.6
  physicalParameters:
    m_Iso: 200
    m_ShutterSpeed: 0.005
    m_Aperture: 16
    m_BladeCount: 5
    m_Curvature: {x: 2, y: 11}
    m_BarrelClipping: 0.25
    m_Anamorphism: 0
  flipYMode: 0
  fullscreenPassthrough: 0
  allowDynamicResolution: 0
  customRenderingSettings: 1
  invertFaceCulling: 0
  probeLayerMask:
    serializedVersion: 2
    m_Bits: 4294967295
  hasPersistentHistory: 0
  m_RenderingPathCustomFrameSettings:
    bitDatas:
      data1: 70005810265949
      data2: 4539628424389459968
    lodBias: 1.5
    lodBiasMode: 2
    lodBiasQualityLevel: 0
    maximumLODLevel: 2
    maximumLODLevelMode: 0
    maximumLODLevelQualityLevel: 0
    materialQuality: 0
  renderingPathCustomFrameSettingsOverrideMask:
    mask:
      data1: 8070450532247928832
      data2: 0
  defaultFrameSettings: 0
--- !u!20 &1279064877
Camera:
  m_ObjectHideFlags: 0
  m_CorrespondingSourceObject: {fileID: 0}
  m_PrefabInstance: {fileID: 0}
  m_PrefabAsset: {fileID: 0}
  m_GameObject: {fileID: 1279064874}
  m_Enabled: 1
  serializedVersion: 2
  m_ClearFlags: 1
  m_BackGroundColor: {r: 0.19215687, g: 0.3019608, b: 0.4745098, a: 0}
  m_projectionMatrixMode: 1
  m_GateFitMode: 2
  m_FOVAxisMode: 0
  m_SensorSize: {x: 36, y: 24}
  m_LensShift: {x: 0, y: 0}
  m_FocalLength: 50
  m_NormalizedViewPortRect:
    serializedVersion: 2
    x: 0.82
    y: 0
    width: 0.18
    height: 0.18
  near clip plane: 0.3
  far clip plane: 1000
  field of view: 60
  orthographic: 0
  orthographic size: 5
  m_Depth: 0
  m_CullingMask:
    serializedVersion: 2
    m_Bits: 4294967295
  m_RenderingPath: -1
  m_TargetTexture: {fileID: 8400000, guid: a0af2f4ece1d13a4296aef3c7abbc3ff, type: 2}
  m_TargetDisplay: 0
  m_TargetEye: 3
  m_HDR: 0
  m_AllowMSAA: 0
  m_AllowDynamicResolution: 0
  m_ForceIntoRT: 0
  m_OcclusionCulling: 1
  m_StereoConvergence: 10
  m_StereoSeparation: 0.022
--- !u!1 &1282007559
GameObject:
  m_ObjectHideFlags: 0
  m_CorrespondingSourceObject: {fileID: 0}
  m_PrefabInstance: {fileID: 0}
  m_PrefabAsset: {fileID: 0}
  serializedVersion: 6
  m_Component:
  - component: {fileID: 1282007560}
  - component: {fileID: 1282007562}
  - component: {fileID: 1282007561}
  m_Layer: 0
  m_Name: Text
  m_TagString: Untagged
  m_Icon: {fileID: 0}
  m_NavMeshLayer: 0
  m_StaticEditorFlags: 0
  m_IsActive: 1
--- !u!4 &1282007560
Transform:
  m_ObjectHideFlags: 0
  m_CorrespondingSourceObject: {fileID: 0}
  m_PrefabInstance: {fileID: 0}
  m_PrefabAsset: {fileID: 0}
  m_GameObject: {fileID: 1282007559}
  m_LocalRotation: {x: 0.3897584, y: -0, z: -0, w: 0.92091715}
  m_LocalPosition: {x: -0.04, y: 1.1500001, z: 1.06}
  m_LocalScale: {x: 0.41484, y: 0.41484004, z: 0.41484004}
  m_Children: []
  m_Father: {fileID: 1387683659}
  m_RootOrder: 0
  m_LocalEulerAnglesHint: {x: 45.879, y: 0, z: 0}
--- !u!102 &1282007561
TextMesh:
  serializedVersion: 3
  m_ObjectHideFlags: 0
  m_CorrespondingSourceObject: {fileID: 0}
  m_PrefabInstance: {fileID: 0}
  m_PrefabAsset: {fileID: 0}
  m_GameObject: {fileID: 1282007559}
  m_Text: LOD 4
  m_OffsetZ: 0
  m_CharacterSize: 0.25
  m_LineSpacing: 1
  m_Anchor: 4
  m_Alignment: 1
  m_TabSize: 4
  m_FontSize: 40
  m_FontStyle: 0
  m_RichText: 1
  m_Font: {fileID: 10102, guid: 0000000000000000e000000000000000, type: 0}
  m_Color:
    serializedVersion: 2
    rgba: 4294967295
--- !u!23 &1282007562
MeshRenderer:
  m_ObjectHideFlags: 0
  m_CorrespondingSourceObject: {fileID: 0}
  m_PrefabInstance: {fileID: 0}
  m_PrefabAsset: {fileID: 0}
  m_GameObject: {fileID: 1282007559}
  m_Enabled: 1
  m_CastShadows: 1
  m_ReceiveShadows: 1
  m_DynamicOccludee: 1
  m_MotionVectors: 1
  m_LightProbeUsage: 1
  m_ReflectionProbeUsage: 1
  m_RayTracingMode: 2
  m_RenderingLayerMask: 1
  m_RendererPriority: 0
  m_Materials:
  - {fileID: 10100, guid: 0000000000000000e000000000000000, type: 0}
  m_StaticBatchInfo:
    firstSubMesh: 0
    subMeshCount: 0
  m_StaticBatchRoot: {fileID: 0}
  m_ProbeAnchor: {fileID: 0}
  m_LightProbeVolumeOverride: {fileID: 0}
  m_ScaleInLightmap: 1
  m_ReceiveGI: 1
  m_PreserveUVs: 0
  m_IgnoreNormalsForChartDetection: 0
  m_ImportantGI: 0
  m_StitchLightmapSeams: 1
  m_SelectedEditorRenderState: 3
  m_MinimumChartSize: 4
  m_AutoUVMaxDistance: 0.5
  m_AutoUVMaxAngle: 89
  m_LightmapParameters: {fileID: 0}
  m_SortingLayerID: 0
  m_SortingLayer: 0
  m_SortingOrder: 0
  m_AdditionalVertexStreams: {fileID: 0}
--- !u!1 &1312226958
GameObject:
  m_ObjectHideFlags: 0
  m_CorrespondingSourceObject: {fileID: 0}
  m_PrefabInstance: {fileID: 0}
  m_PrefabAsset: {fileID: 0}
  serializedVersion: 6
  m_Component:
  - component: {fileID: 1312226959}
  m_Layer: 0
  m_Name: Objects
  m_TagString: Untagged
  m_Icon: {fileID: 0}
  m_NavMeshLayer: 0
  m_StaticEditorFlags: 0
  m_IsActive: 1
--- !u!4 &1312226959
Transform:
  m_ObjectHideFlags: 0
  m_CorrespondingSourceObject: {fileID: 0}
  m_PrefabInstance: {fileID: 0}
  m_PrefabAsset: {fileID: 0}
  m_GameObject: {fileID: 1312226958}
  m_LocalRotation: {x: 0, y: 0, z: 0, w: 1}
  m_LocalPosition: {x: 0, y: 0, z: 0}
  m_LocalScale: {x: 1, y: 1, z: 1}
  m_Children:
  - {fileID: 1257600134}
  - {fileID: 1633416611}
  m_Father: {fileID: 1458011266}
  m_RootOrder: 1
  m_LocalEulerAnglesHint: {x: 0, y: 0, z: 0}
--- !u!1 &1339510958
GameObject:
  m_ObjectHideFlags: 0
  m_CorrespondingSourceObject: {fileID: 0}
  m_PrefabInstance: {fileID: 0}
  m_PrefabAsset: {fileID: 0}
  serializedVersion: 6
  m_Component:
  - component: {fileID: 1339510959}
  m_Layer: 0
  m_Name: Lights
  m_TagString: Untagged
  m_Icon: {fileID: 0}
  m_NavMeshLayer: 0
  m_StaticEditorFlags: 0
  m_IsActive: 1
--- !u!4 &1339510959
Transform:
  m_ObjectHideFlags: 0
  m_CorrespondingSourceObject: {fileID: 0}
  m_PrefabInstance: {fileID: 0}
  m_PrefabAsset: {fileID: 0}
  m_GameObject: {fileID: 1339510958}
  m_LocalRotation: {x: 0, y: 0, z: 0, w: 1}
  m_LocalPosition: {x: 0, y: 0, z: 0}
  m_LocalScale: {x: 1, y: 1, z: 1}
  m_Children:
  - {fileID: 822820824}
  m_Father: {fileID: 1458011266}
  m_RootOrder: 0
  m_LocalEulerAnglesHint: {x: 0, y: 0, z: 0}
--- !u!1 &1372844931
GameObject:
  m_ObjectHideFlags: 0
  m_CorrespondingSourceObject: {fileID: 0}
  m_PrefabInstance: {fileID: 0}
  m_PrefabAsset: {fileID: 0}
  serializedVersion: 6
  m_Component:
  - component: {fileID: 1372844932}
  - component: {fileID: 1372844934}
  - component: {fileID: 1372844933}
  m_Layer: 0
  m_Name: Camera_BS_1_5__MO_1
  m_TagString: Untagged
  m_Icon: {fileID: 0}
  m_NavMeshLayer: 0
  m_StaticEditorFlags: 0
  m_IsActive: 1
--- !u!4 &1372844932
Transform:
  m_ObjectHideFlags: 0
  m_CorrespondingSourceObject: {fileID: 0}
  m_PrefabInstance: {fileID: 0}
  m_PrefabAsset: {fileID: 0}
  m_GameObject: {fileID: 1372844931}
  m_LocalRotation: {x: 0.37599054, y: -0, z: -0, w: 0.9266236}
  m_LocalPosition: {x: 0, y: 3.31, z: -2.51}
  m_LocalScale: {x: 1, y: 1, z: 1}
  m_Children: []
  m_Father: {fileID: 920510721}
  m_RootOrder: 7
  m_LocalEulerAnglesHint: {x: 44.171, y: 0, z: 0}
--- !u!114 &1372844933
MonoBehaviour:
  m_ObjectHideFlags: 0
  m_CorrespondingSourceObject: {fileID: 0}
  m_PrefabInstance: {fileID: 0}
  m_PrefabAsset: {fileID: 0}
  m_GameObject: {fileID: 1372844931}
  m_Enabled: 1
  m_EditorHideFlags: 0
  m_Script: {fileID: 11500000, guid: 23c1ce4fb46143f46bc5cb5224c934f6, type: 3}
  m_Name: 
  m_EditorClassIdentifier: 
  m_Version: 7
  m_ObsoleteRenderingPath: 0
  m_ObsoleteFrameSettings:
    overrides: 0
    enableShadow: 0
    enableContactShadows: 0
    enableShadowMask: 0
    enableSSR: 0
    enableSSAO: 0
    enableSubsurfaceScattering: 0
    enableTransmission: 0
    enableAtmosphericScattering: 0
    enableVolumetrics: 0
    enableReprojectionForVolumetrics: 0
    enableLightLayers: 0
    enableExposureControl: 1
    diffuseGlobalDimmer: 0
    specularGlobalDimmer: 0
    shaderLitMode: 0
    enableDepthPrepassWithDeferredRendering: 0
    enableTransparentPrepass: 0
    enableMotionVectors: 0
    enableObjectMotionVectors: 0
    enableDecals: 0
    enableRoughRefraction: 0
    enableTransparentPostpass: 0
    enableDistortion: 0
    enablePostprocess: 0
    enableOpaqueObjects: 0
    enableTransparentObjects: 0
    enableRealtimePlanarReflection: 0
    enableMSAA: 0
    enableAsyncCompute: 0
    runLightListAsync: 0
    runSSRAsync: 0
    runSSAOAsync: 0
    runContactShadowsAsync: 0
    runVolumeVoxelizationAsync: 0
    lightLoopSettings:
      overrides: 0
      enableDeferredTileAndCluster: 0
      enableComputeLightEvaluation: 0
      enableComputeLightVariants: 0
      enableComputeMaterialVariants: 0
      enableFptlForForwardOpaque: 0
      enableBigTilePrepass: 0
      isFptlEnabled: 0
  clearColorMode: 1
  backgroundColorHDR: {r: 0.147, g: 0.08628003, b: 0.056594998, a: 0}
  clearDepth: 1
  volumeLayerMask:
    serializedVersion: 2
    m_Bits: 4294967295
  volumeAnchorOverride: {fileID: 0}
  antialiasing: 0
  SMAAQuality: 2
  dithering: 0
  stopNaNs: 0
  taaSharpenStrength: 0.6
  physicalParameters:
    m_Iso: 200
    m_ShutterSpeed: 0.005
    m_Aperture: 16
    m_BladeCount: 5
    m_Curvature: {x: 2, y: 11}
    m_BarrelClipping: 0.25
    m_Anamorphism: 0
  flipYMode: 0
  fullscreenPassthrough: 0
  allowDynamicResolution: 0
  customRenderingSettings: 1
  invertFaceCulling: 0
  probeLayerMask:
    serializedVersion: 2
    m_Bits: 4294967295
  hasPersistentHistory: 0
  m_RenderingPathCustomFrameSettings:
    bitDatas:
      data1: 70005810265949
      data2: 4539628424389459968
    lodBias: 1.5
    lodBiasMode: 1
    lodBiasQualityLevel: 0
    maximumLODLevel: 1
    maximumLODLevelMode: 1
    maximumLODLevelQualityLevel: 0
    materialQuality: 0
  renderingPathCustomFrameSettingsOverrideMask:
    mask:
      data1: 17293822569102704640
      data2: 0
  defaultFrameSettings: 0
--- !u!20 &1372844934
Camera:
  m_ObjectHideFlags: 0
  m_CorrespondingSourceObject: {fileID: 0}
  m_PrefabInstance: {fileID: 0}
  m_PrefabAsset: {fileID: 0}
  m_GameObject: {fileID: 1372844931}
  m_Enabled: 1
  serializedVersion: 2
  m_ClearFlags: 1
  m_BackGroundColor: {r: 0.19215687, g: 0.3019608, b: 0.4745098, a: 0}
  m_projectionMatrixMode: 1
  m_GateFitMode: 2
  m_FOVAxisMode: 0
  m_SensorSize: {x: 36, y: 24}
  m_LensShift: {x: 0, y: 0}
  m_FocalLength: 50
  m_NormalizedViewPortRect:
    serializedVersion: 2
    x: 0.46
    y: 0.18
    width: 0.18
    height: 0.18
  near clip plane: 0.3
  far clip plane: 1000
  field of view: 60
  orthographic: 0
  orthographic size: 5
  m_Depth: 0
  m_CullingMask:
    serializedVersion: 2
    m_Bits: 4294967295
  m_RenderingPath: -1
  m_TargetTexture: {fileID: 8400000, guid: a0af2f4ece1d13a4296aef3c7abbc3ff, type: 2}
  m_TargetDisplay: 0
  m_TargetEye: 3
  m_HDR: 0
  m_AllowMSAA: 0
  m_AllowDynamicResolution: 0
  m_ForceIntoRT: 0
  m_OcclusionCulling: 1
  m_StereoConvergence: 10
  m_StereoSeparation: 0.022
--- !u!1 &1387683658
GameObject:
  m_ObjectHideFlags: 0
  m_CorrespondingSourceObject: {fileID: 0}
  m_PrefabInstance: {fileID: 0}
  m_PrefabAsset: {fileID: 0}
  serializedVersion: 6
  m_Component:
  - component: {fileID: 1387683659}
  - component: {fileID: 1387683661}
  - component: {fileID: 1387683660}
  m_Layer: 0
  m_Name: Sphere_LOD4
  m_TagString: Untagged
  m_Icon: {fileID: 0}
  m_NavMeshLayer: 0
  m_StaticEditorFlags: 0
  m_IsActive: 1
--- !u!4 &1387683659
Transform:
  m_ObjectHideFlags: 0
  m_CorrespondingSourceObject: {fileID: 0}
  m_PrefabInstance: {fileID: 0}
  m_PrefabAsset: {fileID: 0}
  m_GameObject: {fileID: 1387683658}
  m_LocalRotation: {x: 0, y: 0, z: 0, w: 1}
  m_LocalPosition: {x: 0, y: 0, z: 0}
  m_LocalScale: {x: 1, y: 1, z: 1}
  m_Children:
  - {fileID: 1282007560}
  m_Father: {fileID: 1633416611}
  m_RootOrder: 4
  m_LocalEulerAnglesHint: {x: 0, y: 0, z: 0}
--- !u!23 &1387683660
MeshRenderer:
  m_ObjectHideFlags: 0
  m_CorrespondingSourceObject: {fileID: 0}
  m_PrefabInstance: {fileID: 0}
  m_PrefabAsset: {fileID: 0}
  m_GameObject: {fileID: 1387683658}
  m_Enabled: 1
  m_CastShadows: 1
  m_ReceiveShadows: 1
  m_DynamicOccludee: 1
  m_MotionVectors: 1
  m_LightProbeUsage: 1
  m_ReflectionProbeUsage: 1
  m_RayTracingMode: 2
  m_RenderingLayerMask: 1
  m_RendererPriority: 0
  m_Materials:
  - {fileID: 2100000, guid: 2360ec87826b0d4408c5589a5cb53486, type: 2}
  m_StaticBatchInfo:
    firstSubMesh: 0
    subMeshCount: 0
  m_StaticBatchRoot: {fileID: 0}
  m_ProbeAnchor: {fileID: 0}
  m_LightProbeVolumeOverride: {fileID: 0}
  m_ScaleInLightmap: 1
  m_ReceiveGI: 1
  m_PreserveUVs: 0
  m_IgnoreNormalsForChartDetection: 0
  m_ImportantGI: 0
  m_StitchLightmapSeams: 1
  m_SelectedEditorRenderState: 3
  m_MinimumChartSize: 4
  m_AutoUVMaxDistance: 0.5
  m_AutoUVMaxAngle: 89
  m_LightmapParameters: {fileID: 0}
  m_SortingLayerID: 0
  m_SortingLayer: 0
  m_SortingOrder: 0
  m_AdditionalVertexStreams: {fileID: 0}
--- !u!33 &1387683661
MeshFilter:
  m_ObjectHideFlags: 0
  m_CorrespondingSourceObject: {fileID: 0}
  m_PrefabInstance: {fileID: 0}
  m_PrefabAsset: {fileID: 0}
  m_GameObject: {fileID: 1387683658}
  m_Mesh: {fileID: 10207, guid: 0000000000000000e000000000000000, type: 0}
--- !u!1 &1392029688
GameObject:
  m_ObjectHideFlags: 0
  m_CorrespondingSourceObject: {fileID: 0}
  m_PrefabInstance: {fileID: 0}
  m_PrefabAsset: {fileID: 0}
  serializedVersion: 6
  m_Component:
  - component: {fileID: 1392029689}
  - component: {fileID: 1392029691}
  - component: {fileID: 1392029690}
  m_Layer: 0
  m_Name: Camera_BQ_*__MF_1
  m_TagString: Untagged
  m_Icon: {fileID: 0}
  m_NavMeshLayer: 0
  m_StaticEditorFlags: 0
  m_IsActive: 1
--- !u!4 &1392029689
Transform:
  m_ObjectHideFlags: 0
  m_CorrespondingSourceObject: {fileID: 0}
  m_PrefabInstance: {fileID: 0}
  m_PrefabAsset: {fileID: 0}
  m_GameObject: {fileID: 1392029688}
  m_LocalRotation: {x: 0.37599054, y: -0, z: -0, w: 0.9266236}
  m_LocalPosition: {x: 0, y: 3.31, z: -2.51}
  m_LocalScale: {x: 1, y: 1, z: 1}
  m_Children: []
  m_Father: {fileID: 920510721}
  m_RootOrder: 15
  m_LocalEulerAnglesHint: {x: 44.171, y: 0, z: 0}
--- !u!114 &1392029690
MonoBehaviour:
  m_ObjectHideFlags: 0
  m_CorrespondingSourceObject: {fileID: 0}
  m_PrefabInstance: {fileID: 0}
  m_PrefabAsset: {fileID: 0}
  m_GameObject: {fileID: 1392029688}
  m_Enabled: 1
  m_EditorHideFlags: 0
  m_Script: {fileID: 11500000, guid: 23c1ce4fb46143f46bc5cb5224c934f6, type: 3}
  m_Name: 
  m_EditorClassIdentifier: 
  m_Version: 7
  m_ObsoleteRenderingPath: 0
  m_ObsoleteFrameSettings:
    overrides: 0
    enableShadow: 0
    enableContactShadows: 0
    enableShadowMask: 0
    enableSSR: 0
    enableSSAO: 0
    enableSubsurfaceScattering: 0
    enableTransmission: 0
    enableAtmosphericScattering: 0
    enableVolumetrics: 0
    enableReprojectionForVolumetrics: 0
    enableLightLayers: 0
    enableExposureControl: 1
    diffuseGlobalDimmer: 0
    specularGlobalDimmer: 0
    shaderLitMode: 0
    enableDepthPrepassWithDeferredRendering: 0
    enableTransparentPrepass: 0
    enableMotionVectors: 0
    enableObjectMotionVectors: 0
    enableDecals: 0
    enableRoughRefraction: 0
    enableTransparentPostpass: 0
    enableDistortion: 0
    enablePostprocess: 0
    enableOpaqueObjects: 0
    enableTransparentObjects: 0
    enableRealtimePlanarReflection: 0
    enableMSAA: 0
    enableAsyncCompute: 0
    runLightListAsync: 0
    runSSRAsync: 0
    runSSAOAsync: 0
    runContactShadowsAsync: 0
    runVolumeVoxelizationAsync: 0
    lightLoopSettings:
      overrides: 0
      enableDeferredTileAndCluster: 0
      enableComputeLightEvaluation: 0
      enableComputeLightVariants: 0
      enableComputeMaterialVariants: 0
      enableFptlForForwardOpaque: 0
      enableBigTilePrepass: 0
      isFptlEnabled: 0
  clearColorMode: 1
  backgroundColorHDR: {r: 0.147, g: 0.08628003, b: 0.056594998, a: 0}
  clearDepth: 1
  volumeLayerMask:
    serializedVersion: 2
    m_Bits: 4294967295
  volumeAnchorOverride: {fileID: 0}
  antialiasing: 0
  SMAAQuality: 2
  dithering: 0
  stopNaNs: 0
  taaSharpenStrength: 0.6
  physicalParameters:
    m_Iso: 200
    m_ShutterSpeed: 0.005
    m_Aperture: 16
    m_BladeCount: 5
    m_Curvature: {x: 2, y: 11}
    m_BarrelClipping: 0.25
    m_Anamorphism: 0
  flipYMode: 0
  fullscreenPassthrough: 0
  allowDynamicResolution: 0
  customRenderingSettings: 1
  invertFaceCulling: 0
  probeLayerMask:
    serializedVersion: 2
    m_Bits: 4294967295
  hasPersistentHistory: 0
  m_RenderingPathCustomFrameSettings:
    bitDatas:
      data1: 70005810265949
      data2: 4539628424389459968
    lodBias: 1.5
    lodBiasMode: 0
    lodBiasQualityLevel: 0
    maximumLODLevel: 1
    maximumLODLevelMode: 2
    maximumLODLevelQualityLevel: 0
    materialQuality: 0
  renderingPathCustomFrameSettingsOverrideMask:
    mask:
      data1: 17293822569102704640
      data2: 0
  defaultFrameSettings: 0
--- !u!20 &1392029691
Camera:
  m_ObjectHideFlags: 0
  m_CorrespondingSourceObject: {fileID: 0}
  m_PrefabInstance: {fileID: 0}
  m_PrefabAsset: {fileID: 0}
  m_GameObject: {fileID: 1392029688}
  m_Enabled: 1
  serializedVersion: 2
  m_ClearFlags: 1
  m_BackGroundColor: {r: 0.19215687, g: 0.3019608, b: 0.4745098, a: 0}
  m_projectionMatrixMode: 1
  m_GateFitMode: 2
  m_FOVAxisMode: 0
  m_SensorSize: {x: 36, y: 24}
  m_LensShift: {x: 0, y: 0}
  m_FocalLength: 50
  m_NormalizedViewPortRect:
    serializedVersion: 2
    x: 0.1
    y: 0.54
    width: 0.18
    height: 0.18
  near clip plane: 0.3
  far clip plane: 1000
  field of view: 60
  orthographic: 0
  orthographic size: 5
  m_Depth: 0
  m_CullingMask:
    serializedVersion: 2
    m_Bits: 4294967295
  m_RenderingPath: -1
  m_TargetTexture: {fileID: 8400000, guid: a0af2f4ece1d13a4296aef3c7abbc3ff, type: 2}
  m_TargetDisplay: 0
  m_TargetEye: 3
  m_HDR: 0
  m_AllowMSAA: 0
  m_AllowDynamicResolution: 0
  m_ForceIntoRT: 0
  m_OcclusionCulling: 1
  m_StereoConvergence: 10
  m_StereoSeparation: 0.022
--- !u!1 &1458011265
GameObject:
  m_ObjectHideFlags: 0
  m_CorrespondingSourceObject: {fileID: 0}
  m_PrefabInstance: {fileID: 0}
  m_PrefabAsset: {fileID: 0}
  serializedVersion: 6
  m_Component:
  - component: {fileID: 1458011266}
  m_Layer: 0
  m_Name: Scene
  m_TagString: Untagged
  m_Icon: {fileID: 0}
  m_NavMeshLayer: 0
  m_StaticEditorFlags: 0
  m_IsActive: 1
--- !u!4 &1458011266
Transform:
  m_ObjectHideFlags: 0
  m_CorrespondingSourceObject: {fileID: 0}
  m_PrefabInstance: {fileID: 0}
  m_PrefabAsset: {fileID: 0}
  m_GameObject: {fileID: 1458011265}
  m_LocalRotation: {x: 0, y: 0, z: 0, w: 1}
  m_LocalPosition: {x: 0, y: 0, z: 0}
  m_LocalScale: {x: 1, y: 1, z: 1}
  m_Children:
  - {fileID: 1339510959}
  - {fileID: 1312226959}
  m_Father: {fileID: 0}
  m_RootOrder: 1
  m_LocalEulerAnglesHint: {x: 0, y: 0, z: 0}
--- !u!1 &1485357217
GameObject:
  m_ObjectHideFlags: 0
  m_CorrespondingSourceObject: {fileID: 0}
  m_PrefabInstance: {fileID: 0}
  m_PrefabAsset: {fileID: 0}
  serializedVersion: 6
  m_Component:
  - component: {fileID: 1485357218}
  - component: {fileID: 1485357220}
  - component: {fileID: 1485357219}
  m_Layer: 0
  m_Name: Text
  m_TagString: Untagged
  m_Icon: {fileID: 0}
  m_NavMeshLayer: 0
  m_StaticEditorFlags: 0
  m_IsActive: 1
--- !u!4 &1485357218
Transform:
  m_ObjectHideFlags: 0
  m_CorrespondingSourceObject: {fileID: 0}
  m_PrefabInstance: {fileID: 0}
  m_PrefabAsset: {fileID: 0}
  m_GameObject: {fileID: 1485357217}
  m_LocalRotation: {x: 0.3897584, y: -0, z: -0, w: 0.92091715}
  m_LocalPosition: {x: -0.04, y: 1.15, z: 1.06}
  m_LocalScale: {x: 0.41484, y: 0.41484, z: 0.41484}
  m_Children: []
  m_Father: {fileID: 1519579958}
  m_RootOrder: 0
  m_LocalEulerAnglesHint: {x: 45.879, y: 0, z: 0}
--- !u!102 &1485357219
TextMesh:
  serializedVersion: 3
  m_ObjectHideFlags: 0
  m_CorrespondingSourceObject: {fileID: 0}
  m_PrefabInstance: {fileID: 0}
  m_PrefabAsset: {fileID: 0}
  m_GameObject: {fileID: 1485357217}
  m_Text: LOD 0
  m_OffsetZ: 0
  m_CharacterSize: 0.25
  m_LineSpacing: 1
  m_Anchor: 4
  m_Alignment: 1
  m_TabSize: 4
  m_FontSize: 40
  m_FontStyle: 0
  m_RichText: 1
  m_Font: {fileID: 10102, guid: 0000000000000000e000000000000000, type: 0}
  m_Color:
    serializedVersion: 2
    rgba: 4294967295
--- !u!23 &1485357220
MeshRenderer:
  m_ObjectHideFlags: 0
  m_CorrespondingSourceObject: {fileID: 0}
  m_PrefabInstance: {fileID: 0}
  m_PrefabAsset: {fileID: 0}
  m_GameObject: {fileID: 1485357217}
  m_Enabled: 1
  m_CastShadows: 1
  m_ReceiveShadows: 1
  m_DynamicOccludee: 1
  m_MotionVectors: 1
  m_LightProbeUsage: 1
  m_ReflectionProbeUsage: 1
  m_RayTracingMode: 2
  m_RenderingLayerMask: 1
  m_RendererPriority: 0
  m_Materials:
  - {fileID: 10100, guid: 0000000000000000e000000000000000, type: 0}
  m_StaticBatchInfo:
    firstSubMesh: 0
    subMeshCount: 0
  m_StaticBatchRoot: {fileID: 0}
  m_ProbeAnchor: {fileID: 0}
  m_LightProbeVolumeOverride: {fileID: 0}
  m_ScaleInLightmap: 1
  m_ReceiveGI: 1
  m_PreserveUVs: 0
  m_IgnoreNormalsForChartDetection: 0
  m_ImportantGI: 0
  m_StitchLightmapSeams: 1
  m_SelectedEditorRenderState: 3
  m_MinimumChartSize: 4
  m_AutoUVMaxDistance: 0.5
  m_AutoUVMaxAngle: 89
  m_LightmapParameters: {fileID: 0}
  m_SortingLayerID: 0
  m_SortingLayer: 0
  m_SortingOrder: 0
  m_AdditionalVertexStreams: {fileID: 0}
--- !u!1 &1519579957
GameObject:
  m_ObjectHideFlags: 0
  m_CorrespondingSourceObject: {fileID: 0}
  m_PrefabInstance: {fileID: 0}
  m_PrefabAsset: {fileID: 0}
  serializedVersion: 6
  m_Component:
  - component: {fileID: 1519579958}
  - component: {fileID: 1519579960}
  - component: {fileID: 1519579959}
  m_Layer: 0
  m_Name: Cube_LOD0
  m_TagString: Untagged
  m_Icon: {fileID: 0}
  m_NavMeshLayer: 0
  m_StaticEditorFlags: 0
  m_IsActive: 1
--- !u!4 &1519579958
Transform:
  m_ObjectHideFlags: 0
  m_CorrespondingSourceObject: {fileID: 0}
  m_PrefabInstance: {fileID: 0}
  m_PrefabAsset: {fileID: 0}
  m_GameObject: {fileID: 1519579957}
  m_LocalRotation: {x: 0, y: 0, z: 0, w: 1}
  m_LocalPosition: {x: 0, y: 0, z: 0}
  m_LocalScale: {x: 1, y: 1, z: 1}
  m_Children:
  - {fileID: 1485357218}
  m_Father: {fileID: 1633416611}
  m_RootOrder: 0
  m_LocalEulerAnglesHint: {x: 0, y: 0, z: 0}
--- !u!23 &1519579959
MeshRenderer:
  m_ObjectHideFlags: 0
  m_CorrespondingSourceObject: {fileID: 0}
  m_PrefabInstance: {fileID: 0}
  m_PrefabAsset: {fileID: 0}
  m_GameObject: {fileID: 1519579957}
  m_Enabled: 1
  m_CastShadows: 1
  m_ReceiveShadows: 1
  m_DynamicOccludee: 1
  m_MotionVectors: 1
  m_LightProbeUsage: 1
  m_ReflectionProbeUsage: 1
  m_RayTracingMode: 2
  m_RenderingLayerMask: 1
  m_RendererPriority: 0
  m_Materials:
  - {fileID: 2100000, guid: 2360ec87826b0d4408c5589a5cb53486, type: 2}
  m_StaticBatchInfo:
    firstSubMesh: 0
    subMeshCount: 0
  m_StaticBatchRoot: {fileID: 0}
  m_ProbeAnchor: {fileID: 0}
  m_LightProbeVolumeOverride: {fileID: 0}
  m_ScaleInLightmap: 1
  m_ReceiveGI: 1
  m_PreserveUVs: 0
  m_IgnoreNormalsForChartDetection: 0
  m_ImportantGI: 0
  m_StitchLightmapSeams: 1
  m_SelectedEditorRenderState: 3
  m_MinimumChartSize: 4
  m_AutoUVMaxDistance: 0.5
  m_AutoUVMaxAngle: 89
  m_LightmapParameters: {fileID: 0}
  m_SortingLayerID: 0
  m_SortingLayer: 0
  m_SortingOrder: 0
  m_AdditionalVertexStreams: {fileID: 0}
--- !u!33 &1519579960
MeshFilter:
  m_ObjectHideFlags: 0
  m_CorrespondingSourceObject: {fileID: 0}
  m_PrefabInstance: {fileID: 0}
  m_PrefabAsset: {fileID: 0}
  m_GameObject: {fileID: 1519579957}
  m_Mesh: {fileID: 10202, guid: 0000000000000000e000000000000000, type: 0}
--- !u!1 &1633416610
GameObject:
  m_ObjectHideFlags: 0
  m_CorrespondingSourceObject: {fileID: 0}
  m_PrefabInstance: {fileID: 0}
  m_PrefabAsset: {fileID: 0}
  serializedVersion: 6
  m_Component:
  - component: {fileID: 1633416611}
  - component: {fileID: 1633416612}
  m_Layer: 0
  m_Name: ObjectWithALOD
  m_TagString: Untagged
  m_Icon: {fileID: 0}
  m_NavMeshLayer: 0
  m_StaticEditorFlags: 0
  m_IsActive: 1
--- !u!4 &1633416611
Transform:
  m_ObjectHideFlags: 0
  m_CorrespondingSourceObject: {fileID: 0}
  m_PrefabInstance: {fileID: 0}
  m_PrefabAsset: {fileID: 0}
  m_GameObject: {fileID: 1633416610}
  m_LocalRotation: {x: 0, y: 0, z: 0, w: 1}
  m_LocalPosition: {x: 0, y: 1, z: 0}
  m_LocalScale: {x: 1, y: 1, z: 1}
  m_Children:
  - {fileID: 1519579958}
  - {fileID: 366039314}
  - {fileID: 1048515627}
  - {fileID: 1789970437}
  - {fileID: 1387683659}
  - {fileID: 2111648213}
  m_Father: {fileID: 1312226959}
  m_RootOrder: 1
  m_LocalEulerAnglesHint: {x: 0, y: 0, z: 0}
--- !u!205 &1633416612
LODGroup:
  m_ObjectHideFlags: 0
  m_CorrespondingSourceObject: {fileID: 0}
  m_PrefabInstance: {fileID: 0}
  m_PrefabAsset: {fileID: 0}
  m_GameObject: {fileID: 1633416610}
  serializedVersion: 2
  m_LocalReferencePoint: {x: -0.03999996, y: 0.15566164, z: 0.36317503}
  m_Size: 2.3113232
  m_FadeMode: 0
  m_AnimateCrossFading: 0
  m_LastLODIsBillboard: 0
  m_LODs:
  - screenRelativeHeight: 0.8122498
    fadeTransitionWidth: 0
    renderers:
    - renderer: {fileID: 1519579959}
    - renderer: {fileID: 1485357220}
  - screenRelativeHeight: 0.5428693
    fadeTransitionWidth: 0
    renderers:
    - renderer: {fileID: 366039315}
    - renderer: {fileID: 424985443}
  - screenRelativeHeight: 0.40511888
    fadeTransitionWidth: 0
    renderers:
    - renderer: {fileID: 1048515628}
    - renderer: {fileID: 1019299613}
  - screenRelativeHeight: 0.3093763
    fadeTransitionWidth: 0
    renderers:
    - renderer: {fileID: 1789970438}
    - renderer: {fileID: 1074352338}
  - screenRelativeHeight: 0.19871405
    fadeTransitionWidth: 0
    renderers:
    - renderer: {fileID: 1387683660}
    - renderer: {fileID: 1282007562}
  - screenRelativeHeight: 0.05211224
    fadeTransitionWidth: 0
    renderers:
    - renderer: {fileID: 2111648214}
    - renderer: {fileID: 63925081}
  m_Enabled: 1
--- !u!1 &1789970436
GameObject:
  m_ObjectHideFlags: 0
  m_CorrespondingSourceObject: {fileID: 0}
  m_PrefabInstance: {fileID: 0}
  m_PrefabAsset: {fileID: 0}
  serializedVersion: 6
  m_Component:
  - component: {fileID: 1789970437}
  - component: {fileID: 1789970439}
  - component: {fileID: 1789970438}
  m_Layer: 0
  m_Name: Cube_LOD3
  m_TagString: Untagged
  m_Icon: {fileID: 0}
  m_NavMeshLayer: 0
  m_StaticEditorFlags: 0
  m_IsActive: 1
--- !u!4 &1789970437
Transform:
  m_ObjectHideFlags: 0
  m_CorrespondingSourceObject: {fileID: 0}
  m_PrefabInstance: {fileID: 0}
  m_PrefabAsset: {fileID: 0}
  m_GameObject: {fileID: 1789970436}
  m_LocalRotation: {x: 0, y: 0, z: 0, w: 1}
  m_LocalPosition: {x: 0, y: 0, z: 0}
  m_LocalScale: {x: 1, y: 1, z: 1}
  m_Children:
  - {fileID: 1074352336}
  m_Father: {fileID: 1633416611}
  m_RootOrder: 3
  m_LocalEulerAnglesHint: {x: 0, y: 0, z: 0}
--- !u!23 &1789970438
MeshRenderer:
  m_ObjectHideFlags: 0
  m_CorrespondingSourceObject: {fileID: 0}
  m_PrefabInstance: {fileID: 0}
  m_PrefabAsset: {fileID: 0}
  m_GameObject: {fileID: 1789970436}
  m_Enabled: 1
  m_CastShadows: 1
  m_ReceiveShadows: 1
  m_DynamicOccludee: 1
  m_MotionVectors: 1
  m_LightProbeUsage: 1
  m_ReflectionProbeUsage: 1
  m_RayTracingMode: 2
  m_RenderingLayerMask: 1
  m_RendererPriority: 0
  m_Materials:
  - {fileID: 2100000, guid: 6f982cf89ec8bbd47854678323111ac8, type: 2}
  m_StaticBatchInfo:
    firstSubMesh: 0
    subMeshCount: 0
  m_StaticBatchRoot: {fileID: 0}
  m_ProbeAnchor: {fileID: 0}
  m_LightProbeVolumeOverride: {fileID: 0}
  m_ScaleInLightmap: 1
  m_ReceiveGI: 1
  m_PreserveUVs: 0
  m_IgnoreNormalsForChartDetection: 0
  m_ImportantGI: 0
  m_StitchLightmapSeams: 1
  m_SelectedEditorRenderState: 3
  m_MinimumChartSize: 4
  m_AutoUVMaxDistance: 0.5
  m_AutoUVMaxAngle: 89
  m_LightmapParameters: {fileID: 0}
  m_SortingLayerID: 0
  m_SortingLayer: 0
  m_SortingOrder: 0
  m_AdditionalVertexStreams: {fileID: 0}
--- !u!33 &1789970439
MeshFilter:
  m_ObjectHideFlags: 0
  m_CorrespondingSourceObject: {fileID: 0}
  m_PrefabInstance: {fileID: 0}
  m_PrefabAsset: {fileID: 0}
  m_GameObject: {fileID: 1789970436}
  m_Mesh: {fileID: 10202, guid: 0000000000000000e000000000000000, type: 0}
--- !u!1 &1855514568
GameObject:
  m_ObjectHideFlags: 0
  m_CorrespondingSourceObject: {fileID: 0}
  m_PrefabInstance: {fileID: 0}
  m_PrefabAsset: {fileID: 0}
  serializedVersion: 6
  m_Component:
  - component: {fileID: 1855514569}
  - component: {fileID: 1855514571}
  - component: {fileID: 1855514570}
  m_Layer: 0
  m_Name: Fixed 1.5
  m_TagString: Untagged
  m_Icon: {fileID: 0}
  m_NavMeshLayer: 0
  m_StaticEditorFlags: 0
  m_IsActive: 1
--- !u!4 &1855514569
Transform:
  m_ObjectHideFlags: 0
  m_CorrespondingSourceObject: {fileID: 0}
  m_PrefabInstance: {fileID: 0}
  m_PrefabAsset: {fileID: 0}
  m_GameObject: {fileID: 1855514568}
  m_LocalRotation: {x: 0, y: 0, z: 0, w: 1}
  m_LocalPosition: {x: 0.357, y: 0.477, z: 0.9458}
  m_LocalScale: {x: 1, y: 1, z: 1}
  m_Children: []
  m_Father: {fileID: 619747028}
  m_RootOrder: 6
  m_LocalEulerAnglesHint: {x: 0, y: 0, z: 0}
--- !u!102 &1855514570
TextMesh:
  serializedVersion: 3
  m_ObjectHideFlags: 0
  m_CorrespondingSourceObject: {fileID: 0}
  m_PrefabInstance: {fileID: 0}
  m_PrefabAsset: {fileID: 0}
  m_GameObject: {fileID: 1855514568}
  m_Text: Fixed 1.5
  m_OffsetZ: 0
  m_CharacterSize: 0.015
  m_LineSpacing: 1
  m_Anchor: 0
  m_Alignment: 1
  m_TabSize: 4
  m_FontSize: 15
  m_FontStyle: 0
  m_RichText: 1
  m_Font: {fileID: 10102, guid: 0000000000000000e000000000000000, type: 0}
  m_Color:
    serializedVersion: 2
    rgba: 4294967295
--- !u!23 &1855514571
MeshRenderer:
  m_ObjectHideFlags: 0
  m_CorrespondingSourceObject: {fileID: 0}
  m_PrefabInstance: {fileID: 0}
  m_PrefabAsset: {fileID: 0}
  m_GameObject: {fileID: 1855514568}
  m_Enabled: 1
  m_CastShadows: 1
  m_ReceiveShadows: 1
  m_DynamicOccludee: 1
  m_MotionVectors: 1
  m_LightProbeUsage: 1
  m_ReflectionProbeUsage: 1
  m_RayTracingMode: 2
  m_RenderingLayerMask: 1
  m_RendererPriority: 0
  m_Materials:
  - {fileID: 10100, guid: 0000000000000000e000000000000000, type: 0}
  m_StaticBatchInfo:
    firstSubMesh: 0
    subMeshCount: 0
  m_StaticBatchRoot: {fileID: 0}
  m_ProbeAnchor: {fileID: 0}
  m_LightProbeVolumeOverride: {fileID: 0}
  m_ScaleInLightmap: 1
  m_ReceiveGI: 1
  m_PreserveUVs: 0
  m_IgnoreNormalsForChartDetection: 0
  m_ImportantGI: 0
  m_StitchLightmapSeams: 1
  m_SelectedEditorRenderState: 3
  m_MinimumChartSize: 4
  m_AutoUVMaxDistance: 0.5
  m_AutoUVMaxAngle: 89
  m_LightmapParameters: {fileID: 0}
  m_SortingLayerID: 0
  m_SortingLayer: 0
  m_SortingOrder: 0
  m_AdditionalVertexStreams: {fileID: 0}
--- !u!1 &1994771442
GameObject:
  m_ObjectHideFlags: 0
  m_CorrespondingSourceObject: {fileID: 0}
  m_PrefabInstance: {fileID: 0}
  m_PrefabAsset: {fileID: 0}
  serializedVersion: 6
  m_Component:
  - component: {fileID: 1994771443}
  - component: {fileID: 1994771445}
  - component: {fileID: 1994771444}
  m_Layer: 0
  m_Name: Camera_BF_0_2__MF_1
  m_TagString: Untagged
  m_Icon: {fileID: 0}
  m_NavMeshLayer: 0
  m_StaticEditorFlags: 0
  m_IsActive: 1
--- !u!4 &1994771443
Transform:
  m_ObjectHideFlags: 0
  m_CorrespondingSourceObject: {fileID: 0}
  m_PrefabInstance: {fileID: 0}
  m_PrefabAsset: {fileID: 0}
  m_GameObject: {fileID: 1994771442}
  m_LocalRotation: {x: 0.37599054, y: -0, z: -0, w: 0.9266236}
  m_LocalPosition: {x: 0, y: 3.31, z: -2.51}
  m_LocalScale: {x: 1, y: 1, z: 1}
  m_Children: []
  m_Father: {fileID: 920510721}
  m_RootOrder: 18
  m_LocalEulerAnglesHint: {x: 44.171, y: 0, z: 0}
--- !u!114 &1994771444
MonoBehaviour:
  m_ObjectHideFlags: 0
  m_CorrespondingSourceObject: {fileID: 0}
  m_PrefabInstance: {fileID: 0}
  m_PrefabAsset: {fileID: 0}
  m_GameObject: {fileID: 1994771442}
  m_Enabled: 1
  m_EditorHideFlags: 0
  m_Script: {fileID: 11500000, guid: 23c1ce4fb46143f46bc5cb5224c934f6, type: 3}
  m_Name: 
  m_EditorClassIdentifier: 
  m_Version: 7
  m_ObsoleteRenderingPath: 0
  m_ObsoleteFrameSettings:
    overrides: 0
    enableShadow: 0
    enableContactShadows: 0
    enableShadowMask: 0
    enableSSR: 0
    enableSSAO: 0
    enableSubsurfaceScattering: 0
    enableTransmission: 0
    enableAtmosphericScattering: 0
    enableVolumetrics: 0
    enableReprojectionForVolumetrics: 0
    enableLightLayers: 0
    enableExposureControl: 1
    diffuseGlobalDimmer: 0
    specularGlobalDimmer: 0
    shaderLitMode: 0
    enableDepthPrepassWithDeferredRendering: 0
    enableTransparentPrepass: 0
    enableMotionVectors: 0
    enableObjectMotionVectors: 0
    enableDecals: 0
    enableRoughRefraction: 0
    enableTransparentPostpass: 0
    enableDistortion: 0
    enablePostprocess: 0
    enableOpaqueObjects: 0
    enableTransparentObjects: 0
    enableRealtimePlanarReflection: 0
    enableMSAA: 0
    enableAsyncCompute: 0
    runLightListAsync: 0
    runSSRAsync: 0
    runSSAOAsync: 0
    runContactShadowsAsync: 0
    runVolumeVoxelizationAsync: 0
    lightLoopSettings:
      overrides: 0
      enableDeferredTileAndCluster: 0
      enableComputeLightEvaluation: 0
      enableComputeLightVariants: 0
      enableComputeMaterialVariants: 0
      enableFptlForForwardOpaque: 0
      enableBigTilePrepass: 0
      isFptlEnabled: 0
  clearColorMode: 1
  backgroundColorHDR: {r: 0.147, g: 0.08628003, b: 0.056594998, a: 0}
  clearDepth: 1
  volumeLayerMask:
    serializedVersion: 2
    m_Bits: 4294967295
  volumeAnchorOverride: {fileID: 0}
  antialiasing: 0
  SMAAQuality: 2
  dithering: 0
  stopNaNs: 0
  taaSharpenStrength: 0.6
  physicalParameters:
    m_Iso: 200
    m_ShutterSpeed: 0.005
    m_Aperture: 16
    m_BladeCount: 5
    m_Curvature: {x: 2, y: 11}
    m_BarrelClipping: 0.25
    m_Anamorphism: 0
  flipYMode: 0
  fullscreenPassthrough: 0
  allowDynamicResolution: 0
  customRenderingSettings: 1
  invertFaceCulling: 0
  probeLayerMask:
    serializedVersion: 2
    m_Bits: 4294967295
  hasPersistentHistory: 0
  m_RenderingPathCustomFrameSettings:
    bitDatas:
      data1: 70005810265949
      data2: 4539628424389459968
    lodBias: 0.2
    lodBiasMode: 2
    lodBiasQualityLevel: 0
    maximumLODLevel: 1
    maximumLODLevelMode: 2
    maximumLODLevelQualityLevel: 0
    materialQuality: 0
  renderingPathCustomFrameSettingsOverrideMask:
    mask:
      data1: 17293822569102704640
      data2: 0
  defaultFrameSettings: 0
--- !u!20 &1994771445
Camera:
  m_ObjectHideFlags: 0
  m_CorrespondingSourceObject: {fileID: 0}
  m_PrefabInstance: {fileID: 0}
  m_PrefabAsset: {fileID: 0}
  m_GameObject: {fileID: 1994771442}
  m_Enabled: 1
  serializedVersion: 2
  m_ClearFlags: 1
  m_BackGroundColor: {r: 0.19215687, g: 0.3019608, b: 0.4745098, a: 0}
  m_projectionMatrixMode: 1
  m_GateFitMode: 2
  m_FOVAxisMode: 0
  m_SensorSize: {x: 36, y: 24}
  m_LensShift: {x: 0, y: 0}
  m_FocalLength: 50
  m_NormalizedViewPortRect:
    serializedVersion: 2
    x: 0.64
    y: 0.54
    width: 0.18
    height: 0.18
  near clip plane: 0.3
  far clip plane: 1000
  field of view: 60
  orthographic: 0
  orthographic size: 5
  m_Depth: 0
  m_CullingMask:
    serializedVersion: 2
    m_Bits: 4294967295
  m_RenderingPath: -1
  m_TargetTexture: {fileID: 8400000, guid: a0af2f4ece1d13a4296aef3c7abbc3ff, type: 2}
  m_TargetDisplay: 0
  m_TargetEye: 3
  m_HDR: 0
  m_AllowMSAA: 0
  m_AllowDynamicResolution: 0
  m_ForceIntoRT: 0
  m_OcclusionCulling: 1
  m_StereoConvergence: 10
  m_StereoSeparation: 0.022
--- !u!1 &2044909825
GameObject:
  m_ObjectHideFlags: 0
  m_CorrespondingSourceObject: {fileID: 0}
  m_PrefabInstance: {fileID: 0}
  m_PrefabAsset: {fileID: 0}
  serializedVersion: 6
  m_Component:
  - component: {fileID: 2044909826}
  - component: {fileID: 2044909828}
  - component: {fileID: 2044909827}
  m_Layer: 0
  m_Name: Camera_BF_0_2__MF_3
  m_TagString: Untagged
  m_Icon: {fileID: 0}
  m_NavMeshLayer: 0
  m_StaticEditorFlags: 0
  m_IsActive: 1
--- !u!4 &2044909826
Transform:
  m_ObjectHideFlags: 0
  m_CorrespondingSourceObject: {fileID: 0}
  m_PrefabInstance: {fileID: 0}
  m_PrefabAsset: {fileID: 0}
  m_GameObject: {fileID: 2044909825}
  m_LocalRotation: {x: 0.37599054, y: -0, z: -0, w: 0.9266236}
  m_LocalPosition: {x: 0, y: 3.31, z: -2.51}
  m_LocalScale: {x: 1, y: 1, z: 1}
  m_Children: []
  m_Father: {fileID: 920510721}
  m_RootOrder: 23
  m_LocalEulerAnglesHint: {x: 44.171, y: 0, z: 0}
--- !u!114 &2044909827
MonoBehaviour:
  m_ObjectHideFlags: 0
  m_CorrespondingSourceObject: {fileID: 0}
  m_PrefabInstance: {fileID: 0}
  m_PrefabAsset: {fileID: 0}
  m_GameObject: {fileID: 2044909825}
  m_Enabled: 1
  m_EditorHideFlags: 0
  m_Script: {fileID: 11500000, guid: 23c1ce4fb46143f46bc5cb5224c934f6, type: 3}
  m_Name: 
  m_EditorClassIdentifier: 
  m_Version: 7
  m_ObsoleteRenderingPath: 0
  m_ObsoleteFrameSettings:
    overrides: 0
    enableShadow: 0
    enableContactShadows: 0
    enableShadowMask: 0
    enableSSR: 0
    enableSSAO: 0
    enableSubsurfaceScattering: 0
    enableTransmission: 0
    enableAtmosphericScattering: 0
    enableVolumetrics: 0
    enableReprojectionForVolumetrics: 0
    enableLightLayers: 0
    enableExposureControl: 1
    diffuseGlobalDimmer: 0
    specularGlobalDimmer: 0
    shaderLitMode: 0
    enableDepthPrepassWithDeferredRendering: 0
    enableTransparentPrepass: 0
    enableMotionVectors: 0
    enableObjectMotionVectors: 0
    enableDecals: 0
    enableRoughRefraction: 0
    enableTransparentPostpass: 0
    enableDistortion: 0
    enablePostprocess: 0
    enableOpaqueObjects: 0
    enableTransparentObjects: 0
    enableRealtimePlanarReflection: 0
    enableMSAA: 0
    enableAsyncCompute: 0
    runLightListAsync: 0
    runSSRAsync: 0
    runSSAOAsync: 0
    runContactShadowsAsync: 0
    runVolumeVoxelizationAsync: 0
    lightLoopSettings:
      overrides: 0
      enableDeferredTileAndCluster: 0
      enableComputeLightEvaluation: 0
      enableComputeLightVariants: 0
      enableComputeMaterialVariants: 0
      enableFptlForForwardOpaque: 0
      enableBigTilePrepass: 0
      isFptlEnabled: 0
  clearColorMode: 1
  backgroundColorHDR: {r: 0.147, g: 0.08628003, b: 0.056594998, a: 0}
  clearDepth: 1
  volumeLayerMask:
    serializedVersion: 2
    m_Bits: 4294967295
  volumeAnchorOverride: {fileID: 0}
  antialiasing: 0
  SMAAQuality: 2
  dithering: 0
  stopNaNs: 0
  taaSharpenStrength: 0.6
  physicalParameters:
    m_Iso: 200
    m_ShutterSpeed: 0.005
    m_Aperture: 16
    m_BladeCount: 5
    m_Curvature: {x: 2, y: 11}
    m_BarrelClipping: 0.25
    m_Anamorphism: 0
  flipYMode: 0
  fullscreenPassthrough: 0
  allowDynamicResolution: 0
  customRenderingSettings: 1
  invertFaceCulling: 0
  probeLayerMask:
    serializedVersion: 2
    m_Bits: 4294967295
  hasPersistentHistory: 0
  m_RenderingPathCustomFrameSettings:
    bitDatas:
      data1: 70005810265949
      data2: 4539628424389459968
    lodBias: 0.2
    lodBiasMode: 2
    lodBiasQualityLevel: 0
    maximumLODLevel: 3
    maximumLODLevelMode: 2
    maximumLODLevelQualityLevel: 0
    materialQuality: 0
  renderingPathCustomFrameSettingsOverrideMask:
    mask:
      data1: 17293822569102704640
      data2: 0
  defaultFrameSettings: 0
--- !u!20 &2044909828
Camera:
  m_ObjectHideFlags: 0
  m_CorrespondingSourceObject: {fileID: 0}
  m_PrefabInstance: {fileID: 0}
  m_PrefabAsset: {fileID: 0}
  m_GameObject: {fileID: 2044909825}
  m_Enabled: 1
  serializedVersion: 2
  m_ClearFlags: 1
  m_BackGroundColor: {r: 0.19215687, g: 0.3019608, b: 0.4745098, a: 0}
  m_projectionMatrixMode: 1
  m_GateFitMode: 2
  m_FOVAxisMode: 0
  m_SensorSize: {x: 36, y: 24}
  m_LensShift: {x: 0, y: 0}
  m_FocalLength: 50
  m_NormalizedViewPortRect:
    serializedVersion: 2
    x: 0.64
    y: 0.72
    width: 0.18
    height: 0.18
  near clip plane: 0.3
  far clip plane: 1000
  field of view: 60
  orthographic: 0
  orthographic size: 5
  m_Depth: 0
  m_CullingMask:
    serializedVersion: 2
    m_Bits: 4294967295
  m_RenderingPath: -1
  m_TargetTexture: {fileID: 8400000, guid: a0af2f4ece1d13a4296aef3c7abbc3ff, type: 2}
  m_TargetDisplay: 0
  m_TargetEye: 3
  m_HDR: 0
  m_AllowMSAA: 0
  m_AllowDynamicResolution: 0
  m_ForceIntoRT: 0
  m_OcclusionCulling: 1
  m_StereoConvergence: 10
  m_StereoSeparation: 0.022
--- !u!1 &2111648212
GameObject:
  m_ObjectHideFlags: 0
  m_CorrespondingSourceObject: {fileID: 0}
  m_PrefabInstance: {fileID: 0}
  m_PrefabAsset: {fileID: 0}
  serializedVersion: 6
  m_Component:
  - component: {fileID: 2111648213}
  - component: {fileID: 2111648215}
  - component: {fileID: 2111648214}
  m_Layer: 0
  m_Name: Capsule_LOD5
  m_TagString: Untagged
  m_Icon: {fileID: 0}
  m_NavMeshLayer: 0
  m_StaticEditorFlags: 0
  m_IsActive: 1
--- !u!4 &2111648213
Transform:
  m_ObjectHideFlags: 0
  m_CorrespondingSourceObject: {fileID: 0}
  m_PrefabInstance: {fileID: 0}
  m_PrefabAsset: {fileID: 0}
  m_GameObject: {fileID: 2111648212}
  m_LocalRotation: {x: 0, y: 0, z: 0, w: 1}
  m_LocalPosition: {x: 0, y: 0, z: 0}
  m_LocalScale: {x: 1, y: 1, z: 1}
  m_Children:
  - {fileID: 63925079}
  m_Father: {fileID: 1633416611}
  m_RootOrder: 5
  m_LocalEulerAnglesHint: {x: 0, y: 0, z: 0}
--- !u!23 &2111648214
MeshRenderer:
  m_ObjectHideFlags: 0
  m_CorrespondingSourceObject: {fileID: 0}
  m_PrefabInstance: {fileID: 0}
  m_PrefabAsset: {fileID: 0}
  m_GameObject: {fileID: 2111648212}
  m_Enabled: 1
  m_CastShadows: 1
  m_ReceiveShadows: 1
  m_DynamicOccludee: 1
  m_MotionVectors: 1
  m_LightProbeUsage: 1
  m_ReflectionProbeUsage: 1
  m_RayTracingMode: 2
  m_RenderingLayerMask: 1
  m_RendererPriority: 0
  m_Materials:
  - {fileID: 2100000, guid: d5f939e2ad7a3564f973889c04d73f9c, type: 2}
  m_StaticBatchInfo:
    firstSubMesh: 0
    subMeshCount: 0
  m_StaticBatchRoot: {fileID: 0}
  m_ProbeAnchor: {fileID: 0}
  m_LightProbeVolumeOverride: {fileID: 0}
  m_ScaleInLightmap: 1
  m_ReceiveGI: 1
  m_PreserveUVs: 0
  m_IgnoreNormalsForChartDetection: 0
  m_ImportantGI: 0
  m_StitchLightmapSeams: 1
  m_SelectedEditorRenderState: 3
  m_MinimumChartSize: 4
  m_AutoUVMaxDistance: 0.5
  m_AutoUVMaxAngle: 89
  m_LightmapParameters: {fileID: 0}
  m_SortingLayerID: 0
  m_SortingLayer: 0
  m_SortingOrder: 0
  m_AdditionalVertexStreams: {fileID: 0}
--- !u!33 &2111648215
MeshFilter:
  m_ObjectHideFlags: 0
  m_CorrespondingSourceObject: {fileID: 0}
  m_PrefabInstance: {fileID: 0}
  m_PrefabAsset: {fileID: 0}
  m_GameObject: {fileID: 2111648212}
  m_Mesh: {fileID: 10208, guid: 0000000000000000e000000000000000, type: 0}
--- !u!1 &2116227530
GameObject:
  m_ObjectHideFlags: 0
  m_CorrespondingSourceObject: {fileID: 0}
  m_PrefabInstance: {fileID: 0}
  m_PrefabAsset: {fileID: 0}
  serializedVersion: 6
  m_Component:
  - component: {fileID: 2116227531}
  - component: {fileID: 2116227533}
  - component: {fileID: 2116227532}
  m_Layer: 0
  m_Name: Camera_BS_0_25__MO_1
  m_TagString: Untagged
  m_Icon: {fileID: 0}
  m_NavMeshLayer: 0
  m_StaticEditorFlags: 0
  m_IsActive: 1
--- !u!4 &2116227531
Transform:
  m_ObjectHideFlags: 0
  m_CorrespondingSourceObject: {fileID: 0}
  m_PrefabInstance: {fileID: 0}
  m_PrefabAsset: {fileID: 0}
  m_GameObject: {fileID: 2116227530}
  m_LocalRotation: {x: 0.37599054, y: -0, z: -0, w: 0.9266236}
  m_LocalPosition: {x: 0, y: 3.31, z: -2.51}
  m_LocalScale: {x: 1, y: 1, z: 1}
  m_Children: []
  m_Father: {fileID: 920510721}
  m_RootOrder: 6
  m_LocalEulerAnglesHint: {x: 44.171, y: 0, z: 0}
--- !u!114 &2116227532
MonoBehaviour:
  m_ObjectHideFlags: 0
  m_CorrespondingSourceObject: {fileID: 0}
  m_PrefabInstance: {fileID: 0}
  m_PrefabAsset: {fileID: 0}
  m_GameObject: {fileID: 2116227530}
  m_Enabled: 1
  m_EditorHideFlags: 0
  m_Script: {fileID: 11500000, guid: 23c1ce4fb46143f46bc5cb5224c934f6, type: 3}
  m_Name: 
  m_EditorClassIdentifier: 
  m_Version: 7
  m_ObsoleteRenderingPath: 0
  m_ObsoleteFrameSettings:
    overrides: 0
    enableShadow: 0
    enableContactShadows: 0
    enableShadowMask: 0
    enableSSR: 0
    enableSSAO: 0
    enableSubsurfaceScattering: 0
    enableTransmission: 0
    enableAtmosphericScattering: 0
    enableVolumetrics: 0
    enableReprojectionForVolumetrics: 0
    enableLightLayers: 0
    enableExposureControl: 1
    diffuseGlobalDimmer: 0
    specularGlobalDimmer: 0
    shaderLitMode: 0
    enableDepthPrepassWithDeferredRendering: 0
    enableTransparentPrepass: 0
    enableMotionVectors: 0
    enableObjectMotionVectors: 0
    enableDecals: 0
    enableRoughRefraction: 0
    enableTransparentPostpass: 0
    enableDistortion: 0
    enablePostprocess: 0
    enableOpaqueObjects: 0
    enableTransparentObjects: 0
    enableRealtimePlanarReflection: 0
    enableMSAA: 0
    enableAsyncCompute: 0
    runLightListAsync: 0
    runSSRAsync: 0
    runSSAOAsync: 0
    runContactShadowsAsync: 0
    runVolumeVoxelizationAsync: 0
    lightLoopSettings:
      overrides: 0
      enableDeferredTileAndCluster: 0
      enableComputeLightEvaluation: 0
      enableComputeLightVariants: 0
      enableComputeMaterialVariants: 0
      enableFptlForForwardOpaque: 0
      enableBigTilePrepass: 0
      isFptlEnabled: 0
  clearColorMode: 1
  backgroundColorHDR: {r: 0.147, g: 0.08628003, b: 0.056594998, a: 0}
  clearDepth: 1
  volumeLayerMask:
    serializedVersion: 2
    m_Bits: 4294967295
  volumeAnchorOverride: {fileID: 0}
  antialiasing: 0
  SMAAQuality: 2
  dithering: 0
  stopNaNs: 0
  taaSharpenStrength: 0.6
  physicalParameters:
    m_Iso: 200
    m_ShutterSpeed: 0.005
    m_Aperture: 16
    m_BladeCount: 5
    m_Curvature: {x: 2, y: 11}
    m_BarrelClipping: 0.25
    m_Anamorphism: 0
  flipYMode: 0
  fullscreenPassthrough: 0
  allowDynamicResolution: 0
  customRenderingSettings: 1
  invertFaceCulling: 0
  probeLayerMask:
    serializedVersion: 2
    m_Bits: 4294967295
  hasPersistentHistory: 0
  m_RenderingPathCustomFrameSettings:
    bitDatas:
      data1: 70005810265949
      data2: 4539628424389459968
    lodBias: 0.25
    lodBiasMode: 1
    lodBiasQualityLevel: 0
    maximumLODLevel: 1
    maximumLODLevelMode: 1
    maximumLODLevelQualityLevel: 0
    materialQuality: 0
  renderingPathCustomFrameSettingsOverrideMask:
    mask:
      data1: 17293822569102704640
      data2: 0
  defaultFrameSettings: 0
--- !u!20 &2116227533
Camera:
  m_ObjectHideFlags: 0
  m_CorrespondingSourceObject: {fileID: 0}
  m_PrefabInstance: {fileID: 0}
  m_PrefabAsset: {fileID: 0}
  m_GameObject: {fileID: 2116227530}
  m_Enabled: 1
  serializedVersion: 2
  m_ClearFlags: 1
  m_BackGroundColor: {r: 0.19215687, g: 0.3019608, b: 0.4745098, a: 0}
  m_projectionMatrixMode: 1
  m_GateFitMode: 2
  m_FOVAxisMode: 0
  m_SensorSize: {x: 36, y: 24}
  m_LensShift: {x: 0, y: 0}
  m_FocalLength: 50
  m_NormalizedViewPortRect:
    serializedVersion: 2
    x: 0.28
    y: 0.18
    width: 0.18
    height: 0.18
  near clip plane: 0.3
  far clip plane: 1000
  field of view: 60
  orthographic: 0
  orthographic size: 5
  m_Depth: 0
  m_CullingMask:
    serializedVersion: 2
    m_Bits: 4294967295
  m_RenderingPath: -1
  m_TargetTexture: {fileID: 8400000, guid: a0af2f4ece1d13a4296aef3c7abbc3ff, type: 2}
  m_TargetDisplay: 0
  m_TargetEye: 3
  m_HDR: 0
  m_AllowMSAA: 0
  m_AllowDynamicResolution: 0
  m_ForceIntoRT: 0
  m_OcclusionCulling: 1
  m_StereoConvergence: 10
  m_StereoSeparation: 0.022<|MERGE_RESOLUTION|>--- conflicted
+++ resolved
@@ -572,7 +572,6 @@
   m_SortingLayerID: 0
   m_SortingLayer: 0
   m_SortingOrder: 0
-  m_AdditionalVertexStreams: {fileID: 0}
 --- !u!1 &87204695
 GameObject:
   m_ObjectHideFlags: 0
@@ -1919,7 +1918,6 @@
   m_SortingLayerID: 0
   m_SortingLayer: 0
   m_SortingOrder: 0
-  m_AdditionalVertexStreams: {fileID: 0}
 --- !u!1 &339637399
 GameObject:
   m_ObjectHideFlags: 0
@@ -2013,7 +2011,6 @@
   m_SortingLayerID: 0
   m_SortingLayer: 0
   m_SortingOrder: 0
-  m_AdditionalVertexStreams: {fileID: 0}
 --- !u!1 &366039313
 GameObject:
   m_ObjectHideFlags: 0
@@ -2086,7 +2083,6 @@
   m_SortingLayerID: 0
   m_SortingLayer: 0
   m_SortingOrder: 0
-  m_AdditionalVertexStreams: {fileID: 0}
 --- !u!33 &366039316
 MeshFilter:
   m_ObjectHideFlags: 0
@@ -2367,7 +2363,6 @@
   m_SortingLayerID: 0
   m_SortingLayer: 0
   m_SortingOrder: 0
-  m_AdditionalVertexStreams: {fileID: 0}
 --- !u!1 &437581477
 GameObject:
   m_ObjectHideFlags: 0
@@ -2461,7 +2456,6 @@
   m_SortingLayerID: 0
   m_SortingLayer: 0
   m_SortingOrder: 0
-  m_AdditionalVertexStreams: {fileID: 0}
 --- !u!1 &439306854
 GameObject:
   m_ObjectHideFlags: 0
@@ -2734,7 +2728,6 @@
   m_SortingLayerID: 0
   m_SortingLayer: 0
   m_SortingOrder: 0
-  m_AdditionalVertexStreams: {fileID: 0}
 --- !u!1 &477443121
 GameObject:
   m_ObjectHideFlags: 0
@@ -3365,7 +3358,6 @@
   m_SortingLayerID: 0
   m_SortingLayer: 0
   m_SortingOrder: 0
-  m_AdditionalVertexStreams: {fileID: 0}
 --- !u!1 &592943733
 GameObject:
   m_ObjectHideFlags: 0
@@ -3857,14 +3849,11 @@
       propertyPath: xrLayout
       value: 0
       objectReference: {fileID: 0}
-<<<<<<< HEAD
-=======
     - target: {fileID: 114995348509370400, guid: c07ace9ab142ca9469fa377877c2f1e7,
         type: 3}
       propertyPath: xrThresholdMultiplier
       value: 10
       objectReference: {fileID: 0}
->>>>>>> 6fcf3c5c
     m_RemovedComponents: []
   m_SourcePrefab: {fileID: 100100000, guid: c07ace9ab142ca9469fa377877c2f1e7, type: 3}
 --- !u!4 &619747028 stripped
@@ -3959,7 +3948,6 @@
   m_SortingLayerID: 0
   m_SortingLayer: 0
   m_SortingOrder: 0
-  m_AdditionalVertexStreams: {fileID: 0}
 --- !u!33 &642031842
 MeshFilter:
   m_ObjectHideFlags: 0
@@ -4240,7 +4228,6 @@
   m_SortingLayerID: 0
   m_SortingLayer: 0
   m_SortingOrder: 0
-  m_AdditionalVertexStreams: {fileID: 0}
 --- !u!1 &805874872
 GameObject:
   m_ObjectHideFlags: 0
@@ -4334,7 +4321,6 @@
   m_SortingLayerID: 0
   m_SortingLayer: 0
   m_SortingOrder: 0
-  m_AdditionalVertexStreams: {fileID: 0}
 --- !u!1 &822820823
 GameObject:
   m_ObjectHideFlags: 0
@@ -4379,11 +4365,7 @@
   m_Script: {fileID: 11500000, guid: 7a68c43fe1f2a47cfa234b5eeaa98012, type: 3}
   m_Name: 
   m_EditorClassIdentifier: 
-<<<<<<< HEAD
-  m_Version: 8
-=======
   m_Version: 9
->>>>>>> 6fcf3c5c
   m_ObsoleteShadowResolutionTier: 1
   m_ObsoleteUseShadowQualitySettings: 0
   m_ObsoleteCustomShadowResolution: 512
@@ -4430,16 +4412,9 @@
   m_LightlayersMask: 1
   m_LinkShadowLayers: 1
   m_ShadowNearPlane: 0.1
-<<<<<<< HEAD
-  m_ShadowSoftness: 0.5
-  m_BlockerSampleCount: 24
-  m_FilterSampleCount: 16
-  m_MinFilterSize: 0.00001
-=======
   m_BlockerSampleCount: 24
   m_FilterSampleCount: 16
   m_MinFilterSize: 0.01
->>>>>>> 6fcf3c5c
   m_KernelSize: 5
   m_LightAngle: 1
   m_MaxDepthBias: 0.001
@@ -4456,10 +4431,7 @@
     m_Level: 0
   m_RayTracedContactShadow: 0
   m_ShadowTint: {r: 0, g: 0, b: 0, a: 1}
-<<<<<<< HEAD
-=======
   m_PenumbraTint: 0
->>>>>>> 6fcf3c5c
   m_NormalBias: 0.75
   m_SlopeBias: 0.5
   m_ShadowUpdateMode: 0
@@ -4812,7 +4784,6 @@
   m_SortingLayerID: 0
   m_SortingLayer: 0
   m_SortingOrder: 0
-  m_AdditionalVertexStreams: {fileID: 0}
 --- !u!1 &920510720
 GameObject:
   m_ObjectHideFlags: 0
@@ -4961,7 +4932,6 @@
   m_SortingLayerID: 0
   m_SortingLayer: 0
   m_SortingOrder: 0
-  m_AdditionalVertexStreams: {fileID: 0}
 --- !u!1 &1048515626
 GameObject:
   m_ObjectHideFlags: 0
@@ -5034,7 +5004,6 @@
   m_SortingLayerID: 0
   m_SortingLayer: 0
   m_SortingOrder: 0
-  m_AdditionalVertexStreams: {fileID: 0}
 --- !u!33 &1048515629
 MeshFilter:
   m_ObjectHideFlags: 0
@@ -5136,7 +5105,6 @@
   m_SortingLayerID: 0
   m_SortingLayer: 0
   m_SortingOrder: 0
-  m_AdditionalVertexStreams: {fileID: 0}
 --- !u!1 &1083362150
 GameObject:
   m_ObjectHideFlags: 0
@@ -5409,7 +5377,6 @@
   m_SortingLayerID: 0
   m_SortingLayer: 0
   m_SortingOrder: 0
-  m_AdditionalVertexStreams: {fileID: 0}
 --- !u!1 &1160858397
 GameObject:
   m_ObjectHideFlags: 0
@@ -5675,7 +5642,6 @@
   m_SortingLayerID: 0
   m_SortingLayer: 0
   m_SortingOrder: 0
-  m_AdditionalVertexStreams: {fileID: 0}
 --- !u!33 &1257600137
 MeshFilter:
   m_ObjectHideFlags: 0
@@ -5777,7 +5743,6 @@
   m_SortingLayerID: 0
   m_SortingLayer: 0
   m_SortingOrder: 0
-  m_AdditionalVertexStreams: {fileID: 0}
 --- !u!1 &1279064874
 GameObject:
   m_ObjectHideFlags: 0
@@ -6050,7 +6015,6 @@
   m_SortingLayerID: 0
   m_SortingLayer: 0
   m_SortingOrder: 0
-  m_AdditionalVertexStreams: {fileID: 0}
 --- !u!1 &1312226958
 GameObject:
   m_ObjectHideFlags: 0
@@ -6365,7 +6329,6 @@
   m_SortingLayerID: 0
   m_SortingLayer: 0
   m_SortingOrder: 0
-  m_AdditionalVertexStreams: {fileID: 0}
 --- !u!33 &1387683661
 MeshFilter:
   m_ObjectHideFlags: 0
@@ -6678,7 +6641,6 @@
   m_SortingLayerID: 0
   m_SortingLayer: 0
   m_SortingOrder: 0
-  m_AdditionalVertexStreams: {fileID: 0}
 --- !u!1 &1519579957
 GameObject:
   m_ObjectHideFlags: 0
@@ -6751,7 +6713,6 @@
   m_SortingLayerID: 0
   m_SortingLayer: 0
   m_SortingOrder: 0
-  m_AdditionalVertexStreams: {fileID: 0}
 --- !u!33 &1519579960
 MeshFilter:
   m_ObjectHideFlags: 0
@@ -6914,7 +6875,6 @@
   m_SortingLayerID: 0
   m_SortingLayer: 0
   m_SortingOrder: 0
-  m_AdditionalVertexStreams: {fileID: 0}
 --- !u!33 &1789970439
 MeshFilter:
   m_ObjectHideFlags: 0
@@ -7016,7 +6976,6 @@
   m_SortingLayerID: 0
   m_SortingLayer: 0
   m_SortingOrder: 0
-  m_AdditionalVertexStreams: {fileID: 0}
 --- !u!1 &1994771442
 GameObject:
   m_ObjectHideFlags: 0
@@ -7447,7 +7406,6 @@
   m_SortingLayerID: 0
   m_SortingLayer: 0
   m_SortingOrder: 0
-  m_AdditionalVertexStreams: {fileID: 0}
 --- !u!33 &2111648215
 MeshFilter:
   m_ObjectHideFlags: 0
