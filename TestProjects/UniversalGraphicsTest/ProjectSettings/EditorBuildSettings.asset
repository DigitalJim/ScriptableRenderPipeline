%YAML 1.1
%TAG !u! tag:unity3d.com,2011:
--- !u!1045 &1
EditorBuildSettings:
  m_ObjectHideFlags: 0
  serializedVersion: 2
  m_Scenes:
  - enabled: 1
    path: Assets/Scenes/001_SimpleCube.unity
    guid: d0462e56cffa64b7e86823f437fc329c
  - enabled: 1
    path: Assets/Scenes/002_Camera_Clip.unity
    guid: 4be459bb4af62441893ba57ce669de7f
  - enabled: 1
    path: Assets/Scenes/003_Camera_Ortho.unity
    guid: f8c4973533e7b4ca58d3b2255e7384d6
  - enabled: 1
    path: Assets/Scenes/004_Camera_TargetTexture.unity
    guid: c678e78e9c06d44789d69ac8df08d375
  - enabled: 1
    path: Assets/Scenes/005_LitBakedEmission.unity
    guid: e23c793ace3c4a146a73360af1600fbd
  - enabled: 1
    path: Assets/Scenes/006_LitShaderLightProbes.unity
    guid: af9fe3931869d434196925b23cfece87
  - enabled: 1
    path: Assets/Scenes/007_LitShaderMaps.unity
    guid: 7f2ec65906a47474383300df9c0aad69
  - enabled: 1
    path: Assets/Scenes/008_AdditionalLights.unity
    guid: 8d65e7263d49aea4dad06fbbe0b9f438
  - enabled: 1
    path: Assets/Scenes/009_AdditionalLightsShadows.unity
    guid: fe73f67a2bc4933468c714f164c6596d
  - enabled: 1
    path: Assets/Scenes/010_AdditionalLightsSorted.unity
    guid: 169aede566e462449812f4bfb3f8d20d
  - enabled: 1
    path: Assets/Scenes/011_UnlitSprites.unity
    guid: c1aed1727cd63dd42882f4c9ebb99cf4
  - enabled: 1
    path: Assets/Scenes/012_PBS_EnvironmentBRDF_Spheres.unity
    guid: fddcdd964deca1d42b2952f32f67f694
  - enabled: 1
    path: Assets/Scenes/013_CameraMulti_Splitscreen.unity
    guid: 061267518b02f411c9c75f6b52f6d333
  - enabled: 1
    path: Assets/Scenes/014_CameraMulti_MiniMap.unity
    guid: 9225c2f5b8cf84f6bbe7cd83a8c22426
  - enabled: 1
    path: Assets/Scenes/015_CameraMulti_FPSCam.unity
    guid: 9d2d9ca35103040838283b3c356c0250
  - enabled: 1
    path: Assets/Scenes/016_Lighting_Scene_Directional.unity
    guid: 54170d1ce2ca64699a0d82056387d56f
  - enabled: 1
    path: Assets/Scenes/017_Lighting_Scene_DirectionalBaked.unity
    guid: 245a2b08a4f72437193b06846a5c8e33
  - enabled: 1
    path: Assets/Scenes/020_Lighting_BasicDirectional.unity
    guid: 212f11efb89a64145b37e753079f1b51
  - enabled: 1
    path: Assets/Scenes/021_Lighting_BasicPoint.unity
    guid: af9516ec10a63479b981de0c95e3694d
  - enabled: 1
    path: Assets/Scenes/022_Lighting_BasicSpot.unity
    guid: 332a75631f7a3420ab1e02475d98a1fc
  - enabled: 1
    path: Assets/Scenes/023_Lighting_Mixed_Indirect.unity
    guid: 99da9ba2c3d1f4b1d92f851028bb7d0a
  - enabled: 1
    path: Assets/Scenes/026_Shader_PBRscene.unity
    guid: bcb8635ea84c143f0ae0823f1e9b6f25
  - enabled: 1
    path: Assets/Scenes/024_Shader_PBRvalidation_Specular.unity
    guid: 2b6b74b7929ae4191b3b936c12236e0a
  - enabled: 1
    path: Assets/Scenes/025_Shader_PBRvalidation_Metallic.unity
    guid: a770620fcd2f84f248d06edf3744b2c0
  - enabled: 1
    path: Assets/Scenes/029_Particles.unity
    guid: 65d99b408a8134214906126ccdea532f
  - enabled: 1
    path: Assets/Scenes/031_Shader_GlossyEnvironmentSky.unity
    guid: 2d287b701f8e1bf429c14805ac505eb9
  - enabled: 1
    path: Assets/Scenes/032_Shader_GlossyEnvironmentColor.unity
    guid: 375d3d0d24cdfe14aa69d3d595acb1c3
  - enabled: 1
    path: Assets/Scenes/033_Shader_HighlightsEnvironmentGradientSH.unity
    guid: ff592545ad5dd744893d54a73f85b2cc
  - enabled: 1
    path: Assets/Scenes/034_Shader_HighlightsEnvironmentGradientBaked.unity
    guid: e346f8573410f414ea2a8a4740526c88
  - enabled: 1
    path: Assets/Scenes/035_Shader_TerrainShaders.unity
    guid: 770b86964e87d47e4bdbafa425ccd238
  - enabled: 1
    path: Assets/Scenes/036_Lighting_Scene_DirectionalBakedDirectional.unity
    guid: 7a8ef7ce062f0465b9e493dd5730cecb
  - enabled: 1
    path: Assets/Scenes/038_Shader_TerrainBlend.unity
    guid: 5578c9d8b0329024d8020e3094f70302
  - enabled: 1
    path: Assets/Scenes/041_Lighting_BasicArea.unity
    guid: cd37c7e9d54e74dd7add9b40a2698ada
  - enabled: 1
    path: Assets/Scenes/045_CustomLWPipe.unity
    guid: 349df85634812cd4e9157f31eace4abe
  - enabled: 1
    path: Assets/Scenes/046_Camera_OpaqueTexture.unity
    guid: 2614aae0a36c9456b9e20ac481fbda4c
  - enabled: 1
    path: Assets/Scenes/047_Lighting_DirectionalCascades.unity
    guid: 4e49334e530744e0eaeaa5e3a7e874ca
  - enabled: 1
    path: Assets/Scenes/054_Lighting_Attenuation.unity
    guid: 93a99004f07ca6f4dbbc9ccb319c7698
  - enabled: 1
    path: Assets/Scenes/055_Lighting_Attenuation_Spot_Point.unity
    guid: 362b9a0c21a9b4e798504044c7604e80
  - enabled: 1
    path: Assets/Scenes/056_2D_Lights.unity
    guid: c0c276a91b93d254b957277941d2329b
  - enabled: 1
    path: Assets/Scenes/056_2D_Lights_Shader_Graph.unity
    guid: 381306730e4f1b141bf8e0e1c35f16e9
  - enabled: 1
    path: Assets/Scenes/056_2D_Lights-Shadows.unity
    guid: 4f7a50da47cfeca46b45fe14be17081d
  - enabled: 1
    path: Assets/Scenes/069_2D_Forward_Shader_Compatibility_Forward.unity
    guid: 4387c323b80b3f8479359d07b90f0031
  - enabled: 1
    path: Assets/Scenes/070_2D_Forward_Shader_Compatibility_2D.unity
    guid: c8f0da7688959b142bebd1f707d6f935
  - enabled: 1
    path: Assets/Scenes/057_SpeedTree_V7.unity
    guid: ef200bbb51f946647ac204267d52a9bd
  - enabled: 1
    path: Assets/Scenes/058_SpeedTree_V8.unity
    guid: 9227139f6abe79f42bf0defa48491666
  - enabled: 1
    path: Assets/Scenes/059_2D_PixelPerfect_PostProcessing.unity
    guid: 9f750aafa54d07a43b7601615bb2c7ea
  - enabled: 1
    path: Assets/Scenes/071_ChromaticAberration.unity
    guid: 50a8dc518aa0c5e4fa5ae2ab2052bef4
  - enabled: 1
    path: Assets/Scenes/072_LensDistortion.unity
    guid: 4484570f2b253984b89233ac50505811
  - enabled: 1
    path: Assets/Scenes/073_PaniniProjection.unity
    guid: 3f7fbddefe91fe44ba7e0c199894d7d5
  - enabled: 1
    path: Assets/Scenes/074_VignetteClassic.unity
    guid: 27e9bb11ee6914e44bf36ad688926b50
  - enabled: 1
    path: Assets/Scenes/075_FilmGrain.unity
    guid: eac2e34f4627d8846a2df518b0e1cb9e
  - enabled: 1
    path: Assets/Scenes/076_Dithering.unity
    guid: 49c136c02b1ebe640834a557f6baeef3
  - enabled: 1
    path: Assets/Scenes/077_GradingChannelMixerLDR.unity
    guid: e4d45947c95a67a41b393c5fe823891b
  - enabled: 1
    path: Assets/Scenes/079_GradingColorAdjustmentsLDR.unity
    guid: d37e4ef718eada94db246dbd8ef33205
  - enabled: 1
    path: Assets/Scenes/081_GradingColorCurvesLDR.unity
    guid: c4dab86134e72034aac45c19df32ceb7
  - enabled: 1
    path: Assets/Scenes/083_GradingLiftGammaGainLDR.unity
    guid: 61718ed79ced0044fbfabd6ef7861a15
  - enabled: 1
    path: Assets/Scenes/085_GradingShadowsMidtonesHighlightsLDR.unity
    guid: b8fbc679adfaed54ea1d4121a8564c81
  - enabled: 1
    path: Assets/Scenes/087_GradingSplitToningLDR.unity
    guid: 9e7523551cb924341a7dd2c98d773076
  - enabled: 1
    path: Assets/Scenes/089_GradingWhiteBalanceLDR.unity
    guid: 507fe0226a0388c4898d134f829a4b28
  - enabled: 1
    path: Assets/Scenes/091_TonemappingNeutralLDR.unity
    guid: d0fe400c29908d94e9cd70045224370d
  - enabled: 1
    path: Assets/Scenes/093_TonemappingACESLDR.unity
    guid: 46788dd77b1c63144b05ad4e2bbe58d5
  - enabled: 1
    path: Assets/Scenes/100_BloomHDR.unity
    guid: 5bc15ee9dd5b1fc4aaecb48fb9ae2d94
  - enabled: 1
    path: Assets/Scenes/101_FXAA.unity
    guid: 736a5167224854841be61166040606c6
  - enabled: 1
    path: Assets/Scenes/102_SMAA.unity
    guid: 500776c6f47e775448575730d8cfa86b
  - enabled: 1
    path: Assets/Scenes/103_GaussianDepthOfField.unity
    guid: bb1de3ccb0b7a7a439e79e00f33a78f8
  - enabled: 1
    path: Assets/Scenes/104_BokehDepthOfField.unity
    guid: 25cb76fbf82e5924f817e3466acb803a
  - enabled: 1
    path: Assets/Scenes/105_TransparentReceiveShadows.unity
    guid: 6d72a4ab29e211149914e8a46ba9d1cf
  - enabled: 1
    path: Assets/Scenes/108_MoveCamera.unity
    guid: 5365b5739a6ca3c40bd03dc1ee5cb3c6
  - enabled: 1
    path: Assets/Scenes/109_URPShadersAlphaOutput.unity
    guid: 0a89803a0d2352245a452c202f9a67d1
  - enabled: 1
<<<<<<< HEAD
    path: Assets/Scenes/117_SkyboxReflectionTestProjection.unity
    guid: f5310a9ab278ec748b2091bf7ba966a7
  - enabled: 1
    path: Assets/Scenes/118_SkyboxReflectionTestOrthographic.unity
    guid: e1fb4b913911b734b88f86697de1b94a
  - enabled: 1
    path: Assets/Scenes/119_CameraToRTWithViewportRect.unity
    guid: c7b61419ee9382545afe530714fda0c2
  - enabled: 1
=======
>>>>>>> 13ab319c
    path: Assets/Scenes/120_RenderUICustomRendererNoPP.unity
    guid: 40c4ce99a7711204d978b31395d890b4
  - enabled: 1
    path: Assets/Scenes/121_RenderUICustomRendererNoAA.unity
    guid: 74cb351d2fc32de4d812e3f2f08744e7
  - enabled: 1
    path: Assets/Scenes/122_RenderUICustomRendererFXAA.unity
    guid: 9fc0d4010bbf28b4594072e72b8655ab
<<<<<<< HEAD
=======
  - enabled: 1
    path: Assets/Scenes/126_RendererFeatureActive.unity
    guid: 92276052d376244eb94e9548db46b27f
>>>>>>> 13ab319c
  m_configObjects: {}<|MERGE_RESOLUTION|>--- conflicted
+++ resolved
@@ -213,7 +213,6 @@
     path: Assets/Scenes/109_URPShadersAlphaOutput.unity
     guid: 0a89803a0d2352245a452c202f9a67d1
   - enabled: 1
-<<<<<<< HEAD
     path: Assets/Scenes/117_SkyboxReflectionTestProjection.unity
     guid: f5310a9ab278ec748b2091bf7ba966a7
   - enabled: 1
@@ -223,8 +222,6 @@
     path: Assets/Scenes/119_CameraToRTWithViewportRect.unity
     guid: c7b61419ee9382545afe530714fda0c2
   - enabled: 1
-=======
->>>>>>> 13ab319c
     path: Assets/Scenes/120_RenderUICustomRendererNoPP.unity
     guid: 40c4ce99a7711204d978b31395d890b4
   - enabled: 1
@@ -233,10 +230,7 @@
   - enabled: 1
     path: Assets/Scenes/122_RenderUICustomRendererFXAA.unity
     guid: 9fc0d4010bbf28b4594072e72b8655ab
-<<<<<<< HEAD
-=======
   - enabled: 1
     path: Assets/Scenes/126_RendererFeatureActive.unity
     guid: 92276052d376244eb94e9548db46b27f
->>>>>>> 13ab319c
   m_configObjects: {}