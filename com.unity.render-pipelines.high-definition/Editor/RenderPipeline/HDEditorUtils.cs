using System;
using System.Collections.Generic;
using System.IO;
using System.Linq;
using UnityEditorInternal;
using UnityEngine;
using UnityEngine.Rendering.HighDefinition;
using UnityEditor.ShaderGraph;
using UnityEngine.UIElements;
using System.Runtime.CompilerServices;

namespace UnityEditor.Rendering.HighDefinition
{
    public class HDEditorUtils
    {
        internal const string FormatingPath =
            @"Packages/com.unity.render-pipelines.high-definition/Editor/USS/Formating";
        internal const string QualitySettingsSheetPath =
            @"Packages/com.unity.render-pipelines.high-definition/Editor/USS/QualitySettings";
        internal const string WizardSheetPath =
            @"Packages/com.unity.render-pipelines.high-definition/Editor/USS/Wizard";
<<<<<<< HEAD
=======
        internal const string HDRPAssetBuildLabel = "HDRP:IncludeInBuild";
>>>>>>> 447f4342

        private static (StyleSheet baseSkin, StyleSheet professionalSkin, StyleSheet personalSkin) LoadStyleSheets(string basePath)
            => (
                AssetDatabase.LoadAssetAtPath<StyleSheet>($"{basePath}.uss"),
                AssetDatabase.LoadAssetAtPath<StyleSheet>($"{basePath}Light.uss"),
                AssetDatabase.LoadAssetAtPath<StyleSheet>($"{basePath}Dark.uss")
            );

        internal static void AddStyleSheets(VisualElement element, string baseSkinPath)
        {
            (StyleSheet @base, StyleSheet personal, StyleSheet professional) = LoadStyleSheets(baseSkinPath);
            element.styleSheets.Add(@base);
            if (EditorGUIUtility.isProSkin)
            {
                if (professional != null && !professional.Equals(null))
                    element.styleSheets.Add(professional);
            }
            else
            {
                if (personal != null && !personal.Equals(null))
                    element.styleSheets.Add(personal);
            }
        }


        static readonly Action<SerializedProperty, GUIContent> k_DefaultDrawer = (p, l) => EditorGUILayout.PropertyField(p, l);



        internal static T LoadAsset<T>(string relativePath) where T : UnityEngine.Object
            => AssetDatabase.LoadAssetAtPath<T>(HDUtils.GetHDRenderPipelinePath() + relativePath);

        /// <summary>
        /// Reset the dedicated Keyword and Pass regarding the shader kind.
        /// Also re-init the drawers and set the material dirty for the engine.
        /// </summary>
        /// <param name="material">The material that nees to be setup</param>
        /// <returns>
        /// True: managed to do the operation.
        /// False: unknown shader used in material
        /// </returns>
        [Obsolete("Use HDShaderUtils.ResetMaterialKeywords instead")]
        public static bool ResetMaterialKeywords(Material material)
            => HDShaderUtils.ResetMaterialKeywords(material);

        static readonly GUIContent s_OverrideTooltip = EditorGUIUtility.TrTextContent("", "Override this setting in component.");
        internal static bool FlagToggle<TEnum>(TEnum v, SerializedProperty property)
            where TEnum : struct, IConvertible // restrict to ~enum
        {
            var intV = (int)(object)v;
            var isOn = (property.intValue & intV) != 0;
            var rect = ReserveAndGetFlagToggleRect();
            isOn = GUI.Toggle(rect, isOn, s_OverrideTooltip, CoreEditorStyles.smallTickbox);
            if (isOn)
                property.intValue |= intV;
            else
                property.intValue &= ~intV;

            return isOn;
        }

        internal static Rect ReserveAndGetFlagToggleRect()
        {
            var rect = GUILayoutUtility.GetRect(11, 17, GUILayout.ExpandWidth(false));
            rect.y += 4;
            return rect;
        }

        internal static bool IsAssetPath(string path)
        {
            var isPathRooted = Path.IsPathRooted(path);
            return isPathRooted && path.StartsWith(Application.dataPath)
                   || !isPathRooted && path.StartsWith("Assets");
        }

        // Copy texture from cache
        internal static bool CopyFileWithRetryOnUnauthorizedAccess(string s, string path)
        {
            UnauthorizedAccessException exception = null;
            for (var k = 0; k < 20; ++k)
            {
                try
                {
                    File.Copy(s, path, true);
                    exception = null;
                }
                catch (UnauthorizedAccessException e)
                {
                    exception = e;
                }
            }

            if (exception != null)
            {
                Debug.LogException(exception);
                // Abort the update, something else is preventing the copy
                return false;
            }

            return true;
        }

        internal static void PropertyFieldWithOptionalFlagToggle<TEnum>(
            TEnum v, SerializedProperty property, GUIContent label,
            SerializedProperty @override, bool showOverrideButton,
            Action<SerializedProperty, GUIContent> drawer = null, int indent = 0
        )
            where TEnum : struct, IConvertible // restrict to ~enum
        {
            EditorGUILayout.BeginHorizontal();

            var i = EditorGUI.indentLevel;
            var l = EditorGUIUtility.labelWidth;
            EditorGUI.indentLevel = 0;
            EditorGUIUtility.labelWidth = 0;

            if (showOverrideButton)
                GUI.enabled = GUI.enabled && FlagToggle(v, @override);
            else
                ReserveAndGetFlagToggleRect();
            EditorGUI.indentLevel = indent;
            (drawer ?? k_DefaultDrawer)(property, label);

            GUI.enabled = true;
            EditorGUI.indentLevel = i;
            EditorGUIUtility.labelWidth = l;

            EditorGUILayout.EndHorizontal();
        }

        internal static void PropertyFieldWithFlagToggleIfDisplayed<TEnum>(
            TEnum v, SerializedProperty property, GUIContent label,
            SerializedProperty @override,
            TEnum displayed, TEnum overrideable,
            Action<SerializedProperty, GUIContent> drawer = null,
            int indent = 0
        )
            where TEnum : struct, IConvertible // restrict to ~enum
        {
            var intDisplayed = (int)(object)displayed;
            var intV = (int)(object)v;
            if ((intDisplayed & intV) == intV)
            {
                var intOverridable = (int)(object)overrideable;
                var isOverrideable = (intOverridable & intV) == intV;
                PropertyFieldWithOptionalFlagToggle(v, property, label, @override, isOverrideable, drawer, indent);
            }
        }

        internal static bool DrawSectionFoldout(string title, bool isExpanded)
        {
            CoreEditorUtils.DrawSplitter(false);
            return CoreEditorUtils.DrawHeaderFoldout(title, isExpanded, false);
        }

        internal static void DrawToolBarButton<TEnum>(
            TEnum button, Editor owner,
            Dictionary<TEnum, EditMode.SceneViewEditMode> toolbarMode,
            Dictionary<TEnum, GUIContent> toolbarContent,
            params GUILayoutOption[] options
        )
            where TEnum : struct, IConvertible
        {
            var intButton = (int)(object)button;
            bool enabled = toolbarMode[button] == EditMode.editMode;
            EditorGUI.BeginChangeCheck();
            enabled = GUILayout.Toggle(enabled, toolbarContent[button], EditorStyles.miniButton, options);
            if (EditorGUI.EndChangeCheck())
            {
                EditMode.SceneViewEditMode targetMode = EditMode.editMode == toolbarMode[button] ? EditMode.SceneViewEditMode.None : toolbarMode[button];
                EditMode.ChangeEditMode(targetMode, GetBoundsGetter(owner)(), owner);
            }
        }

        internal static Func<Bounds> GetBoundsGetter(Editor o)
        {
            return () =>
            {
                var bounds = new Bounds();
                var rp = ((Component)o.target).transform;
                var b = rp.position;
                bounds.Encapsulate(b);
                return bounds;
            };
        }

        /// <summary>
        /// Give a human readable string representing the inputed weight given in byte.
        /// </summary>
        /// <param name="weightInByte">The weigth in byte</param>
        /// <returns>Human readable weight</returns>
        internal static string HumanizeWeight(long weightInByte)
        {
            if (weightInByte < 500)
            {
                return weightInByte + " B";
            }
            else if (weightInByte < 500000L)
            {
                float res = weightInByte / 1000f;
                return res.ToString("n2") + " KB";
            }
            else if (weightInByte < 500000000L)
            {
                float res = weightInByte / 1000000f;
                return res.ToString("n2") + " MB";
            }
            else
            {
                float res = weightInByte / 1000000000f;
                return res.ToString("n2") + " GB";
            }
        }

        /// <summary>
        /// This is to convert any int into LightLayer which is usefull for the version in shadow of lights.
        /// LightLayer have a CustomPropertyDrawer so for SerializedProperty on LightLayer type,
        /// prefer using EditorGUILayout.PropertyField.
        /// </summary>
        internal static void DrawLightLayerMaskFromInt(GUIContent label, SerializedProperty property)
        {
            Rect lineRect = GUILayoutUtility.GetRect(1, EditorGUIUtility.singleLineHeight);
            DrawLightLayerMask_Internal(lineRect, label, property);
        }
        
        internal static void DrawLightLayerMask_Internal(Rect rect, GUIContent label, SerializedProperty property)
        {
            EditorGUI.BeginProperty(rect, label, property);

            EditorGUI.BeginChangeCheck();
            int changedValue = DrawLightLayerMask(rect, property.intValue, label);
            if (EditorGUI.EndChangeCheck())
                property.intValue = changedValue;

            EditorGUI.EndProperty();
        }

        /// <summary>
        /// Should be placed between BeginProperty / EndProperty
        /// </summary>
        internal static int DrawLightLayerMask(Rect rect, int value, GUIContent label = null)
        {
            int lightLayer = HDAdditionalLightData.RenderingLayerMaskToLightLayer(value);
            EditorGUI.BeginChangeCheck();
            lightLayer = EditorGUI.MaskField(rect, label ?? GUIContent.none, lightLayer, HDRenderPipeline.defaultAsset.lightLayerNames);
            if (EditorGUI.EndChangeCheck())
                lightLayer = HDAdditionalLightData.LightLayerToRenderingLayerMask(lightLayer, value);
            return lightLayer;
        }
        
        /// <summary>
        /// Like EditorGUILayout.DrawTextField but for delayed text field
        /// </summary>
        internal static void DrawDelayedTextField(GUIContent label, SerializedProperty property)
        {
            Rect lineRect = GUILayoutUtility.GetRect(1, EditorGUIUtility.singleLineHeight);
            EditorGUI.BeginProperty(lineRect, label, property);
            EditorGUI.BeginChangeCheck();
            string lightLayerName0 = EditorGUI.DelayedTextField(lineRect, label, property.stringValue);
            if (EditorGUI.EndChangeCheck())
                property.stringValue = lightLayerName0;
            EditorGUI.EndProperty();
        }
    }

    internal static partial class SerializedPropertyExtention
    {
        /// <summary>
        /// Helper to get an enum value from a SerializedProperty
        /// </summary>
        public static T GetEnumValue<T>(this SerializedProperty property)
            => (T)System.Enum.GetValues(typeof(T)).GetValue(property.enumValueIndex);

        /// <summary>
        /// Helper to get an enum name from a SerializedProperty
        /// </summary>
        public static T GetEnumName<T>(this SerializedProperty property)
            => (T)System.Enum.GetNames(typeof(T)).GetValue(property.enumValueIndex);

        /// <summary>
        /// Get the value of a <see cref="SerializedProperty"/>.
        ///
        /// This function will be inlined by the compiler.
        /// </summary>
        /// <typeparam name="T">
        /// The type of the value to get.
        ///
        /// It is expected to be a supported type by the <see cref="SerializedProperty"/>.
        /// </typeparam>
        /// <param name="serializedProperty">The property to get.</param>
        /// <returns>The value of the property.</returns>
        [MethodImpl(MethodImplOptions.AggressiveInlining)]
        public static T GetInline<T>(this SerializedProperty serializedProperty)
            where T : struct
        {
            if (typeof(T) == typeof(Color))
                return (T)(object)serializedProperty.colorValue;
            if (typeof(T) == typeof(string))
                return (T)(object)serializedProperty.stringValue;
            if (typeof(T) == typeof(double))
                return (T)(object)serializedProperty.doubleValue;
            if (typeof(T) == typeof(float))
                return (T)(object)serializedProperty.floatValue;
            if (typeof(T) == typeof(long))
                return (T)(object)serializedProperty.longValue;
            if (typeof(T) == typeof(int))
                return (T)(object)serializedProperty.intValue;
            if (typeof(T) == typeof(bool))
                return (T)(object)serializedProperty.boolValue;
            if (typeof(T) == typeof(int))
                return (T)(object)serializedProperty.enumValueIndex;
            if (typeof(T) == typeof(BoundsInt))
                return (T)(object)serializedProperty.boundsIntValue;
            if (typeof(T) == typeof(Bounds))
                return (T)(object)serializedProperty.boundsValue;
            if (typeof(T) == typeof(RectInt))
                return (T)(object)serializedProperty.rectIntValue;
            if (typeof(T) == typeof(Rect))
                return (T)(object)serializedProperty.rectValue;
            if (typeof(T) == typeof(Quaternion))
                return (T)(object)serializedProperty.quaternionValue;
            if (typeof(T) == typeof(Vector2Int))
                return (T)(object)serializedProperty.vector2IntValue;
            if (typeof(T) == typeof(Vector4))
                return (T)(object)serializedProperty.vector4Value;
            if (typeof(T) == typeof(Vector3))
                return (T)(object)serializedProperty.vector3Value;
            if (typeof(T) == typeof(Vector2))
                return (T)(object)serializedProperty.vector2Value;
            throw new ArgumentOutOfRangeException($"<{typeof(T)}> is not a valid type for a serialized property.");
        }

        /// <summary>
        /// Set the value of a <see cref="SerializedProperty"/>.
        ///
        /// This function will be inlined by the compiler.
        /// </summary>
        /// <typeparam name="T">
        /// The type of the value to set.
        ///
        /// It is expected to be a supported type by the <see cref="SerializedProperty"/>.
        /// </typeparam>
        /// <param name="serializedProperty">The property to set.</param>
        /// <param name="value">The value to set.</param>
        [MethodImpl(MethodImplOptions.AggressiveInlining)]
        public static void SetInline<T>(this SerializedProperty serializedProperty, T value)
            where T : struct
        {
            if (typeof(T) == typeof(Color))
            {
                serializedProperty.colorValue = (Color)(object)value;
                return;
            }
            if (typeof(T) == typeof(string))
            {
                serializedProperty.stringValue = (string)(object)value;
                return;
            }
            if (typeof(T) == typeof(double))
            {
                serializedProperty.doubleValue = (double)(object)value;
                return;
            }
            if (typeof(T) == typeof(float))
            {
                serializedProperty.floatValue = (float)(object)value;
                return;
            }
            if (typeof(T) == typeof(long))
            {
                serializedProperty.longValue = (long)(object)value;
                return;
            }
            if (typeof(T) == typeof(int))
            {
                serializedProperty.intValue = (int)(object)value;
                return;
            }
            if (typeof(T) == typeof(bool))
            {
                serializedProperty.boolValue = (bool)(object)value;
                return;
            }
            if (typeof(T) == typeof(int))
            {
                serializedProperty.enumValueIndex = (int)(object)value;
                return;
            }
            if (typeof(T) == typeof(BoundsInt))
            {
                serializedProperty.boundsIntValue = (BoundsInt)(object)value;
                return;
            }
            if (typeof(T) == typeof(Bounds))
            {
                serializedProperty.boundsValue = (Bounds)(object)value;
                return;
            }
            if (typeof(T) == typeof(RectInt))
            {
                serializedProperty.rectIntValue = (RectInt)(object)value;
                return;
            }
            if (typeof(T) == typeof(Rect))
            {
                serializedProperty.rectValue = (Rect)(object)value;
                return;
            }
            if (typeof(T) == typeof(Quaternion))
            {
                serializedProperty.quaternionValue = (Quaternion)(object)value;
                return;
            }
            if (typeof(T) == typeof(Vector2Int))
            {
                serializedProperty.vector2IntValue = (Vector2Int)(object)value;
                return;
            }
            if (typeof(T) == typeof(Vector4))
            {
                serializedProperty.vector4Value = (Vector4)(object)value;
                return;
            }
            if (typeof(T) == typeof(Vector3))
            {
                serializedProperty.vector3Value = (Vector3)(object)value;
                return;
            }
            if (typeof(T) == typeof(Vector2))
            {
                serializedProperty.vector2Value = (Vector2)(object)value;
                return;
            }
            throw new ArgumentOutOfRangeException($"<{typeof(T)}> is not a valid type for a serialized property.");
        }
    }
}<|MERGE_RESOLUTION|>--- conflicted
+++ resolved
@@ -19,10 +19,7 @@
             @"Packages/com.unity.render-pipelines.high-definition/Editor/USS/QualitySettings";
         internal const string WizardSheetPath =
             @"Packages/com.unity.render-pipelines.high-definition/Editor/USS/Wizard";
-<<<<<<< HEAD
-=======
         internal const string HDRPAssetBuildLabel = "HDRP:IncludeInBuild";
->>>>>>> 447f4342
 
         private static (StyleSheet baseSkin, StyleSheet professionalSkin, StyleSheet personalSkin) LoadStyleSheets(string basePath)
             => (
@@ -247,7 +244,7 @@
             Rect lineRect = GUILayoutUtility.GetRect(1, EditorGUIUtility.singleLineHeight);
             DrawLightLayerMask_Internal(lineRect, label, property);
         }
-        
+
         internal static void DrawLightLayerMask_Internal(Rect rect, GUIContent label, SerializedProperty property)
         {
             EditorGUI.BeginProperty(rect, label, property);
@@ -272,7 +269,7 @@
                 lightLayer = HDAdditionalLightData.LightLayerToRenderingLayerMask(lightLayer, value);
             return lightLayer;
         }
-        
+
         /// <summary>
         /// Like EditorGUILayout.DrawTextField but for delayed text field
         /// </summary>
