--- conflicted
+++ resolved
@@ -22,552 +22,6 @@
         Opaque,         // Used by Terrain
     }
 
-<<<<<<< HEAD
-    static class HDRPShaderStructs
-    {
-        public static string s_ResourceClassName => typeof(HDRPShaderStructs).FullName;
-
-        public static string s_AssemblyName => typeof(HDRPShaderStructs).Assembly.FullName.ToString();
-
-        struct UInt32_4
-        {}
-
-        internal struct AttributesMesh
-        {
-            [Semantic("POSITION")]                  Vector3 positionOS;
-            [Semantic("NORMAL")][Optional]          Vector3 normalOS;
-            [Semantic("TANGENT")][Optional]         Vector4 tangentOS;       // Stores bi-tangent sign in w
-            [Semantic("TEXCOORD0")][Optional]       Vector4 uv0;
-            [Semantic("TEXCOORD1")][Optional]       Vector4 uv1;
-            [Semantic("TEXCOORD2")][Optional]       Vector4 uv2;
-            [Semantic("TEXCOORD3")][Optional]       Vector4 uv3;
-            [Semantic("BLENDWEIGHTS")][Optional]    Vector4 weights;
-            [Semantic("BLENDINDICES")][Optional]    UInt32_4 indices;
-            [Semantic("COLOR")][Optional]           Vector4 color;
-            [Semantic("INSTANCEID_SEMANTIC")] [PreprocessorIf("UNITY_ANY_INSTANCING_ENABLED")] uint instanceID;
-        };
-
-        [InterpolatorPack]
-        internal struct VaryingsMeshToPS
-        {
-            [Semantic("SV_Position")]                                               Vector4 positionCS;
-            [Optional]                                                              Vector3 positionRWS;
-            [Optional]                                                              Vector3 normalWS;
-            [Optional]                                                              Vector4 tangentWS;      // w contain mirror sign
-            [Optional]                                                              Vector4 texCoord0;
-            [Optional]                                                              Vector4 texCoord1;
-            [Optional]                                                              Vector4 texCoord2;
-            [Optional]                                                              Vector4 texCoord3;
-            [Optional]                                                              Vector4 color;
-            [Semantic("CUSTOM_INSTANCE_ID")] [PreprocessorIf("UNITY_ANY_INSTANCING_ENABLED")] uint instanceID;
-            [Semantic("FRONT_FACE_SEMANTIC")][SystemGenerated][OverrideType("FRONT_FACE_TYPE")][PreprocessorIf("defined(SHADER_STAGE_FRAGMENT) && defined(VARYINGS_NEED_CULLFACE)")] bool cullFace;
-            [Optional]																Vector4 pixelCoordinate;
-
-            public static Dependency[] tessellationDependencies = new Dependency[]
-            {
-                new Dependency("VaryingsMeshToPS.positionRWS",       "VaryingsMeshToDS.positionRWS"),
-                new Dependency("VaryingsMeshToPS.normalWS",         "VaryingsMeshToDS.normalWS"),
-                new Dependency("VaryingsMeshToPS.tangentWS",        "VaryingsMeshToDS.tangentWS"),
-                new Dependency("VaryingsMeshToPS.texCoord0",        "VaryingsMeshToDS.texCoord0"),
-                new Dependency("VaryingsMeshToPS.texCoord1",        "VaryingsMeshToDS.texCoord1"),
-                new Dependency("VaryingsMeshToPS.texCoord2",        "VaryingsMeshToDS.texCoord2"),
-                new Dependency("VaryingsMeshToPS.texCoord3",        "VaryingsMeshToDS.texCoord3"),
-                new Dependency("VaryingsMeshToPS.color",            "VaryingsMeshToDS.color"),
-                new Dependency("VaryingsMeshToPS.instanceID",       "VaryingsMeshToDS.instanceID"),
-            };
-
-            public static Dependency[] standardDependencies = new Dependency[]
-            {
-                new Dependency("VaryingsMeshToPS.positionRWS",       "AttributesMesh.positionOS"),
-                new Dependency("VaryingsMeshToPS.normalWS",         "AttributesMesh.normalOS"),
-                new Dependency("VaryingsMeshToPS.tangentWS",        "AttributesMesh.tangentOS"),
-                new Dependency("VaryingsMeshToPS.texCoord0",        "AttributesMesh.uv0"),
-                new Dependency("VaryingsMeshToPS.texCoord1",        "AttributesMesh.uv1"),
-                new Dependency("VaryingsMeshToPS.texCoord2",        "AttributesMesh.uv2"),
-                new Dependency("VaryingsMeshToPS.texCoord3",        "AttributesMesh.uv3"),
-                new Dependency("VaryingsMeshToPS.color",            "AttributesMesh.color"),
-                new Dependency("VaryingsMeshToPS.instanceID",       "AttributesMesh.instanceID"),
-            };
-        };
-
-        [InterpolatorPack]
-        internal struct VaryingsMeshToDS
-        {
-            Vector3 positionRWS;
-            Vector3 normalWS;
-            [Optional]      Vector4 tangentWS;
-            [Optional]      Vector4 texCoord0;
-            [Optional]      Vector4 texCoord1;
-            [Optional]      Vector4 texCoord2;
-            [Optional]      Vector4 texCoord3;
-            [Optional]      Vector4 color;
-            [Semantic("CUSTOM_INSTANCE_ID")] [PreprocessorIf("UNITY_ANY_INSTANCING_ENABLED")] uint instanceID;
-
-            public static Dependency[] tessellationDependencies = new Dependency[]
-            {
-                new Dependency("VaryingsMeshToDS.tangentWS",     "VaryingsMeshToPS.tangentWS"),
-                new Dependency("VaryingsMeshToDS.texCoord0",     "VaryingsMeshToPS.texCoord0"),
-                new Dependency("VaryingsMeshToDS.texCoord1",     "VaryingsMeshToPS.texCoord1"),
-                new Dependency("VaryingsMeshToDS.texCoord2",     "VaryingsMeshToPS.texCoord2"),
-                new Dependency("VaryingsMeshToDS.texCoord3",     "VaryingsMeshToPS.texCoord3"),
-                new Dependency("VaryingsMeshToDS.color",         "VaryingsMeshToPS.color"),
-                new Dependency("VaryingsMeshToDS.instanceID",    "VaryingsMeshToPS.instanceID"),
-            };
-        };
-
-        internal struct FragInputs
-        {
-            public static Dependency[] dependencies = new Dependency[]
-            {
-                new Dependency("FragInputs.positionRWS",        "VaryingsMeshToPS.positionRWS"),
-                new Dependency("FragInputs.tangentToWorld",     "VaryingsMeshToPS.tangentWS"),
-                new Dependency("FragInputs.tangentToWorld",     "VaryingsMeshToPS.normalWS"),
-                new Dependency("FragInputs.texCoord0",          "VaryingsMeshToPS.texCoord0"),
-                new Dependency("FragInputs.texCoord1",          "VaryingsMeshToPS.texCoord1"),
-                new Dependency("FragInputs.texCoord2",          "VaryingsMeshToPS.texCoord2"),
-                new Dependency("FragInputs.texCoord3",          "VaryingsMeshToPS.texCoord3"),
-                new Dependency("FragInputs.color",              "VaryingsMeshToPS.color"),
-                new Dependency("FragInputs.isFrontFace",        "VaryingsMeshToPS.cullFace"),
-            };
-        };
-
-        // this describes the input to the pixel shader graph eval
-        internal struct SurfaceDescriptionInputs
-        {
-            [Optional] Vector3 ObjectSpaceNormal;
-            [Optional] Vector3 ViewSpaceNormal;
-            [Optional] Vector3 WorldSpaceNormal;
-            [Optional] Vector3 TangentSpaceNormal;
-
-            [Optional] Vector3 ObjectSpaceTangent;
-            [Optional] Vector3 ViewSpaceTangent;
-            [Optional] Vector3 WorldSpaceTangent;
-            [Optional] Vector3 TangentSpaceTangent;
-
-            [Optional] Vector3 ObjectSpaceBiTangent;
-            [Optional] Vector3 ViewSpaceBiTangent;
-            [Optional] Vector3 WorldSpaceBiTangent;
-            [Optional] Vector3 TangentSpaceBiTangent;
-
-            [Optional] Vector3 ObjectSpaceViewDirection;
-            [Optional] Vector3 ViewSpaceViewDirection;
-            [Optional] Vector3 WorldSpaceViewDirection;
-            [Optional] Vector3 TangentSpaceViewDirection;
-
-            [Optional] Vector3 ObjectSpacePosition;
-            [Optional] Vector3 ViewSpacePosition;
-            [Optional] Vector3 WorldSpacePosition;
-            [Optional] Vector3 TangentSpacePosition;
-            [Optional] Vector3 AbsoluteWorldSpacePosition;
-
-            [Optional] Vector4 ScreenPosition;
-            [Optional] Vector4 uv0;
-            [Optional] Vector4 uv1;
-            [Optional] Vector4 uv2;
-            [Optional] Vector4 uv3;
-            [Optional] Vector4 VertexColor;
-            [Optional] float FaceSign;
-            [Optional] Vector3 TimeParameters;
-
-            [Optional] Vector4 PixelCoordinate;
-
-            public static Dependency[] dependencies = new Dependency[]
-            {
-                new Dependency("SurfaceDescriptionInputs.WorldSpaceNormal",          "FragInputs.tangentToWorld"),
-                new Dependency("SurfaceDescriptionInputs.ObjectSpaceNormal",         "SurfaceDescriptionInputs.WorldSpaceNormal"),
-                new Dependency("SurfaceDescriptionInputs.ViewSpaceNormal",           "SurfaceDescriptionInputs.WorldSpaceNormal"),
-
-                new Dependency("SurfaceDescriptionInputs.WorldSpaceTangent",         "FragInputs.tangentToWorld"),
-                new Dependency("SurfaceDescriptionInputs.ObjectSpaceTangent",        "SurfaceDescriptionInputs.WorldSpaceTangent"),
-                new Dependency("SurfaceDescriptionInputs.ViewSpaceTangent",          "SurfaceDescriptionInputs.WorldSpaceTangent"),
-
-                new Dependency("SurfaceDescriptionInputs.WorldSpaceBiTangent",       "FragInputs.tangentToWorld"),
-                new Dependency("SurfaceDescriptionInputs.ObjectSpaceBiTangent",      "SurfaceDescriptionInputs.WorldSpaceBiTangent"),
-                new Dependency("SurfaceDescriptionInputs.ViewSpaceBiTangent",        "SurfaceDescriptionInputs.WorldSpaceBiTangent"),
-
-                new Dependency("SurfaceDescriptionInputs.WorldSpacePosition",        "FragInputs.positionRWS"),
-                new Dependency("SurfaceDescriptionInputs.AbsoluteWorldSpacePosition","FragInputs.positionRWS"),
-                new Dependency("SurfaceDescriptionInputs.ObjectSpacePosition",       "FragInputs.positionRWS"),
-                new Dependency("SurfaceDescriptionInputs.ViewSpacePosition",         "FragInputs.positionRWS"),
-
-                new Dependency("SurfaceDescriptionInputs.WorldSpaceViewDirection",   "FragInputs.positionRWS"),                   // we build WorldSpaceViewDirection using FragInputs.positionRWS in GetWorldSpaceNormalizeViewDir()
-                new Dependency("SurfaceDescriptionInputs.ObjectSpaceViewDirection",  "SurfaceDescriptionInputs.WorldSpaceViewDirection"),
-                new Dependency("SurfaceDescriptionInputs.ViewSpaceViewDirection",    "SurfaceDescriptionInputs.WorldSpaceViewDirection"),
-                new Dependency("SurfaceDescriptionInputs.TangentSpaceViewDirection", "SurfaceDescriptionInputs.WorldSpaceViewDirection"),
-                new Dependency("SurfaceDescriptionInputs.TangentSpaceViewDirection", "SurfaceDescriptionInputs.WorldSpaceTangent"),
-                new Dependency("SurfaceDescriptionInputs.TangentSpaceViewDirection", "SurfaceDescriptionInputs.WorldSpaceBiTangent"),
-                new Dependency("SurfaceDescriptionInputs.TangentSpaceViewDirection", "SurfaceDescriptionInputs.WorldSpaceNormal"),
-
-                new Dependency("SurfaceDescriptionInputs.ScreenPosition",            "SurfaceDescriptionInputs.WorldSpacePosition"),
-                new Dependency("SurfaceDescriptionInputs.uv0",                       "FragInputs.texCoord0"),
-                new Dependency("SurfaceDescriptionInputs.uv1",                       "FragInputs.texCoord1"),
-                new Dependency("SurfaceDescriptionInputs.uv2",                       "FragInputs.texCoord2"),
-                new Dependency("SurfaceDescriptionInputs.uv3",                       "FragInputs.texCoord3"),
-                new Dependency("SurfaceDescriptionInputs.VertexColor",               "FragInputs.color"),
-                new Dependency("SurfaceDescriptionInputs.FaceSign",                  "FragInputs.isFrontFace"),
-                new Dependency("SurfaceDescriptionInputs.PixelCoordinate",           "FragInputs.positionSS"),
-
-                new Dependency("DepthOffset", "FragInputs.positionRWS"),
-            };
-        };
-
-        // this describes the input to the pixel shader graph eval
-        internal struct VertexDescriptionInputs
-        {
-            [Optional] Vector3 ObjectSpaceNormal;
-            [Optional] Vector3 ViewSpaceNormal;
-            [Optional] Vector3 WorldSpaceNormal;
-            [Optional] Vector3 TangentSpaceNormal;
-
-            [Optional] Vector3 ObjectSpaceTangent;
-            [Optional] Vector3 ViewSpaceTangent;
-            [Optional] Vector3 WorldSpaceTangent;
-            [Optional] Vector3 TangentSpaceTangent;
-
-            [Optional] Vector3 ObjectSpaceBiTangent;
-            [Optional] Vector3 ViewSpaceBiTangent;
-            [Optional] Vector3 WorldSpaceBiTangent;
-            [Optional] Vector3 TangentSpaceBiTangent;
-
-            [Optional] Vector3 ObjectSpaceViewDirection;
-            [Optional] Vector3 ViewSpaceViewDirection;
-            [Optional] Vector3 WorldSpaceViewDirection;
-            [Optional] Vector3 TangentSpaceViewDirection;
-
-            [Optional] Vector3 ObjectSpacePosition;
-            [Optional] Vector3 ViewSpacePosition;
-            [Optional] Vector3 WorldSpacePosition;
-            [Optional] Vector3 TangentSpacePosition;
-            [Optional] Vector3 AbsoluteWorldSpacePosition;
-
-            [Optional] Vector4 ScreenPosition;
-            [Optional] Vector4 uv0;
-            [Optional] Vector4 uv1;
-            [Optional] Vector4 uv2;
-            [Optional] Vector4 uv3;
-            [Optional] Vector4 VertexColor;
-            [Optional] Vector3 TimeParameters;
-            [Optional] Vector4 BoneWeights;
-            [Optional] UInt32_4 BoneIndices;
-
-            public static Dependency[] dependencies = new Dependency[]
-            {                                                                       // TODO: NOCHECKIN: these dependencies are not correct for vertex pass
-                new Dependency("VertexDescriptionInputs.ObjectSpaceNormal",         "AttributesMesh.normalOS"),
-                new Dependency("VertexDescriptionInputs.WorldSpaceNormal",          "AttributesMesh.normalOS"),
-                new Dependency("VertexDescriptionInputs.ViewSpaceNormal",           "VertexDescriptionInputs.WorldSpaceNormal"),
-
-                new Dependency("VertexDescriptionInputs.ObjectSpaceTangent",        "AttributesMesh.tangentOS"),
-                new Dependency("VertexDescriptionInputs.WorldSpaceTangent",         "AttributesMesh.tangentOS"),
-                new Dependency("VertexDescriptionInputs.ViewSpaceTangent",          "VertexDescriptionInputs.WorldSpaceTangent"),
-
-                new Dependency("VertexDescriptionInputs.ObjectSpaceBiTangent",      "AttributesMesh.normalOS"),
-                new Dependency("VertexDescriptionInputs.ObjectSpaceBiTangent",      "AttributesMesh.tangentOS"),
-                new Dependency("VertexDescriptionInputs.WorldSpaceBiTangent",       "VertexDescriptionInputs.ObjectSpaceBiTangent"),
-                new Dependency("VertexDescriptionInputs.ViewSpaceBiTangent",        "VertexDescriptionInputs.WorldSpaceBiTangent"),
-
-                new Dependency("VertexDescriptionInputs.ObjectSpacePosition",       "AttributesMesh.positionOS"),
-                new Dependency("VertexDescriptionInputs.WorldSpacePosition",        "AttributesMesh.positionOS"),
-                new Dependency("VertexDescriptionInputs.AbsoluteWorldSpacePosition","AttributesMesh.positionOS"),
-                new Dependency("VertexDescriptionInputs.ViewSpacePosition",         "VertexDescriptionInputs.WorldSpacePosition"),
-
-                new Dependency("VertexDescriptionInputs.WorldSpaceViewDirection",   "VertexDescriptionInputs.WorldSpacePosition"),
-                new Dependency("VertexDescriptionInputs.ObjectSpaceViewDirection",  "VertexDescriptionInputs.WorldSpaceViewDirection"),
-                new Dependency("VertexDescriptionInputs.ViewSpaceViewDirection",    "VertexDescriptionInputs.WorldSpaceViewDirection"),
-                new Dependency("VertexDescriptionInputs.TangentSpaceViewDirection", "VertexDescriptionInputs.WorldSpaceViewDirection"),
-                new Dependency("VertexDescriptionInputs.TangentSpaceViewDirection", "VertexDescriptionInputs.WorldSpaceTangent"),
-                new Dependency("VertexDescriptionInputs.TangentSpaceViewDirection", "VertexDescriptionInputs.WorldSpaceBiTangent"),
-                new Dependency("VertexDescriptionInputs.TangentSpaceViewDirection", "VertexDescriptionInputs.WorldSpaceNormal"),
-
-                new Dependency("VertexDescriptionInputs.ScreenPosition",            "VertexDescriptionInputs.WorldSpacePosition"),
-                new Dependency("VertexDescriptionInputs.uv0",                       "AttributesMesh.uv0"),
-                new Dependency("VertexDescriptionInputs.uv1",                       "AttributesMesh.uv1"),
-                new Dependency("VertexDescriptionInputs.uv2",                       "AttributesMesh.uv2"),
-                new Dependency("VertexDescriptionInputs.uv3",                       "AttributesMesh.uv3"),
-                new Dependency("VertexDescriptionInputs.VertexColor",               "AttributesMesh.color"),
-
-                new Dependency("VertexDescriptionInputs.BoneWeights",               "AttributesMesh.weights"),
-                new Dependency("VertexDescriptionInputs.BoneIndices",               "AttributesMesh.indices")
-            };
-        };
-
-        // TODO: move this out of HDRPShaderStructs
-        static public void AddActiveFieldsFromVertexGraphRequirements(IActiveFieldsSet activeFields, ShaderGraphRequirements requirements)
-        {
-            if (requirements.requiresScreenPosition)
-            {
-                activeFields.AddAll("VertexDescriptionInputs.ScreenPosition");
-            }
-
-            if (requirements.requiresVertexColor)
-            {
-                activeFields.AddAll("VertexDescriptionInputs.VertexColor");
-            }
-
-            if (requirements.requiresNormal != 0)
-            {
-                if ((requirements.requiresNormal & NeededCoordinateSpace.Object) > 0)
-                    activeFields.AddAll("VertexDescriptionInputs.ObjectSpaceNormal");
-
-                if ((requirements.requiresNormal & NeededCoordinateSpace.View) > 0)
-                    activeFields.AddAll("VertexDescriptionInputs.ViewSpaceNormal");
-
-                if ((requirements.requiresNormal & NeededCoordinateSpace.World) > 0)
-                    activeFields.AddAll("VertexDescriptionInputs.WorldSpaceNormal");
-
-                if ((requirements.requiresNormal & NeededCoordinateSpace.Tangent) > 0)
-                    activeFields.AddAll("VertexDescriptionInputs.TangentSpaceNormal");
-            }
-
-            if (requirements.requiresTangent != 0)
-            {
-                if ((requirements.requiresTangent & NeededCoordinateSpace.Object) > 0)
-                    activeFields.AddAll("VertexDescriptionInputs.ObjectSpaceTangent");
-
-                if ((requirements.requiresTangent & NeededCoordinateSpace.View) > 0)
-                    activeFields.AddAll("VertexDescriptionInputs.ViewSpaceTangent");
-
-                if ((requirements.requiresTangent & NeededCoordinateSpace.World) > 0)
-                    activeFields.AddAll("VertexDescriptionInputs.WorldSpaceTangent");
-
-                if ((requirements.requiresTangent & NeededCoordinateSpace.Tangent) > 0)
-                    activeFields.AddAll("VertexDescriptionInputs.TangentSpaceTangent");
-            }
-
-            if (requirements.requiresBitangent != 0)
-            {
-                if ((requirements.requiresBitangent & NeededCoordinateSpace.Object) > 0)
-                    activeFields.AddAll("VertexDescriptionInputs.ObjectSpaceBiTangent");
-
-                if ((requirements.requiresBitangent & NeededCoordinateSpace.View) > 0)
-                    activeFields.AddAll("VertexDescriptionInputs.ViewSpaceBiTangent");
-
-                if ((requirements.requiresBitangent & NeededCoordinateSpace.World) > 0)
-                    activeFields.AddAll("VertexDescriptionInputs.WorldSpaceBiTangent");
-
-                if ((requirements.requiresBitangent & NeededCoordinateSpace.Tangent) > 0)
-                    activeFields.AddAll("VertexDescriptionInputs.TangentSpaceBiTangent");
-            }
-
-            if (requirements.requiresViewDir != 0)
-            {
-                if ((requirements.requiresViewDir & NeededCoordinateSpace.Object) > 0)
-                    activeFields.AddAll("VertexDescriptionInputs.ObjectSpaceViewDirection");
-
-                if ((requirements.requiresViewDir & NeededCoordinateSpace.View) > 0)
-                    activeFields.AddAll("VertexDescriptionInputs.ViewSpaceViewDirection");
-
-                if ((requirements.requiresViewDir & NeededCoordinateSpace.World) > 0)
-                    activeFields.AddAll("VertexDescriptionInputs.WorldSpaceViewDirection");
-
-                if ((requirements.requiresViewDir & NeededCoordinateSpace.Tangent) > 0)
-                    activeFields.AddAll("VertexDescriptionInputs.TangentSpaceViewDirection");
-            }
-
-            if (requirements.requiresPosition != 0)
-            {
-                if ((requirements.requiresPosition & NeededCoordinateSpace.Object) > 0)
-                    activeFields.AddAll("VertexDescriptionInputs.ObjectSpacePosition");
-
-                if ((requirements.requiresPosition & NeededCoordinateSpace.View) > 0)
-                    activeFields.AddAll("VertexDescriptionInputs.ViewSpacePosition");
-
-                if ((requirements.requiresPosition & NeededCoordinateSpace.World) > 0)
-                    activeFields.AddAll("VertexDescriptionInputs.WorldSpacePosition");
-
-                if ((requirements.requiresPosition & NeededCoordinateSpace.Tangent) > 0)
-                    activeFields.AddAll("VertexDescriptionInputs.TangentSpacePosition");
-
-                if ((requirements.requiresPosition & NeededCoordinateSpace.AbsoluteWorld) > 0)
-                    activeFields.AddAll("VertexDescriptionInputs.AbsoluteWorldSpacePosition");
-            }
-
-            if (requirements.requiresVertexSkinning)
-            {
-                activeFields.AddAll("VertexDescriptionInputs.BoneWeights");
-                activeFields.AddAll("VertexDescriptionInputs.BoneIndices");
-            }
-
-            foreach (var channel in requirements.requiresMeshUVs.Distinct())
-            {
-                activeFields.AddAll("VertexDescriptionInputs." + channel.GetUVName());
-            }
-
-            if (requirements.requiresTime)
-            {
-                activeFields.AddAll("VertexDescriptionInputs.TimeParameters");
-            }
-        }
-
-        // TODO: move this out of HDRPShaderStructs
-        static public void AddActiveFieldsFromPixelGraphRequirements(IActiveFields activeFields, ShaderGraphRequirements requirements)
-        {
-            if (requirements.requiresScreenPosition)
-            {
-                activeFields.Add("SurfaceDescriptionInputs.ScreenPosition");
-            }
-
-            if (requirements.requiresVertexColor)
-            {
-                activeFields.Add("SurfaceDescriptionInputs.VertexColor");
-            }
-
-            if (requirements.requiresFaceSign)
-            {
-                activeFields.Add("SurfaceDescriptionInputs.FaceSign");
-            }
-
-            if (requirements.requiresPixelCoordinate)
-            {
-                activeFields.Add(string.Format("SurfaceDescriptionInputs.{0}", ShaderGeneratorNames.PixelCoordinate));
-            }
-
-            if (requirements.requiresNormal != 0)
-            {
-                if ((requirements.requiresNormal & NeededCoordinateSpace.Object) > 0)
-                    activeFields.Add("SurfaceDescriptionInputs.ObjectSpaceNormal");
-
-                if ((requirements.requiresNormal & NeededCoordinateSpace.View) > 0)
-                    activeFields.Add("SurfaceDescriptionInputs.ViewSpaceNormal");
-
-                if ((requirements.requiresNormal & NeededCoordinateSpace.World) > 0)
-                    activeFields.Add("SurfaceDescriptionInputs.WorldSpaceNormal");
-
-                if ((requirements.requiresNormal & NeededCoordinateSpace.Tangent) > 0)
-                    activeFields.Add("SurfaceDescriptionInputs.TangentSpaceNormal");
-            }
-
-            if (requirements.requiresTangent != 0)
-            {
-                if ((requirements.requiresTangent & NeededCoordinateSpace.Object) > 0)
-                    activeFields.Add("SurfaceDescriptionInputs.ObjectSpaceTangent");
-
-                if ((requirements.requiresTangent & NeededCoordinateSpace.View) > 0)
-                    activeFields.Add("SurfaceDescriptionInputs.ViewSpaceTangent");
-
-                if ((requirements.requiresTangent & NeededCoordinateSpace.World) > 0)
-                    activeFields.Add("SurfaceDescriptionInputs.WorldSpaceTangent");
-
-                if ((requirements.requiresTangent & NeededCoordinateSpace.Tangent) > 0)
-                    activeFields.Add("SurfaceDescriptionInputs.TangentSpaceTangent");
-            }
-
-            if (requirements.requiresBitangent != 0)
-            {
-                if ((requirements.requiresBitangent & NeededCoordinateSpace.Object) > 0)
-                    activeFields.Add("SurfaceDescriptionInputs.ObjectSpaceBiTangent");
-
-                if ((requirements.requiresBitangent & NeededCoordinateSpace.View) > 0)
-                    activeFields.Add("SurfaceDescriptionInputs.ViewSpaceBiTangent");
-
-                if ((requirements.requiresBitangent & NeededCoordinateSpace.World) > 0)
-                    activeFields.Add("SurfaceDescriptionInputs.WorldSpaceBiTangent");
-
-                if ((requirements.requiresBitangent & NeededCoordinateSpace.Tangent) > 0)
-                    activeFields.Add("SurfaceDescriptionInputs.TangentSpaceBiTangent");
-            }
-
-            if (requirements.requiresViewDir != 0)
-            {
-                if ((requirements.requiresViewDir & NeededCoordinateSpace.Object) > 0)
-                    activeFields.Add("SurfaceDescriptionInputs.ObjectSpaceViewDirection");
-
-                if ((requirements.requiresViewDir & NeededCoordinateSpace.View) > 0)
-                    activeFields.Add("SurfaceDescriptionInputs.ViewSpaceViewDirection");
-
-                if ((requirements.requiresViewDir & NeededCoordinateSpace.World) > 0)
-                    activeFields.Add("SurfaceDescriptionInputs.WorldSpaceViewDirection");
-
-                if ((requirements.requiresViewDir & NeededCoordinateSpace.Tangent) > 0)
-                    activeFields.Add("SurfaceDescriptionInputs.TangentSpaceViewDirection");
-            }
-
-            if (requirements.requiresPosition != 0)
-            {
-                if ((requirements.requiresPosition & NeededCoordinateSpace.Object) > 0)
-                    activeFields.Add("SurfaceDescriptionInputs.ObjectSpacePosition");
-
-                if ((requirements.requiresPosition & NeededCoordinateSpace.View) > 0)
-                    activeFields.Add("SurfaceDescriptionInputs.ViewSpacePosition");
-
-                if ((requirements.requiresPosition & NeededCoordinateSpace.World) > 0)
-                    activeFields.Add("SurfaceDescriptionInputs.WorldSpacePosition");
-
-                if ((requirements.requiresPosition & NeededCoordinateSpace.Tangent) > 0)
-                    activeFields.Add("SurfaceDescriptionInputs.TangentSpacePosition");
-
-                if ((requirements.requiresPosition & NeededCoordinateSpace.AbsoluteWorld) > 0)
-                    activeFields.Add("SurfaceDescriptionInputs.AbsoluteWorldSpacePosition");
-            }
-
-            foreach (var channel in requirements.requiresMeshUVs.Distinct())
-            {
-                activeFields.Add("SurfaceDescriptionInputs." + channel.GetUVName());
-            }
-
-            if (requirements.requiresTime)
-            {
-                activeFields.Add("SurfaceDescriptionInputs.TimeParameters");
-            }
-        }
-
-        public static void AddRequiredFields(
-            List<string> passRequiredFields,            // fields the pass requires
-            IActiveFieldsSet activeFields)
-        {
-            if (passRequiredFields != null)
-            {
-                foreach (var requiredField in passRequiredFields)
-                {
-                    activeFields.AddAll(requiredField);
-                }
-            }
-        }
-    };
-
-    delegate void OnGeneratePassDelegate(IMasterNode masterNode, ref Pass pass);
-    struct Pass
-    {
-        public string Name;
-        public string LightMode;
-        public string ShaderPassName;
-        public List<string> Includes;
-        public string TemplateName;
-        public string MaterialName;
-        public List<string> ExtraInstancingOptions;
-        public List<string> ExtraDefines;
-        public List<int> VertexShaderSlots;         // These control what slots are used by the pass vertex shader
-        public List<int> PixelShaderSlots;          // These control what slots are used by the pass pixel shader
-        public string CullOverride;
-        public string BlendOverride;
-        public string BlendOpOverride;
-        public string ZTestOverride;
-        public string ZWriteOverride;
-        public string ColorMaskOverride;
-        public string ZClipOverride;
-        public List<string> StencilOverride;
-        public List<string> RequiredFields;         // feeds into the dependency analysis
-        public bool UseInPreview;
-
-        // All these lists could probably be hashed to aid lookups.
-        public bool VertexShaderUsesSlot(int slotId)
-        {
-            return VertexShaderSlots.Contains(slotId);
-        }
-        public bool PixelShaderUsesSlot(int slotId)
-        {
-            return PixelShaderSlots.Contains(slotId);
-        }
-        public void OnGeneratePass(IMasterNode masterNode)
-        {
-            if (OnGeneratePassImpl != null)
-            {
-                OnGeneratePassImpl(masterNode, ref this);
-            }
-        }
-        public OnGeneratePassDelegate OnGeneratePassImpl;
-    }
-=======
->>>>>>> d8b119c4
     static class HDSubShaderUtilities
     {
         // Utils property to add properties to the collector, all hidden because we use a custom UI to display them
