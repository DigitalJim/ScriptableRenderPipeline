using System.Collections.Generic;
using UnityEngine;
using UnityEditor.Graphing;
using UnityEditor.ShaderGraph;
using UnityEditor.ShaderGraph.Drawing.Controls;
using UnityEngine.Experimental.Rendering.HDPipeline;
using System;
using UnityEngine.Rendering;

namespace UnityEditor.Experimental.Rendering.HDPipeline
{
    [Title("Input", "High Definition Render Pipeline", "Diffusion Profile")]
    [FormerName("UnityEditor.ShaderGraph.DiffusionProfileNode")]
    class DiffusionProfileNode : AbstractMaterialNode, IGeneratesBodyCode
    {
        public DiffusionProfileNode()
        {
            name = "Diffusion Profile";
            UpdateNodeAfterDeserialization();
        }

        public override string documentationURL
        {
            // This still needs to be added.
            get { return "https://github.com/Unity-Technologies/ShaderGraph/wiki/Diffusion-Profile-Node"; }
        }

        [SerializeField, Obsolete("Use m_DiffusionProfileAsset instead.")]
        PopupList m_DiffusionProfile = new PopupList();

        // Helper class to serialize an asset inside a shader graph
        [Serializable]
        private class DiffusionProfileSerializer
        {
            [SerializeField]
            public DiffusionProfileSettings    diffusionProfileAsset;
        }

        [SerializeField]
        string m_SerializedDiffusionProfile;

        [NonSerialized]
        DiffusionProfileSettings    m_DiffusionProfileAsset;

        [ObjectControl]
        public DiffusionProfileSettings diffusionProfile
        {
            get
            {
                if (String.IsNullOrEmpty(m_SerializedDiffusionProfile))
                    return null;
                
                if (m_DiffusionProfileAsset == null)
                {
                    var serializedProfile = new DiffusionProfileSerializer();
                    EditorJsonUtility.FromJsonOverwrite(m_SerializedDiffusionProfile, serializedProfile);
                    m_DiffusionProfileAsset = serializedProfile.diffusionProfileAsset;
                }

                return m_DiffusionProfileAsset;
            }
            set
            {
                if (m_DiffusionProfileAsset == value)
                    return ;
                
                var serializedProfile = new DiffusionProfileSerializer();
                serializedProfile.diffusionProfileAsset = value;
                m_SerializedDiffusionProfile = EditorJsonUtility.ToJson(serializedProfile, true);
                m_DiffusionProfileAsset = value;
                Dirty(ModificationScope.Node);
            }
        }

        private const int kOutputSlotId = 0;
        private const string kOutputSlotName = "Out";

        public override bool hasPreview { get { return false; } }

        public sealed override void UpdateNodeAfterDeserialization()
        {
            AddSlot(new Vector1MaterialSlot(kOutputSlotId, kOutputSlotName, kOutputSlotName, SlotType.Output, 0.0f));
            RemoveSlotsNameNotMatching(new[] { kOutputSlotId });

            UpgradeIfNeeded();
        }

        void UpgradeIfNeeded()
        {
#pragma warning disable 618
            // When the node is upgraded we set the selected entry to 0
            if (m_DiffusionProfile.selectedEntry != 0)
            {
                // Can't reliably retrieve the slot value from here so we warn the user that we probably loose his diffusion profile reference
                Debug.LogError("Failed to upgrade the diffusion profile node value, reseting to default value."+ 
                    "\nTo remove this message save the shader graph with the new diffusion profile reference.");
                m_DiffusionProfile.selectedEntry = 0;
            }
#pragma warning restore 618
        }

        public void GenerateNodeCode(ShaderSnippetRegistry registry, GraphContext graphContext, GenerationMode generationMode)
        {
            uint hash = 0;
            
            if (diffusionProfile != null)
                hash = (diffusionProfile.profile.hash);
<<<<<<< HEAD
            
            visitor.AddShaderChunk("$precision " + GetVariableNameForSlot(0) + " = asfloat(uint(" + hash + "));", true);
=======

            using(registry.ProvideSnippet(GetVariableNameForNode(), guid, out var s))
            {
                s.AppendLine("{0} {1} = asfloat(uint({2}));", precision, GetVariableNameForSlot(0), hash);
            }
>>>>>>> b23b4ef7
        }
    }
}<|MERGE_RESOLUTION|>--- conflicted
+++ resolved
@@ -105,16 +105,11 @@
             
             if (diffusionProfile != null)
                 hash = (diffusionProfile.profile.hash);
-<<<<<<< HEAD
-            
-            visitor.AddShaderChunk("$precision " + GetVariableNameForSlot(0) + " = asfloat(uint(" + hash + "));", true);
-=======
 
             using(registry.ProvideSnippet(GetVariableNameForNode(), guid, out var s))
             {
-                s.AppendLine("{0} {1} = asfloat(uint({2}));", precision, GetVariableNameForSlot(0), hash);
+                s.AppendLine("$precision {0} = asfloat(uint({1}));", GetVariableNameForSlot(0), hash);
             }
->>>>>>> b23b4ef7
         }
     }
 }