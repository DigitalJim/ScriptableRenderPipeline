using System.Collections.Generic;
using System;
using UnityEngine;
using UnityEditor.Graphing;
using UnityEditor.ShaderGraph;
using UnityEditor.ShaderGraph.Drawing.Controls;
using UnityEngine.Experimental.Rendering.HDPipeline;

namespace UnityEditor.Experimental.Rendering.HDPipeline
{
    public enum EmissiveIntensityUnit
    {
        Luminance,
        EV100,
    }

    [Title("Input", "High Definition Render Pipeline", "Emission Node")]
    class EmissionNode : AbstractMaterialNode, IGeneratesBodyCode, IGeneratesFunction
    {
        public EmissionNode()
        {
            name = "Emission Node";
            UpdateNodeAfterDeserialization();
        }

        public override string documentationURL
        {
            // TODO: write the doc
            get { return "https://github.com/Unity-Technologies/ShaderGraph/wiki/Emission-Node"; }
        }

        [SerializeField]
        EmissiveIntensityUnit _intensityUnit;

        [EnumControl]
        EmissiveIntensityUnit intensityUnit
        {
            get { return _intensityUnit; }
            set
            {
                _intensityUnit = value;
                Dirty(ModificationScope.Node);
            }
        }

        [SerializeField]
        bool        m_NormalizeColor;

        [ToggleControl("Normalize Color")]
        ToggleData  normalizeColor
        {
            get { return new ToggleData(m_NormalizeColor); }
            set
            {
                m_NormalizeColor = value.isOn;
                Dirty(ModificationScope.Node);
            }
        }

        const int kEmissionOutputSlotId = 0;
        const int kEmissionColorInputSlotId = 1;
        const int kEmissionIntensityInputSlotId = 2;
        const int kEmissionExposureWeightInputSlotId = 3;
        const string kEmissionOutputSlotName = "Output";
        const string kEmissionColorInputSlotName = "Color";
        const string kEmissionExpositionWeightInputSlotName = "ExpositionWeight";
        const string kEmissionIntensityInputSlotName = "Intensity";

        public override bool hasPreview { get { return false; } }

        ColorRGBMaterialSlot    ldrColorSlot;
        Vector1MaterialSlot     intensitySlot;

        public sealed override void UpdateNodeAfterDeserialization()
        {
            // Input slots:
            ldrColorSlot = new ColorRGBMaterialSlot(kEmissionColorInputSlotId, kEmissionColorInputSlotName, kEmissionColorInputSlotName, SlotType.Input, Color.black, ColorMode.Default);
            intensitySlot = new Vector1MaterialSlot(kEmissionIntensityInputSlotId, kEmissionIntensityInputSlotName, kEmissionIntensityInputSlotName, SlotType.Input, 1);
            AddSlot(ldrColorSlot);
            AddSlot(intensitySlot);
            AddSlot(new Vector1MaterialSlot(kEmissionExposureWeightInputSlotId, kEmissionExpositionWeightInputSlotName, kEmissionExpositionWeightInputSlotName, SlotType.Input, 1));

            // Output slot:kEmissionOutputSlotName
            AddSlot(new ColorRGBMaterialSlot(kEmissionOutputSlotId, kEmissionOutputSlotName, kEmissionOutputSlotName , SlotType.Output, Color.black, ColorMode.HDR));

            RemoveSlotsNameNotMatching(new[] {
                kEmissionOutputSlotId, kEmissionColorInputSlotId,
                kEmissionIntensityInputSlotId, kEmissionExposureWeightInputSlotId
            });
        }

        public void GenerateNodeCode(ShaderSnippetRegistry registry, GraphContext graphContext, GenerationMode generationMode)
        {
            var colorValue = GetSlotValue(kEmissionColorInputSlotId, generationMode);
            var intensityValue = GetSlotValue(kEmissionIntensityInputSlotId, generationMode);
            var exposureWeightValue = GetSlotValue(kEmissionExposureWeightInputSlotId, generationMode);
            var outputValue = GetSlotValue(kEmissionOutputSlotId, generationMode);
            
            if (intensityUnit == EmissiveIntensityUnit.EV100)
                intensityValue = "ConvertEvToLuminance(" + intensityValue + ")";
            
            string inverseExposureMultiplier = (generationMode.IsPreview()) ? "1.0" : "GetInverseCurrentExposureMultiplier()";
<<<<<<< HEAD
            
            sb.AppendLine(@"$precision3 {0} = {1}({2}.xyz, {3}, {4}, {5});",
                outputValue,
                GetFunctionName(),
                colorValue,
                intensityValue,
                exposureWeightValue,
                inverseExposureMultiplier
            );

            visitor.AddShaderChunk(sb.ToString(), true);
=======

            using(registry.ProvideSnippet(GetVariableNameForNode(), guid, out var s))
            {
                s.AppendLine(@"{0}3 {1} = {2}({3}.xyz, {4}, {5}, {6});",
                    precision,
                    outputValue,
                    GetFunctionName(),
                    colorValue,
                    intensityValue,
                    exposureWeightValue,
                    inverseExposureMultiplier);
            }
>>>>>>> b23b4ef7
        }

        string GetFunctionName()
        {
            return "Unity_HDRP_GetEmissionHDRColor";
        }

        public void GenerateNodeFunction(ShaderSnippetRegistry registry, GraphContext graphContext, GenerationMode generationMode)
        {
<<<<<<< HEAD
            registry.ProvideFunction(GetFunctionName(), precision, s =>
                {
                    s.AppendLine("$precision3 {0}($precision3 ldrColor, {1} luminanceIntensity, {1} exposureWeight, {1} inverseCurrentExposureMultiplier)",
                        GetFunctionName(),
                        intensitySlot.concreteValueType.ToShaderString());
                    using (s.BlockScope())
                    {
                        if (normalizeColor.isOn)
                        {
                            s.AppendLine("ldrColor = ldrColor * rcp(max(Luminance(ldrColor), 1e-6));");
                        }
                        s.AppendLine("$precision3 hdrColor = ldrColor * luminanceIntensity;");
                        s.AppendNewLine();
                        s.AppendLine("// Inverse pre-expose using _EmissiveExposureWeight weight");
                        s.AppendLine("hdrColor = lerp(hdrColor * inverseCurrentExposureMultiplier, hdrColor, exposureWeight);");
                        s.AppendLine("return hdrColor;");
=======
            using(registry.ProvideSnippet(GetFunctionName(), guid, out var s))
            {
                s.AppendLine("{1}3 {0}({1}3 ldrColor, {2} luminanceIntensity, {2} exposureWeight, {2} inverseCurrentExposureMultiplier)",
                    GetFunctionName(),
                    precision,
                    intensitySlot.concreteValueType.ToString(precision));
                using (s.BlockScope())
                {
                    if (normalizeColor.isOn)
                    {
                        s.AppendLine("ldrColor = ldrColor * rcp(max(Luminance(ldrColor), 1e-6));");
>>>>>>> b23b4ef7
                    }
                    s.AppendLine("{0}3 hdrColor = ldrColor * luminanceIntensity;", precision);
                    s.AppendNewLine();
                    s.AppendLine("// Inverse pre-expose using _EmissiveExposureWeight weight");
                    s.AppendLine("hdrColor = lerp(hdrColor * inverseCurrentExposureMultiplier, hdrColor, exposureWeight);", precision);
                    s.AppendLine("return hdrColor;");
                }
            }
        }

        Vector3 GetHDREmissionColor(Vector3 ldrColor, float intensity)
        {
            float multiplier = intensity;

            if (intensityUnit == EmissiveIntensityUnit.EV100)
                multiplier = LightUtils.ConvertEvToLuminance(intensity);
            
            return ldrColor * intensity;
        }

        public override void CollectPreviewMaterialProperties(List<PreviewProperty> properties)
        {
            Vector3 outputColor = GetHDREmissionColor(ldrColorSlot.value, intensitySlot.value);

            properties.Add(new PreviewProperty(PropertyType.Vector3)
            {
                name = GetVariableNameForSlot(kEmissionColorInputSlotId),
                vector4Value = outputColor
            });
        }
    }
}<|MERGE_RESOLUTION|>--- conflicted
+++ resolved
@@ -100,24 +100,10 @@
                 intensityValue = "ConvertEvToLuminance(" + intensityValue + ")";
             
             string inverseExposureMultiplier = (generationMode.IsPreview()) ? "1.0" : "GetInverseCurrentExposureMultiplier()";
-<<<<<<< HEAD
-            
-            sb.AppendLine(@"$precision3 {0} = {1}({2}.xyz, {3}, {4}, {5});",
-                outputValue,
-                GetFunctionName(),
-                colorValue,
-                intensityValue,
-                exposureWeightValue,
-                inverseExposureMultiplier
-            );
-
-            visitor.AddShaderChunk(sb.ToString(), true);
-=======
 
             using(registry.ProvideSnippet(GetVariableNameForNode(), guid, out var s))
             {
-                s.AppendLine(@"{0}3 {1} = {2}({3}.xyz, {4}, {5}, {6});",
-                    precision,
+                s.AppendLine(@"$precision3 {0} = {1}({2}.xyz, {3}, {4}, {5});",
                     outputValue,
                     GetFunctionName(),
                     colorValue,
@@ -125,7 +111,6 @@
                     exposureWeightValue,
                     inverseExposureMultiplier);
             }
->>>>>>> b23b4ef7
         }
 
         string GetFunctionName()
@@ -135,41 +120,21 @@
 
         public void GenerateNodeFunction(ShaderSnippetRegistry registry, GraphContext graphContext, GenerationMode generationMode)
         {
-<<<<<<< HEAD
-            registry.ProvideFunction(GetFunctionName(), precision, s =>
-                {
-                    s.AppendLine("$precision3 {0}($precision3 ldrColor, {1} luminanceIntensity, {1} exposureWeight, {1} inverseCurrentExposureMultiplier)",
-                        GetFunctionName(),
-                        intensitySlot.concreteValueType.ToShaderString());
-                    using (s.BlockScope())
-                    {
-                        if (normalizeColor.isOn)
-                        {
-                            s.AppendLine("ldrColor = ldrColor * rcp(max(Luminance(ldrColor), 1e-6));");
-                        }
-                        s.AppendLine("$precision3 hdrColor = ldrColor * luminanceIntensity;");
-                        s.AppendNewLine();
-                        s.AppendLine("// Inverse pre-expose using _EmissiveExposureWeight weight");
-                        s.AppendLine("hdrColor = lerp(hdrColor * inverseCurrentExposureMultiplier, hdrColor, exposureWeight);");
-                        s.AppendLine("return hdrColor;");
-=======
             using(registry.ProvideSnippet(GetFunctionName(), guid, out var s))
             {
-                s.AppendLine("{1}3 {0}({1}3 ldrColor, {2} luminanceIntensity, {2} exposureWeight, {2} inverseCurrentExposureMultiplier)",
+                s.AppendLine("$precision3 {0}($precision3 ldrColor, {1} luminanceIntensity, {1} exposureWeight, {1} inverseCurrentExposureMultiplier)",
                     GetFunctionName(),
-                    precision,
-                    intensitySlot.concreteValueType.ToString(precision));
+                    intensitySlot.concreteValueType.ToShaderString());
                 using (s.BlockScope())
                 {
                     if (normalizeColor.isOn)
                     {
                         s.AppendLine("ldrColor = ldrColor * rcp(max(Luminance(ldrColor), 1e-6));");
->>>>>>> b23b4ef7
                     }
-                    s.AppendLine("{0}3 hdrColor = ldrColor * luminanceIntensity;", precision);
+                    s.AppendLine("$precision3 hdrColor = ldrColor * luminanceIntensity;");
                     s.AppendNewLine();
                     s.AppendLine("// Inverse pre-expose using _EmissiveExposureWeight weight");
-                    s.AppendLine("hdrColor = lerp(hdrColor * inverseCurrentExposureMultiplier, hdrColor, exposureWeight);", precision);
+                    s.AppendLine("hdrColor = lerp(hdrColor * inverseCurrentExposureMultiplier, hdrColor, exposureWeight);");
                     s.AppendLine("return hdrColor;");
                 }
             }
