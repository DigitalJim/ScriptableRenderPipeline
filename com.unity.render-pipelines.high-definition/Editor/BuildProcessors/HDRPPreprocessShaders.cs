--- conflicted
+++ resolved
@@ -9,11 +9,7 @@
 namespace UnityEditor.Rendering.HighDefinition
 {
     // The common shader stripper function
-<<<<<<< HEAD
-    public class CommonShaderPreprocessor : BaseShaderPreprocessor
-=======
     class CommonShaderPreprocessor : BaseShaderPreprocessor
->>>>>>> 0425d8b7
     {
         public CommonShaderPreprocessor() { }
 
