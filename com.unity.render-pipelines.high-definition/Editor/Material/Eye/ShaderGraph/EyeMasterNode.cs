using System;
using System.Linq;
using System.Collections.Generic;
using UnityEditor.Graphing;
using UnityEditor.ShaderGraph;
using UnityEditor.ShaderGraph.Drawing.Controls;
using UnityEditor.ShaderGraph.Internal;
using UnityEngine;
using UnityEngine.UIElements;
using UnityEngine.Rendering.HighDefinition;
using UnityEngine.Rendering;
using UnityEditor.Rendering.HighDefinition.Drawing;

// Include material common properties names
using static UnityEngine.Rendering.HighDefinition.HDMaterialProperties;

namespace UnityEditor.Rendering.HighDefinition
{
    [Serializable]
<<<<<<< HEAD
    [Title("Master", "HDRP/Eye (Experimental)")]
    class EyeMasterNode : MasterNode, IMayRequirePosition, IMayRequireNormal, IMayRequireTangent
=======
    [Title("Master", "HDRP/Eye (Preview)")]
    class EyeMasterNode : MasterNode<IEyeSubShader>, IMayRequirePosition, IMayRequireNormal, IMayRequireTangent
>>>>>>> 2c61ab21
    {
        public const string PositionSlotName = "Vertex Position";
        public const string PositionSlotDisplayName = "Vertex Position";
        public const int PositionSlotId = 0;

        public const string AlbedoSlotName = "Albedo";
        public const string AlbedoDisplaySlotName = "BaseColor";
        public const int AlbedoSlotId = 1;

        public const string SpecularOcclusionSlotName = "SpecularOcclusion";
        public const int SpecularOcclusionSlotId = 2;

        public const string NormalSlotName = "Normal";
        public const int NormalSlotId = 3;

        public const string IrisNormalSlotName = "IrisNormal";
        public const int IrisNormalSlotId = 4;

        public const string SmoothnessSlotName = "Smoothness";
        public const int SmoothnessSlotId = 5;

        public const string IORSlotName = "IOR";
        public const int IORSlotId = 6;

        public const string AmbientOcclusionSlotName = "Occlusion";
        public const string AmbientOcclusionDisplaySlotName = "AmbientOcclusion";
        public const int AmbientOcclusionSlotId = 7;

        public const string MaskSlotName = "Mask";
        public const int MaskSlotId = 8;

        public const string DiffusionProfileHashSlotName = "DiffusionProfileHash";
        public const string DiffusionProfileHashSlotDisplayName = "Diffusion Profile";
        public const int DiffusionProfileHashSlotId = 9;

        public const string SubsurfaceMaskSlotName = "SubsurfaceMask";
        public const int SubsurfaceMaskSlotId = 10;

        public const string EmissionSlotName = "Emission";
        public const int EmissionSlotId = 11;

        public const string AlphaSlotName = "Alpha";
        public const int AlphaSlotId = 12;

        public const string AlphaClipThresholdSlotName = "AlphaClipThreshold";
        public const int AlphaClipThresholdSlotId = 13;

        public const string BentNormalSlotName = "BentNormal";
        public const int BentNormalSlotId = 14;

        public const int LightingSlotId = 15;
        public const string BakedGISlotName = "BakedGI";

        public const int BackLightingSlotId = 16;
        public const string BakedBackGISlotName = "BakedBackGI";

        public const int DepthOffsetSlotId = 17;
        public const string DepthOffsetSlotName = "DepthOffset";

        public const string VertexNormalSlotName = "Vertex Normal";
         public const int VertexNormalSlotID = 18;

        public const string VertexTangentSlotName = "Vertex Tangent";
        public const int VertexTangentSlotID = 19;

        public enum MaterialType
        {
            Eye,
            EyeCinematic
        }

        // Don't support Multiply
        public enum AlphaModeEye
        {
            Alpha,
            Premultiply,
            Additive,
        }

        // Just for convenience of doing simple masks. We could run out of bits of course.
        [Flags]
        enum SlotMask
        {
            None = 0,
            Position = 1 << PositionSlotId,
            VertexNormal = 1 << VertexNormalSlotID,
            VertexTangent = 1 << VertexTangentSlotID,
            Albedo = 1 << AlbedoSlotId,
            SpecularOcclusion = 1 << SpecularOcclusionSlotId,
            Normal = 1 << NormalSlotId,
            IrisNormal = 1 << IrisNormalSlotId,
            Smoothness = 1 << SmoothnessSlotId,
            IOR = 1 << IORSlotId,
            Occlusion = 1 << AmbientOcclusionSlotId,
            Mask = 1 << MaskSlotId,
            DiffusionProfile = 1 << DiffusionProfileHashSlotId,
            SubsurfaceMask = 1 << SubsurfaceMaskSlotId,
            Emission = 1 << EmissionSlotId,
            Alpha = 1 << AlphaSlotId,
            AlphaClipThreshold = 1 << AlphaClipThresholdSlotId,
            BentNormal = 1 << BentNormalSlotId,
            BakedGI = 1 << LightingSlotId,
            BakedBackGI = 1 << BackLightingSlotId,
            DepthOffset = 1 << DepthOffsetSlotId,
        }

        const SlotMask EyeSlotMask = SlotMask.Position | SlotMask.VertexNormal | SlotMask.VertexTangent | SlotMask.Albedo | SlotMask.SpecularOcclusion | SlotMask.Normal | SlotMask.IrisNormal | SlotMask.Smoothness | SlotMask.IOR | SlotMask.Occlusion | SlotMask.Mask | SlotMask.DiffusionProfile | SlotMask.SubsurfaceMask | SlotMask.Emission | SlotMask.Alpha | SlotMask.AlphaClipThreshold | SlotMask.BentNormal | SlotMask.BakedGI | SlotMask.DepthOffset;
        const SlotMask EyeCinematicSlotMask = EyeSlotMask;

        // This could also be a simple array. For now, catch any mismatched data.
        SlotMask GetActiveSlotMask()
        {
            switch (materialType)
            {
                case MaterialType.Eye:
                    return EyeSlotMask;

                case MaterialType.EyeCinematic:
                    return EyeCinematicSlotMask;

                default:
                    return SlotMask.None;
            }
        }

        bool MaterialTypeUsesSlotMask(SlotMask mask)
        {
            SlotMask activeMask = GetActiveSlotMask();
            return (activeMask & mask) != 0;
        }

        [SerializeField]
        SurfaceType m_SurfaceType;

        public SurfaceType surfaceType
        {
            get { return m_SurfaceType; }
            set
            {
                if (m_SurfaceType == value)
                    return;

                m_SurfaceType = value;
                UpdateNodeAfterDeserialization();
                Dirty(ModificationScope.Topological);
            }
        }

        [SerializeField]
        AlphaMode m_AlphaMode;

        public AlphaMode alphaMode
        {
            get { return m_AlphaMode; }
            set
            {
                if (m_AlphaMode == value)
                    return;

                m_AlphaMode = value;
                Dirty(ModificationScope.Graph);
            }
        }

        [SerializeField]
        bool m_BlendPreserveSpecular = true;

        public ToggleData blendPreserveSpecular
        {
            get { return new ToggleData(m_BlendPreserveSpecular); }
            set
            {
                if (m_BlendPreserveSpecular == value.isOn)
                    return;
                m_BlendPreserveSpecular = value.isOn;
                Dirty(ModificationScope.Graph);
            }
        }

        [SerializeField]
        bool m_TransparencyFog = true;

        public ToggleData transparencyFog
        {
            get { return new ToggleData(m_TransparencyFog); }
            set
            {
                if (m_TransparencyFog == value.isOn)
                    return;
                m_TransparencyFog = value.isOn;
                Dirty(ModificationScope.Graph);
            }
        }

        [SerializeField]
        bool m_AlphaTest;

        public ToggleData alphaTest
        {
            get { return new ToggleData(m_AlphaTest); }
            set
            {
                if (m_AlphaTest == value.isOn)
                    return;
                m_AlphaTest = value.isOn;
                UpdateNodeAfterDeserialization();
                Dirty(ModificationScope.Topological);
            }
        }

        [SerializeField]
        bool m_AlphaTestDepthPrepass;

        public ToggleData alphaTestDepthPrepass
        {
            get { return new ToggleData(m_AlphaTestDepthPrepass); }
            set
            {
                if (m_AlphaTestDepthPrepass == value.isOn)
                    return;
                m_AlphaTestDepthPrepass = value.isOn;
                UpdateNodeAfterDeserialization();
                Dirty(ModificationScope.Topological);
            }
        }

        [SerializeField]
        bool m_AlphaTestDepthPostpass;

        public ToggleData alphaTestDepthPostpass
        {
            get { return new ToggleData(m_AlphaTestDepthPostpass); }
            set
            {
                if (m_AlphaTestDepthPostpass == value.isOn)
                    return;
                m_AlphaTestDepthPostpass = value.isOn;
                UpdateNodeAfterDeserialization();
                Dirty(ModificationScope.Topological);
            }
        }

        [SerializeField]
        int m_SortPriority;

        public int sortPriority
        {
            get { return m_SortPriority; }
            set
            {
                if (m_SortPriority == value)
                    return;
                m_SortPriority = value;
                Dirty(ModificationScope.Graph);
            }
        }

        [SerializeField]
        DoubleSidedMode m_DoubleSidedMode;

        public DoubleSidedMode doubleSidedMode
        {
            get { return m_DoubleSidedMode; }
            set
            {
                if (m_DoubleSidedMode == value)
                    return;

                m_DoubleSidedMode = value;
                Dirty(ModificationScope.Topological);
            }
        }

        [SerializeField]
        MaterialType m_MaterialType;

        public MaterialType materialType
        {
            get { return m_MaterialType; }
            set
            {
                if (m_MaterialType == value)
                    return;

                m_MaterialType = value;
                UpdateNodeAfterDeserialization();
                Dirty(ModificationScope.Topological);
            }
        }

        [SerializeField]
        bool m_ReceiveDecals = true;

        public ToggleData receiveDecals
        {
            get { return new ToggleData(m_ReceiveDecals); }
            set
            {
                if (m_ReceiveDecals == value.isOn)
                    return;
                m_ReceiveDecals = value.isOn;
                Dirty(ModificationScope.Graph);
            }
        }

        [SerializeField]
        bool m_ReceivesSSR = true;
        public ToggleData receiveSSR
        {
            get { return new ToggleData(m_ReceivesSSR); }
            set
            {
                if (m_ReceivesSSR == value.isOn)
                    return;
                m_ReceivesSSR = value.isOn;
                Dirty(ModificationScope.Graph);
            }
        }

        [SerializeField]
        bool m_AddPrecomputedVelocity = false;

        public ToggleData addPrecomputedVelocity
        {
            get { return new ToggleData(m_AddPrecomputedVelocity); }
            set
            {
                if (m_AddPrecomputedVelocity == value.isOn)
                    return;
                m_AddPrecomputedVelocity = value.isOn;
                Dirty(ModificationScope.Graph);
            }
        }

        [SerializeField]
        bool m_SubsurfaceScattering = false;

        public ToggleData subsurfaceScattering
        {
            get { return new ToggleData(m_SubsurfaceScattering); }
            set
            {
                if (m_SubsurfaceScattering == value.isOn)
                    return;
                m_SubsurfaceScattering = value.isOn;
                UpdateNodeAfterDeserialization();
                Dirty(ModificationScope.Graph);
            }
        }

        [SerializeField]
        SpecularOcclusionMode m_SpecularOcclusionMode;

        public SpecularOcclusionMode specularOcclusionMode
        {
            get { return m_SpecularOcclusionMode; }
            set
            {
                if (m_SpecularOcclusionMode == value)
                    return;

                m_SpecularOcclusionMode = value;
                UpdateNodeAfterDeserialization();
                Dirty(ModificationScope.Topological);
            }
        }

        [SerializeField]
        bool m_overrideBakedGI;

        public ToggleData overrideBakedGI
        {
            get { return new ToggleData(m_overrideBakedGI); }
            set
            {
                if (m_overrideBakedGI == value.isOn)
                    return;
                m_overrideBakedGI = value.isOn;
                UpdateNodeAfterDeserialization();
                Dirty(ModificationScope.Topological);
            }
        }

        [SerializeField]
        bool m_depthOffset;

        public ToggleData depthOffset
        {
            get { return new ToggleData(m_depthOffset); }
            set
            {
                if (m_depthOffset == value.isOn)
                    return;
                m_depthOffset = value.isOn;
                UpdateNodeAfterDeserialization();
                Dirty(ModificationScope.Topological);
            }
        }

        [SerializeField]
        bool m_ZWrite;

        public ToggleData zWrite
        {
            get { return new ToggleData(m_ZWrite); }
            set
            {
                if (m_ZWrite == value.isOn)
                    return;
                m_ZWrite = value.isOn;
                UpdateNodeAfterDeserialization();
                Dirty(ModificationScope.Graph);
            }
        }

        [SerializeField]
        TransparentCullMode m_transparentCullMode = TransparentCullMode.Back;
        public TransparentCullMode transparentCullMode
        {
            get => m_transparentCullMode;
            set
            {
                if (m_transparentCullMode == value)
                    return;

                m_transparentCullMode = value;
                UpdateNodeAfterDeserialization();
                Dirty(ModificationScope.Graph);
            }
        }

        [SerializeField]
        CompareFunction m_ZTest = CompareFunction.LessEqual;
        public CompareFunction zTest
        {
            get => m_ZTest;
            set
            {
                if (m_ZTest == value)
                    return;

                m_ZTest = value;
                UpdateNodeAfterDeserialization();
                Dirty(ModificationScope.Graph);
            }
        }

        [SerializeField]
        bool m_SupportLodCrossFade;

        public ToggleData supportLodCrossFade
        {
            get { return new ToggleData(m_SupportLodCrossFade); }
            set
            {
                if (m_SupportLodCrossFade == value.isOn)
                    return;
                m_SupportLodCrossFade = value.isOn;
                UpdateNodeAfterDeserialization();
                Dirty(ModificationScope.Node);
            }
        }

        [SerializeField]
        int m_MaterialNeedsUpdateHash = 0;

        int ComputeMaterialNeedsUpdateHash()
        {
            int hash = 0;

            hash |= (alphaTest.isOn ? 0 : 1) << 0;
            hash |= (receiveSSR.isOn ? 0 : 1) << 1;
            hash |= (RequiresSplitLighting() ? 0 : 1) << 2;

            return hash;
        }

        public EyeMasterNode()
        {
            UpdateNodeAfterDeserialization();
        }

        public override string documentationURL
        {
            get { return null; }
        }


        public sealed override void UpdateNodeAfterDeserialization()
        {
            base.UpdateNodeAfterDeserialization();
            name = "Eye Master";

            List<int> validSlots = new List<int>();

            // Position
            if (MaterialTypeUsesSlotMask(SlotMask.Position))
            {
                AddSlot(new PositionMaterialSlot(PositionSlotId, PositionSlotDisplayName, PositionSlotName, CoordinateSpace.Object, ShaderStageCapability.Vertex));
                validSlots.Add(PositionSlotId);
            }            

            //Normal in Vertex
            if (MaterialTypeUsesSlotMask(SlotMask.VertexNormal))
            {
                AddSlot(new NormalMaterialSlot(VertexNormalSlotID, VertexNormalSlotName, VertexNormalSlotName, CoordinateSpace.Object, ShaderStageCapability.Vertex));
                validSlots.Add(VertexNormalSlotID);
            }

            //Tangent in Vertex
            if (MaterialTypeUsesSlotMask(SlotMask.VertexTangent))
            {
                AddSlot(new TangentMaterialSlot(VertexTangentSlotID, VertexTangentSlotName, VertexTangentSlotName, CoordinateSpace.Object, ShaderStageCapability.Vertex));
                validSlots.Add(VertexTangentSlotID);
            }

            // Albedo
            if (MaterialTypeUsesSlotMask(SlotMask.Albedo))
            {
                AddSlot(new ColorRGBMaterialSlot(AlbedoSlotId, AlbedoDisplaySlotName, AlbedoSlotName, SlotType.Input, Color.grey.gamma, ColorMode.Default, ShaderStageCapability.Fragment));
                validSlots.Add(AlbedoSlotId);
            }

            // Specular Occlusion
            if (MaterialTypeUsesSlotMask(SlotMask.SpecularOcclusion) && specularOcclusionMode == SpecularOcclusionMode.Custom)
            {
                AddSlot(new Vector1MaterialSlot(SpecularOcclusionSlotId, SpecularOcclusionSlotName, SpecularOcclusionSlotName, SlotType.Input, 1.0f, ShaderStageCapability.Fragment));
                validSlots.Add(SpecularOcclusionSlotId);
            }

            // Normal
            if (MaterialTypeUsesSlotMask(SlotMask.Normal))
            {
                AddSlot(new NormalMaterialSlot(NormalSlotId, NormalSlotName, NormalSlotName, CoordinateSpace.Tangent, ShaderStageCapability.Fragment));
                validSlots.Add(NormalSlotId);
            }

            // IrisNormal
            if (MaterialTypeUsesSlotMask(SlotMask.IrisNormal))
            {
                AddSlot(new NormalMaterialSlot(IrisNormalSlotId, IrisNormalSlotName, IrisNormalSlotName, CoordinateSpace.Tangent, ShaderStageCapability.Fragment));
                validSlots.Add(IrisNormalSlotId);
            }

            // BentNormal
            if (MaterialTypeUsesSlotMask(SlotMask.BentNormal))
            {
                AddSlot(new NormalMaterialSlot(BentNormalSlotId, BentNormalSlotName, BentNormalSlotName, CoordinateSpace.Tangent, ShaderStageCapability.Fragment));
                validSlots.Add(BentNormalSlotId);
            }

            // Smoothness
            if (MaterialTypeUsesSlotMask(SlotMask.Smoothness))
            {
                AddSlot(new Vector1MaterialSlot(SmoothnessSlotId, SmoothnessSlotName, SmoothnessSlotName, SlotType.Input, 0.9f, ShaderStageCapability.Fragment));
                validSlots.Add(SmoothnessSlotId);
            }

            // IOR
            if (MaterialTypeUsesSlotMask(SlotMask.IOR))
            {
                AddSlot(new Vector1MaterialSlot(IORSlotId, IORSlotName, IORSlotName, SlotType.Input, 1.4f, ShaderStageCapability.Fragment));
                validSlots.Add(IORSlotId);
            }

            // Ambient Occlusion
            if (MaterialTypeUsesSlotMask(SlotMask.Occlusion))
            {
                AddSlot(new Vector1MaterialSlot(AmbientOcclusionSlotId, AmbientOcclusionDisplaySlotName, AmbientOcclusionSlotName, SlotType.Input, 1.0f, ShaderStageCapability.Fragment));
                validSlots.Add(AmbientOcclusionSlotId);
            }

            // Mask
            if (MaterialTypeUsesSlotMask(SlotMask.Mask))
            {
                AddSlot(new Vector2MaterialSlot(MaskSlotId, MaskSlotName, MaskSlotName, SlotType.Input, new Vector2(1.0f, 0.0f), ShaderStageCapability.Fragment));
                validSlots.Add(MaskSlotId);
            }

            // Diffusion Profile
            if (MaterialTypeUsesSlotMask(SlotMask.DiffusionProfile) && subsurfaceScattering.isOn)
            {
                AddSlot(new DiffusionProfileInputMaterialSlot(DiffusionProfileHashSlotId, DiffusionProfileHashSlotDisplayName, DiffusionProfileHashSlotName, ShaderStageCapability.Fragment));
                validSlots.Add(DiffusionProfileHashSlotId);
            }

            // Subsurface mask
            if (MaterialTypeUsesSlotMask(SlotMask.SubsurfaceMask) && subsurfaceScattering.isOn)
            {
                AddSlot(new Vector1MaterialSlot(SubsurfaceMaskSlotId, SubsurfaceMaskSlotName, SubsurfaceMaskSlotName, SlotType.Input, 1.0f, ShaderStageCapability.Fragment));
                validSlots.Add(SubsurfaceMaskSlotId);
            }

            // Emission Normal
            if (MaterialTypeUsesSlotMask(SlotMask.Emission))
            {
                AddSlot(new ColorRGBMaterialSlot(EmissionSlotId, EmissionSlotName, EmissionSlotName, SlotType.Input, Color.black, ColorMode.HDR, ShaderStageCapability.Fragment));
                validSlots.Add(EmissionSlotId);
            }

            // Alpha
            if (MaterialTypeUsesSlotMask(SlotMask.Alpha))
            {
                AddSlot(new Vector1MaterialSlot(AlphaSlotId, AlphaSlotName, AlphaSlotName, SlotType.Input, 1.0f, ShaderStageCapability.Fragment));
                validSlots.Add(AlphaSlotId);
            }

            // Alpha threshold
            if (MaterialTypeUsesSlotMask(SlotMask.AlphaClipThreshold) && alphaTest.isOn)
            {
                AddSlot(new Vector1MaterialSlot(AlphaClipThresholdSlotId, AlphaClipThresholdSlotName, AlphaClipThresholdSlotName, SlotType.Input, 0.5f, ShaderStageCapability.Fragment));
                validSlots.Add(AlphaClipThresholdSlotId);
            }

            if (MaterialTypeUsesSlotMask(SlotMask.BakedGI) && overrideBakedGI.isOn)
            {
                AddSlot(new DefaultMaterialSlot(LightingSlotId, BakedGISlotName, BakedGISlotName, ShaderStageCapability.Fragment));
                validSlots.Add(LightingSlotId);
                AddSlot(new DefaultMaterialSlot(BackLightingSlotId, BakedBackGISlotName, BakedBackGISlotName, ShaderStageCapability.Fragment));
                validSlots.Add(BackLightingSlotId);
            }

            if (depthOffset.isOn)
            {
                AddSlot(new Vector1MaterialSlot(DepthOffsetSlotId, DepthOffsetSlotName, DepthOffsetSlotName, SlotType.Input, 0.0f, ShaderStageCapability.Fragment));
                validSlots.Add(DepthOffsetSlotId);
            }

            RemoveSlotsNameNotMatching(validSlots, true);
        }

        protected override VisualElement CreateCommonSettingsElement()
        {
            return new EyeSettingsView(this);
        }

        public NeededCoordinateSpace RequiresNormal(ShaderStageCapability stageCapability)
        {
            List<MaterialSlot> slots = new List<MaterialSlot>();
            GetSlots(slots);

            List<MaterialSlot> validSlots = new List<MaterialSlot>();
            for (int i = 0; i < slots.Count; i++)
            {
                if (slots[i].stageCapability != ShaderStageCapability.All && slots[i].stageCapability != stageCapability)
                    continue;

                validSlots.Add(slots[i]);
            }
            return validSlots.OfType<IMayRequireNormal>().Aggregate(NeededCoordinateSpace.None, (mask, node) => mask | node.RequiresNormal(stageCapability));
        }

        public NeededCoordinateSpace RequiresTangent(ShaderStageCapability stageCapability)
        {
            List<MaterialSlot> slots = new List<MaterialSlot>();
            GetSlots(slots);

            List<MaterialSlot> validSlots = new List<MaterialSlot>();
            for (int i = 0; i < slots.Count; i++)
            {
                if (slots[i].stageCapability != ShaderStageCapability.All && slots[i].stageCapability != stageCapability)
                    continue;

                validSlots.Add(slots[i]);
            }
            return validSlots.OfType<IMayRequireTangent>().Aggregate(NeededCoordinateSpace.None, (mask, node) => mask | node.RequiresTangent(stageCapability));
        }

        public NeededCoordinateSpace RequiresPosition(ShaderStageCapability stageCapability)
        {
            List<MaterialSlot> slots = new List<MaterialSlot>();
            GetSlots(slots);

            List<MaterialSlot> validSlots = new List<MaterialSlot>();
            for (int i = 0; i < slots.Count; i++)
            {
                if (slots[i].stageCapability != ShaderStageCapability.All && slots[i].stageCapability != stageCapability)
                    continue;

                validSlots.Add(slots[i]);
            }
            return validSlots.OfType<IMayRequirePosition>().Aggregate(NeededCoordinateSpace.None, (mask, node) => mask | node.RequiresPosition(stageCapability));
        }

        public bool RequiresSplitLighting()
        {
            return subsurfaceScattering.isOn;
        }

        public override void ProcessPreviewMaterial(Material previewMaterial)
        {
            // Fixup the material settings:
            previewMaterial.SetFloat(kSurfaceType, (int)(SurfaceType)surfaceType);
            previewMaterial.SetFloat(kDoubleSidedNormalMode, (int)doubleSidedMode);
            previewMaterial.SetFloat(kUseSplitLighting, RequiresSplitLighting() ? 1.0f : 0.0f);
            previewMaterial.SetFloat(kDoubleSidedEnable, doubleSidedMode != DoubleSidedMode.Disabled ? 1.0f : 0.0f);
            previewMaterial.SetFloat(kAlphaCutoffEnabled, alphaTest.isOn ? 1 : 0);
            previewMaterial.SetFloat(kBlendMode, (int)HDSubShaderUtilities.ConvertAlphaModeToBlendMode(alphaMode));
            previewMaterial.SetFloat(kEnableFogOnTransparent, transparencyFog.isOn ? 1.0f : 0.0f);
            previewMaterial.SetFloat(kZTestTransparent, (int)zTest);
            previewMaterial.SetFloat(kTransparentCullMode, (int)transparentCullMode);
            previewMaterial.SetFloat(kZWrite, zWrite.isOn ? 1.0f : 0.0f);
            // No sorting priority for shader graph preview
            var renderingPass = surfaceType == SurfaceType.Opaque ? HDRenderQueue.RenderQueueType.Opaque : HDRenderQueue.RenderQueueType.Transparent;
            previewMaterial.renderQueue = (int)HDRenderQueue.ChangeType(renderingPass, offset: 0, alphaTest: alphaTest.isOn);

            EyeGUI.SetupMaterialKeywordsAndPass(previewMaterial);
        }

        public override object saveContext
        {
            get
            {
                int hash = ComputeMaterialNeedsUpdateHash();

                bool needsUpdate = hash != m_MaterialNeedsUpdateHash;

                if (needsUpdate)
                    m_MaterialNeedsUpdateHash = hash;

                return new HDSaveContext{ updateMaterials = needsUpdate };
            }
        }

        public override void CollectShaderProperties(PropertyCollector collector, GenerationMode generationMode)
        {
            // Trunk currently relies on checking material property "_EmissionColor" to allow emissive GI. If it doesn't find that property, or it is black, GI is forced off.
            // ShaderGraph doesn't use this property, so currently it inserts a dummy color (white). This dummy color may be removed entirely once the following PR has been merged in trunk: Pull request #74105
            // The user will then need to explicitly disable emissive GI if it is not needed.
            // To be able to automatically disable emission based on the ShaderGraph config when emission is black,
            // we will need a more general way to communicate this to the engine (not directly tied to a material property).
            collector.AddShaderProperty(new ColorShaderProperty()
            {
                overrideReferenceName = "_EmissionColor",
                hidden = true,
                value = new Color(1.0f, 1.0f, 1.0f, 1.0f)
            });

            //See SG-ADDITIONALVELOCITY-NOTE
            if (addPrecomputedVelocity.isOn)
            {
                collector.AddShaderProperty(new BooleanShaderProperty
                {
                    value = true,
                    hidden = true,
                    overrideReferenceName = kAddPrecomputedVelocity,
                });
            }

            // Add all shader properties required by the inspector
            HDSubShaderUtilities.AddStencilShaderProperties(collector, RequiresSplitLighting(), receiveSSR.isOn);
            HDSubShaderUtilities.AddBlendingStatesShaderProperties(
                collector,
                surfaceType,
                HDSubShaderUtilities.ConvertAlphaModeToBlendMode(alphaMode),
                sortPriority,
                zWrite.isOn,
                transparentCullMode,
                zTest,
                false,
                transparencyFog.isOn
            );
            HDSubShaderUtilities.AddAlphaCutoffShaderProperties(collector, alphaTest.isOn, false);
            HDSubShaderUtilities.AddDoubleSidedProperty(collector, doubleSidedMode);

            base.CollectShaderProperties(collector, generationMode);
        }
    }
}<|MERGE_RESOLUTION|>--- conflicted
+++ resolved
@@ -17,13 +17,8 @@
 namespace UnityEditor.Rendering.HighDefinition
 {
     [Serializable]
-<<<<<<< HEAD
-    [Title("Master", "HDRP/Eye (Experimental)")]
+    [Title("Master", "HDRP/Eye (Preview)")]
     class EyeMasterNode : MasterNode, IMayRequirePosition, IMayRequireNormal, IMayRequireTangent
-=======
-    [Title("Master", "HDRP/Eye (Preview)")]
-    class EyeMasterNode : MasterNode<IEyeSubShader>, IMayRequirePosition, IMayRequireNormal, IMayRequireTangent
->>>>>>> 2c61ab21
     {
         public const string PositionSlotName = "Vertex Position";
         public const string PositionSlotDisplayName = "Vertex Position";
