--- conflicted
+++ resolved
@@ -88,69 +88,7 @@
     // Includes
     $splice(PreGraphIncludes)
 
-<<<<<<< HEAD
-    //-------------------------------------------------------------------------------------
-    // Defines
-    //-------------------------------------------------------------------------------------
-    $splice(Defines)
-
-    // this translates the new dependency tracker into the old preprocessor definitions for the existing HDRP shader code
-    $AttributesMesh.normalOS:               #define ATTRIBUTES_NEED_NORMAL
-    $AttributesMesh.tangentOS:              #define ATTRIBUTES_NEED_TANGENT
-    $AttributesMesh.uv0:                    #define ATTRIBUTES_NEED_TEXCOORD0
-    $AttributesMesh.uv1:                    #define ATTRIBUTES_NEED_TEXCOORD1
-    $AttributesMesh.uv2:                    #define ATTRIBUTES_NEED_TEXCOORD2
-    $AttributesMesh.uv3:                    #define ATTRIBUTES_NEED_TEXCOORD3
-    $AttributesMesh.color:                  #define ATTRIBUTES_NEED_COLOR
-    $VaryingsMeshToPS.positionRWS:          #define VARYINGS_NEED_POSITION_WS
-    $VaryingsMeshToPS.normalWS:             #define VARYINGS_NEED_TANGENT_TO_WORLD
-    $VaryingsMeshToPS.texCoord0:            #define VARYINGS_NEED_TEXCOORD0
-    $VaryingsMeshToPS.texCoord1:            #define VARYINGS_NEED_TEXCOORD1
-    $VaryingsMeshToPS.texCoord2:            #define VARYINGS_NEED_TEXCOORD2
-    $VaryingsMeshToPS.texCoord3:            #define VARYINGS_NEED_TEXCOORD3
-    $VaryingsMeshToPS.color:                #define VARYINGS_NEED_COLOR
-    $VaryingsMeshToPS.cullFace:             #define VARYINGS_NEED_CULLFACE
-    $features.modifyMesh:                   #define HAVE_MESH_MODIFICATION
-
-// We need isFontFace when using double sided
-#if defined(_DOUBLESIDED_ON) && !defined(VARYINGS_NEED_CULLFACE)
-    #define VARYINGS_NEED_CULLFACE
-#endif
-
-    //-------------------------------------------------------------------------------------
-    // End Defines
-    //-------------------------------------------------------------------------------------
-	$splice(DotsInstancedVars)
-
-    #include "Packages/com.unity.render-pipelines.core/ShaderLibrary/TextureStack.hlsl"
-    #include "Packages/com.unity.render-pipelines.high-definition/Runtime/ShaderLibrary/ShaderVariables.hlsl"
-#ifdef DEBUG_DISPLAY
-    #include "Packages/com.unity.render-pipelines.high-definition/Runtime/Debug/DebugDisplay.hlsl"
-#endif
-
-    #include "Packages/com.unity.render-pipelines.high-definition/Runtime/Material/Material.hlsl"
-
-#if (SHADERPASS == SHADERPASS_FORWARD)
-    #include "Packages/com.unity.render-pipelines.high-definition/Runtime/Lighting/Lighting.hlsl"
-
-    #define HAS_LIGHTLOOP
-
-    #include "Packages/com.unity.render-pipelines.high-definition/Runtime/Lighting/LightLoop/LightLoopDef.hlsl"
-    #include "Packages/com.unity.render-pipelines.high-definition/Runtime/Material/Fabric/Fabric.hlsl"
-    #include "Packages/com.unity.render-pipelines.high-definition/Runtime/Lighting/LightLoop/LightLoop.hlsl"
-#else
-    #include "Packages/com.unity.render-pipelines.high-definition/Runtime/Material/Fabric/Fabric.hlsl"
-#endif
-
-    #include "Packages/com.unity.render-pipelines.high-definition/Runtime/Material/BuiltinUtilities.hlsl"
-    #include "Packages/com.unity.render-pipelines.high-definition/Runtime/Material/MaterialUtilities.hlsl"
-    #include "Packages/com.unity.render-pipelines.high-definition/Runtime/Material/Decal/DecalUtilities.hlsl"
-    #include "Packages/com.unity.render-pipelines.high-definition/Runtime/ShaderLibrary/ShaderGraphFunctions.hlsl"
-
-    //Used by SceneSelectionPass
-=======
     // Used by SceneSelectionPass
->>>>>>> d8b119c4
     int _ObjectId;
     int _PassValue;
 
@@ -342,10 +280,6 @@
 
         $DepthOffset: builtinData.depthOffset = surfaceDescription.DepthOffset;
 
-#if !defined(_SURFACE_TYPE_TRANSPARENT)
-        $SurfaceDescription.VTFeedback: builtinData.vtFeedback = surfaceDescription.VTFeedback;
-#endif
-
         $SurfaceDescription.Emission: builtinData.emissiveColor = surfaceDescription.Emission;
 
         PostInitBuiltinData(V, posInput, surfaceData, builtinData);
