Pass
{
    $splice(PassName)
    Tags 
    { 
        $splice(LightMode)
    }

<<<<<<< HEAD
    #pragma multi_compile_instancing
    #pragma multi_compile _ DOTS_INSTANCING_ON
    #pragma instancing_options renderinglayer
=======
    // Render State
    $splice(RenderState)
>>>>>>> f89e5e05

    // Debug
    $splice(Debug)
    
    // --------------------------------------------------
    // Pass

    HLSLPROGRAM

    // Pragmas
    $splice(PassPragmas)

    // Keywords
    $splice(PassKeywords)
    $splice(GraphKeywords)

    // Defines
    $Material.CottonWool:               #define _MATERIAL_FEATURE_COTTON_WOOL 1
    $Material.Transmission:             #define _MATERIAL_FEATURE_TRANSMISSION 1
    $Material.SubsurfaceScattering:     #define _MATERIAL_FEATURE_SUBSURFACE_SCATTERING 1
    $Occlusion:                         #define _OCCLUSION 1
    $SpecularOcclusionFromAO:           #define _SPECULAR_OCCLUSION_FROM_AO 1
    $SpecularOcclusionFromAOBentNormal: #define _SPECULAR_OCCLUSION_FROM_AO_BENT_NORMAL 1
    $SpecularOcclusionCustom:           #define _SPECULAR_OCCLUSION_CUSTOM 1
    $Specular.EnergyConserving:         #define _ENERGY_CONSERVING_SPECULAR 1
    $Specular.AA:                       #define _ENABLE_GEOMETRIC_SPECULAR_AA 1
    $DisableDecals:                     #define _DISABLE_DECALS 1
    $DisableSSR:                        #define _DISABLE_SSR 1
    $AddPrecomputedVelocity:            #define _ADD_PRECOMPUTED_VELOCITY
    $DepthOffset:                       #define _DEPTHOFFSET_ON 1
    $BlendMode.PreserveSpecular:        #define _BLENDMODE_PRESERVE_SPECULAR_LIGHTING 1
    $AttributesMesh.normalOS:           #define ATTRIBUTES_NEED_NORMAL
    $AttributesMesh.tangentOS:          #define ATTRIBUTES_NEED_TANGENT
    $AttributesMesh.uv0:                #define ATTRIBUTES_NEED_TEXCOORD0
    $AttributesMesh.uv1:                #define ATTRIBUTES_NEED_TEXCOORD1
    $AttributesMesh.uv2:                #define ATTRIBUTES_NEED_TEXCOORD2
    $AttributesMesh.uv3:                #define ATTRIBUTES_NEED_TEXCOORD3
    $AttributesMesh.color:              #define ATTRIBUTES_NEED_COLOR
    $VaryingsMeshToPS.positionRWS:      #define VARYINGS_NEED_POSITION_WS
    $VaryingsMeshToPS.normalWS:         #define VARYINGS_NEED_TANGENT_TO_WORLD
    $VaryingsMeshToPS.texCoord0:        #define VARYINGS_NEED_TEXCOORD0
    $VaryingsMeshToPS.texCoord1:        #define VARYINGS_NEED_TEXCOORD1
    $VaryingsMeshToPS.texCoord2:        #define VARYINGS_NEED_TEXCOORD2
    $VaryingsMeshToPS.texCoord3:        #define VARYINGS_NEED_TEXCOORD3
    $VaryingsMeshToPS.color:            #define VARYINGS_NEED_COLOR
    $VaryingsMeshToPS.cullFace:         #define VARYINGS_NEED_CULLFACE
    $features.graphVertex:              #define HAVE_MESH_MODIFICATION
    $splice(GraphDefines)

    #ifdef DEBUG_DISPLAY
        #include "Packages/com.unity.render-pipelines.high-definition/Runtime/Debug/DebugDisplay.hlsl"
    #else
        // In case of opaque we don't want to perform the alpha test, it is done in depth prepass and we use depth equal for ztest (setup from UI)
        // Don't do it with debug display mode as it is possible there is no depth prepass in this case
        #if !defined(_SURFACE_TYPE_TRANSPARENT) && defined(_ALPHATEST)
            #if SHADERPASS == SHADERPASS_FORWARD
            #define SHADERPASS_FORWARD_BYPASS_ALPHA_TEST
            #elif SHADERPASS == SHADERPASS_GBUFFER
            #define SHADERPASS_GBUFFER_BYPASS_ALPHA_TEST
            #endif
        #endif
    #endif

    // If we use subsurface scattering, enable output split lighting (for forward pass)
    #if defined(_MATERIAL_FEATURE_SUBSURFACE_SCATTERING) && !defined(_SURFACE_TYPE_TRANSPARENT)
        #define OUTPUT_SPLIT_LIGHTING
    #endif

    // We need isFontFace when using double sided
    #if defined(_DOUBLESIDED_ON) && !defined(VARYINGS_NEED_CULLFACE)
        #define VARYINGS_NEED_CULLFACE
    #endif

    // Dots Instancing
    $splice(DotsInstancingOptions)

    // Includes
    $splice(PreGraphIncludes)

    // Used by SceneSelectionPass
    int _ObjectId;
    int _PassValue;

    // --------------------------------------------------
    // Structs and Packing

    $splice(PassStructs)

    $splice(InterpolatorPack)

    // --------------------------------------------------
    // Graph

    // Graph Properties
    $splice(GraphProperties)
    $splice(DotsInstancedProperties)

    // Graph Functions
    $splice(GraphFunctions)

    // Graph Vertex
    $splice(GraphVertex)
    
    // Graph Pixel
    $splice(GraphPixel)

    // --------------------------------------------------
    // Build Graph Inputs

    $features.graphVertex:  $include("VertexAnimation.template.hlsl")
    $features.graphPixel:   $include("SharedCode.template.hlsl")

    // --------------------------------------------------
    // Build Surface Data

    void ApplyDecalToSurfaceData(DecalSurfaceData decalSurfaceData, inout SurfaceData surfaceData)
    {
        // using alpha compositing https://developer.nvidia.com/gpugems/GPUGems3/gpugems3_ch23.html
        if (decalSurfaceData.HTileMask & DBUFFERHTILEBIT_DIFFUSE)
        {
            surfaceData.baseColor.xyz = surfaceData.baseColor.xyz * decalSurfaceData.baseColor.w + decalSurfaceData.baseColor.xyz;
        }

        if (decalSurfaceData.HTileMask & DBUFFERHTILEBIT_NORMAL)
        {
            surfaceData.normalWS.xyz = normalize(surfaceData.normalWS.xyz * decalSurfaceData.normalWS.w + decalSurfaceData.normalWS.xyz);
        }

        if (decalSurfaceData.HTileMask & DBUFFERHTILEBIT_MASK)
        {
            #ifdef DECALS_4RT // only smoothness in 3RT mode
                // Don't apply any metallic modification
                surfaceData.ambientOcclusion = surfaceData.ambientOcclusion * decalSurfaceData.MAOSBlend.y + decalSurfaceData.mask.y;
            #endif

            surfaceData.perceptualSmoothness = surfaceData.perceptualSmoothness * decalSurfaceData.mask.w + decalSurfaceData.mask.z;
        }
    }

    void BuildSurfaceData(FragInputs fragInputs, inout SurfaceDescription surfaceDescription, float3 V, PositionInputs posInput, out SurfaceData surfaceData, out float3 bentNormalWS)
    {
        // setup defaults -- these are used if the graph doesn't output a value
        ZERO_INITIALIZE(SurfaceData, surfaceData);

        // specularOcclusion need to be init ahead of decal to quiet the compiler that modify the SurfaceData struct
        // however specularOcclusion can come from the graph, so need to be init here so it can be override.
        surfaceData.specularOcclusion = 1.0;

        // copy across graph values, if defined
        $SurfaceDescription.Albedo:                     surfaceData.baseColor =                 surfaceDescription.Albedo;
        $SurfaceDescription.SpecularOcclusion:          surfaceData.specularOcclusion =         surfaceDescription.SpecularOcclusion;
        $SurfaceDescription.Smoothness:                 surfaceData.perceptualSmoothness =      surfaceDescription.Smoothness;
        $SurfaceDescription.Occlusion:                  surfaceData.ambientOcclusion =          surfaceDescription.Occlusion;
        $SurfaceDescription.Specular:                   surfaceData.specularColor =             surfaceDescription.Specular;
        $SurfaceDescription.DiffusionProfileHash:       surfaceData.diffusionProfileHash =      asuint(surfaceDescription.DiffusionProfileHash);
        $SurfaceDescription.SubsurfaceMask:             surfaceData.subsurfaceMask =            surfaceDescription.SubsurfaceMask;
        $SurfaceDescription.Thickness:                  surfaceData.thickness =                 surfaceDescription.Thickness;
        $SurfaceDescription.Anisotropy:                 surfaceData.anisotropy =                surfaceDescription.Anisotropy;

        // These static material feature allow compile time optimization
        surfaceData.materialFeatures = 0;

        // Transform the preprocess macro into a material feature (note that silk flag is deduced from the abscence of this one)
        #ifdef _MATERIAL_FEATURE_COTTON_WOOL
            surfaceData.materialFeatures |= MATERIALFEATUREFLAGS_FABRIC_COTTON_WOOL;
            $SurfaceDescription.Smoothness:                 surfaceData.perceptualSmoothness =      lerp(0.0, 0.6, surfaceDescription.Smoothness);
        #endif

        #ifdef _MATERIAL_FEATURE_SUBSURFACE_SCATTERING
            surfaceData.materialFeatures |= MATERIALFEATUREFLAGS_FABRIC_SUBSURFACE_SCATTERING;
        #endif

        #ifdef _MATERIAL_FEATURE_TRANSMISSION
            surfaceData.materialFeatures |= MATERIALFEATUREFLAGS_FABRIC_TRANSMISSION;
        #endif

        #if defined (_ENERGY_CONSERVING_SPECULAR)
            // Require to have setup baseColor
            // Reproduce the energy conservation done in legacy Unity. Not ideal but better for compatibility and users can unchek it
            surfaceData.baseColor *= (1.0 - Max3(surfaceData.specularColor.r, surfaceData.specularColor.g, surfaceData.specularColor.b));
        #endif

        #ifdef _DOUBLESIDED_ON
            float3 doubleSidedConstants = _DoubleSidedConstants.xyz;
        #else
            float3 doubleSidedConstants = float3(1.0, 1.0, 1.0);
        #endif

        // tangent-space normal
        float3 normalTS = float3(0.0f, 0.0f, 1.0f);
        $SurfaceDescription.Normal: normalTS = surfaceDescription.Normal;

        // compute world space normal
        GetNormalWS(fragInputs, normalTS, surfaceData.normalWS, doubleSidedConstants);

        surfaceData.geomNormalWS = fragInputs.tangentToWorld[2];
        surfaceData.tangentWS = normalize(fragInputs.tangentToWorld[0].xyz);    // The tangent is not normalize in tangentToWorld for mikkt. TODO: Check if it expected that we normalize with Morten. Tag: SURFACE_GRADIENT
        $Tangent: surfaceData.tangentWS = TransformTangentToWorld(surfaceDescription.Tangent, fragInputs.tangentToWorld);

        #if HAVE_DECALS
            if (_EnableDecals)
            {
                // Both uses and modifies 'surfaceData.normalWS'.
                DecalSurfaceData decalSurfaceData = GetDecalSurfaceData(posInput, surfaceDescription.Alpha);
                ApplyDecalToSurfaceData(decalSurfaceData, surfaceData);
            }
        #endif

        bentNormalWS = surfaceData.normalWS;
        $BentNormal: GetNormalWS(fragInputs, surfaceDescription.BentNormal, bentNormalWS, doubleSidedConstants);

        surfaceData.tangentWS = Orthonormalize(surfaceData.tangentWS, surfaceData.normalWS);

        #if defined(_SPECULAR_OCCLUSION_CUSTOM)
            // Just use the value passed through via the slot (not active otherwise)
        #elif defined(_SPECULAR_OCCLUSION_FROM_AO_BENT_NORMAL)
            // If we have bent normal and ambient occlusion, process a specular occlusion
            surfaceData.specularOcclusion = GetSpecularOcclusionFromBentAO(V, bentNormalWS, surfaceData.normalWS, surfaceData.ambientOcclusion, PerceptualSmoothnessToPerceptualRoughness(surfaceData.perceptualSmoothness));
        #elif defined(_AMBIENT_OCCLUSION) && defined(_SPECULAR_OCCLUSION_FROM_AO)
            surfaceData.specularOcclusion = GetSpecularOcclusionFromAmbientOcclusion(ClampNdotV(dot(surfaceData.normalWS, V)), surfaceData.ambientOcclusion, PerceptualSmoothnessToRoughness(surfaceData.perceptualSmoothness));
        #endif

        #ifdef DEBUG_DISPLAY
            if (_DebugMipMapMode != DEBUGMIPMAPMODE_NONE)
            {
                // TODO: need to update mip info
            }

            // We need to call ApplyDebugToSurfaceData after filling the surfarcedata and before filling builtinData
            // as it can modify attribute use for static lighting
            ApplyDebugToSurfaceData(fragInputs.tangentToWorld, surfaceData);
        #endif
    }

    void GetSurfaceAndBuiltinData(FragInputs fragInputs, float3 V, inout PositionInputs posInput, out SurfaceData surfaceData, out BuiltinData builtinData RAY_TRACING_OPTIONAL_PARAMETERS)
    {
        #ifdef LOD_FADE_CROSSFADE // enable dithering LOD transition if user select CrossFade transition in LOD group
            LODDitheringTransition(ComputeFadeMaskSeed(V, posInput.positionSS), unity_LODFade.x);
        #endif

        #ifdef _DOUBLESIDED_ON
            float3 doubleSidedConstants = _DoubleSidedConstants.xyz;
        #else
            float3 doubleSidedConstants = float3(1.0, 1.0, 1.0);
        #endif

        ApplyDoubleSidedFlipOrMirror(fragInputs, doubleSidedConstants);

        SurfaceDescriptionInputs surfaceDescriptionInputs = FragInputsToSurfaceDescriptionInputs(fragInputs, V);
        SurfaceDescription surfaceDescription = SurfaceDescriptionFunction(surfaceDescriptionInputs);

        // Perform alpha test very early to save performance (a killed pixel will not sample textures)
        // TODO: split graph evaluation to grab just alpha dependencies first? tricky..
        #ifdef _ALPHATEST_ON
            $AlphaTest:         GENERIC_ALPHA_TEST(surfaceDescription.Alpha, surfaceDescription.AlphaClipThreshold);
        #endif

        $DepthOffset: ApplyDepthOffsetPositionInput(V, surfaceDescription.DepthOffset, GetViewForwardDir(), GetWorldToHClipMatrix(), posInput);

        float3 bentNormalWS;
        BuildSurfaceData(fragInputs, surfaceDescription, V, posInput, surfaceData, bentNormalWS);

        // Builtin Data
        // For back lighting we use the oposite vertex normal
        InitBuiltinData(posInput, surfaceDescription.Alpha, bentNormalWS, -fragInputs.tangentToWorld[2], fragInputs.texCoord1, fragInputs.texCoord2, builtinData);

        // override sampleBakedGI:
        $LightingGI: builtinData.bakeDiffuseLighting = surfaceDescription.BakedGI;
        $BackLightingGI: builtinData.backBakeDiffuseLighting = surfaceDescription.BakedBackGI;

        $DepthOffset: builtinData.depthOffset = surfaceDescription.DepthOffset;

        $SurfaceDescription.Emission: builtinData.emissiveColor = surfaceDescription.Emission;

        PostInitBuiltinData(V, posInput, surfaceData, builtinData);

        RAY_TRACING_OPTIONAL_ALPHA_TEST_PASS
    }

    // --------------------------------------------------
    // Main

    $splice(PostGraphIncludes)

    ENDHLSL
}<|MERGE_RESOLUTION|>--- conflicted
+++ resolved
@@ -6,14 +6,8 @@
         $splice(LightMode)
     }
 
-<<<<<<< HEAD
-    #pragma multi_compile_instancing
-    #pragma multi_compile _ DOTS_INSTANCING_ON
-    #pragma instancing_options renderinglayer
-=======
     // Render State
     $splice(RenderState)
->>>>>>> f89e5e05
 
     // Debug
     $splice(Debug)
