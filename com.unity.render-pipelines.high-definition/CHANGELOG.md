--- conflicted
+++ resolved
@@ -505,11 +505,8 @@
 - Removing unused alpha threshold depth prepass and post pass for fabric shader graph.
 - Transform result from CIE XYZ to sRGB color space in EvalSensitivity for iridescence.
 - Moved BeginCameraRendering callback right before culling.
-<<<<<<< HEAD
+- Renamed the cubemap used for diffuse convolution to a more explicit name for the memory profiler.
 - Removed legacy VR code
-=======
-- Renamed the cubemap used for diffuse convolution to a more explicit name for the memory profiler.
->>>>>>> b76d538d
 
 ## [7.1.1] - 2019-09-05
 
