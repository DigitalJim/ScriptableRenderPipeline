# Changelog
All notable changes to this package will be documented in this file.

The format is based on [Keep a Changelog](http://keepachangelog.com/en/1.0.0/)
and this project adheres to [Semantic Versioning](http://semver.org/spec/v2.0.0.html).

## [8.0.0] - 2019-11-18

### Added
- Ray tracing support for VR single-pass
- Added sharpen filter shader parameter and UI for TemporalAA to control image quality instead of hardcoded value
- Added frame settings option for custom post process and custom passes as well as custom color buffer format option.
- Add check in wizard on SRP Batcher enabled.
- Added default implementations of OnPreprocessMaterialDescription for FBX, Obj, Sketchup and 3DS file formats.
- Added custom pass fade radius
- Added after post process injection point for custom passes
- Added basic alpha compositing support - Alpha is available afterpostprocess when using FP16 buffer format.
- Added falloff distance on Reflection Probe and Planar Reflection Probe
- Added Backplate projection from the HDRISky
- Added Shadow Matte in UnlitMasterNode, which only received shadow without lighting
- Added hability to name LightLayers in HDRenderPipelineAsset
- Added a range compression factor for Reflection Probe and Planar Reflection Probe to avoid saturation of colors.
- Added path tracing support for directional, point and spot lights, as well as emission from Lit and Unlit.
- Added non temporal version of SSAO.
- Added more detailed ray tracing stats in the debug window
- Added Disc area light (bake only)
- Added a warning in the material UI to prevent transparent + subsurface-scattering combination.
- Added XR single-pass setting into HDRP asset
- Added a penumbra tint option for lights
- Added support for depth copy with XR SDK
- Added debug setting to Render Pipeline Debug Window to list the active XR views
- Added an option to filter the result of the volumetric lighting (off by default).
- Added a transmission multiplier for directional lights
- Added XR single-pass test mode to Render Pipeline Debug Window
- Added debug setting to Render Pipeline Window to list the active XR views

### Fixed
- Sorting, undo, labels, layout in the Lighting Explorer.
- Fixed sky settings and materials in Shader Graph Samples package
- Fix/workaround a probable graphics driver bug in the GTAO shader.
- Fixed Hair and PBR shader graphs double sided modes
- Fixed an issue where updating an HDRP asset in the Quality setting panel would not recreate the pipeline.
- Fixed issue with point lights being considered even when occupying less than a pixel on screen (case 1183196)
- Fix a potential NaN source with iridescence (case 1183216)
- Fixed issue of spotlight breaking when minimizing the cone angle via the gizmo (case 1178279)
- Fixed issue that caused decals not to modify the roughness in the normal buffer, causing SSR to not behave correctly (case 1178336)
- Fixed lit transparent refraction with XR single-pass rendering
- Removed extra jitter for TemporalAA in VR
- Fixed ShaderGraph time in main preview
- Fixed issue on some UI elements in HDRP asset not expanding when clicking the arrow (case 1178369)
- Fixed alpha blending in custom post process
- Fixed the modification of the _AlphaCutoff property in the material UI when exposed with a ShaderGraph parameter.
- Fixed HDRP test `1218_Lit_DiffusionProfiles` on Vulkan.
- Fixed an issue where building a player in non-dev mode would generate render target error logs every frame
- Fixed crash when upgrading version of HDRP
- Fixed rendering issues with material previews
- Fixed NPE when using light module in Shuriken particle systems (1173348).
- Refresh cached shadow on editor changes
- Fixed light supported units caching (1182266)
- Fixed an issue where SSAO (that needs temporal reprojection) was still being rendered when Motion Vectors were not available (case 1184998)
- Fixed a nullref when modifying the height parameters inside the layered lit shader UI.
- Fixed Decal gizmo that become white after exiting play mode
- Fixed Decal pivot position to behave like a spotlight
- Fixed an issue where using the LightingOverrideMask would break sky reflection for regular cameras
- Fix DebugMenu FrameSettingsHistory persistency on close
- Fix DensityVolume, ReflectionProbe aned PlanarReflectionProbe advancedControl display
- Fix DXR scene serialization in wizard
- Fixed an issue where Previews would reallocate History Buffers every frame
- Fixed the SetLightLayer function in HDAdditionalLightData setting the wrong light layer
- Fix error first time a preview is created for planar
- Fixed an issue where SSR would use an incorrect roughness value on ForwardOnly (StackLit, AxF, Fabric, etc.) materials when the pipeline is configured to also allow deferred Lit.
- Fixed issues with light explorer (cases 1183468, 1183269)
- Fix dot colors in LayeredLit material inspector
- Fix undo not resetting all value when undoing the material affectation in LayerLit material
- Fix for issue that caused gizmos to render in render textures (case 1174395)
- Fixed the light emissive mesh not updated when the light was disabled/enabled
- Fixed light and shadow layer sync when setting the HDAdditionalLightData.lightlayersMask property
- Fixed a nullref when a custom post process component that was in the HDRP PP list is removed from the project
- Fixed issue that prevented decals from modifying specular occlusion (case 1178272).
- Fixed exposure of volumetric reprojection
- Fixed multi selection support for Scalable Settings in lights
- Fixed font shaders in test projects for VR by using a Shader Graph version
- Fixed refresh of baked cubemap by incrementing updateCount at the end of the bake (case 1158677).
- Fixed issue with rectangular area light when seen from the back
- Fixed decals not affecting lightmap/lightprobe
- Fixed zBufferParams with XR single-pass rendering
- Fixed moving objects not rendered in custom passes
- Fixed abstract classes listed in the + menu of the custom pass list
- Fixed custom pass that was rendered in previews
- Fixed precision error in zero value normals when applying decals (case 1181639)
- Fixed issue that triggered No Scene Lighting view in game view as well (case 1156102)
- Assign default volume profile when creating a new HDRP Asset
- Fixed fov to 0 in planar probe breaking the projection matrix (case 1182014)
- Fixed bugs with shadow caching
- Reassign the same camera for a realtime probe face render request to have appropriate history buffer during realtime probe rendering.
- Fixed issue causing wrong shading when normal map mode is Object space, no normal map is set, but a detail map is present (case 1143352)
- Fixed issue with decal and htile optimization
- Fixed TerrainLit shader compilation error regarding `_Control0_TexelSize` redefinition (case 1178480).
- Fixed warning about duplicate HDRuntimeReflectionSystem when configuring play mode without domain reload.
- Fixed an editor crash when multiple decal projectors were selected and some had null material
- Added all relevant fix actions to FixAll button in Wizard
- Moved FixAll button on top of the Wizard
- Fixed an issue where fog color was not pre-exposed correctly
- Fix priority order when custom passes are overlapping
- Fix cleanup not called when the custom pass GameObject is destroyed
- Replaced most instances of GraphicsSettings.renderPipelineAsset by GraphicsSettings.currentRenderPipeline. This should fix some parameters not working on Quality Settings overrides.
- Fixed an issue with Realtime GI not working on upgraded projects.
- Fixed issue with screen space shadows fallback texture was not set as a texture array.
- Fixed Pyramid Lights bounding box
- Fixed terrain heightmap default/null values and epsilons
- Fixed custom post-processing effects breaking when an abstract class inherited from `CustomPostProcessVolumeComponent`
- Fixed XR single-pass rendering in Editor by using ShaderConfig.s_XrMaxViews to allocate matrix array
- Multiple different skies rendered at the same time by different cameras are now handled correctly without flickering
- Fixed flickering issue happening when different volumes have shadow settings and multiple cameras are present. 
- Fixed issue causing planar probes to disappear if there is no light in the scene.
- Fixed a number of issues with the prefab isolation mode (Volumes leaking from the main scene and reflection not working properly)
- Fixed an issue with fog volume component upgrade not working properly
- Fixed Spot light Pyramid Shape has shadow artifacts on aspect ratio values lower than 1
- Fixed issue with AO upsampling in XR
- Fixed camera without HDAdditionalCameraData component not rendering
- Removed the macro ENABLE_RAYTRACING for most of the ray tracing code
- Fixed prefab containing camera reloading in loop while selected in the Project view
- Fixed issue causing NaN wheh the Z scale of an object is set to 0.
- Fixed DXR shader passes attempting to render before pipeline loaded
- Fixed black ambient sky issue when importing a project after deleting Library.
- Fixed issue when upgrading a Standard transparent material (case 1186874)
- Fixed area light cookies not working properly with stack lit
- Fixed material render queue not updated when the shader is changed in the material inspector.
- Fixed a number of issues with full screen debug modes not reseting correctly when setting another mutually exclusive mode
- Fixed compile errors for platforms with no VR support
- Fixed an issue with volumetrics and RTHandle scaling (case 1155236)
- Fixed an issue where sky lighting might be updated uselessly
- Fixed issue preventing to allow setting decal material to none (case 1196129)
- Fixed XR multi-pass decals rendering
- Fixed several fields on Light Inspector that not supported Prefab overrides
- Fixed EOL for some files
- Fixed scene view rendering with volumetrics and XR enabled
- Fixed decals to work with multiple cameras
- Fixed optional clear of GBuffer (Was always on)
- Fixed render target clears with XR single-pass rendering
- Fixed HDRP samples file hierarchy
- Fixed Light units not matching light type
- Fixed QualitySettings panel not displaying HDRP Asset
- Fixed black reflection probes the first time loading a project
- Fixed y-flip in scene view with XR SDK
- Fixed Decal projectors do not immediately respond when parent object layer mask is changed in editor.
- Fixed y-flip in scene view with XR SDK
- Fixed a number of issues with Material Quality setting
- Fixed the transparent Cull Mode option in HD unlit master node settings only visible if double sided is ticked.
- Fixed an issue causing shadowed areas by contact shadows at the edge of far clip plane if contact shadow length is very close to far clip plane.
- Fixed flickering issues when moving the mouse in the editor with ray tracing on.
- Fixed the ShaderGraph main preview being black after switching to SSS in the master node settings
- Fixed custom fullscreen passes in VR
- Fixed camera culling masks not taken in account in custom pass volumes
- Fixed object not drawn in custom pass when using a DrawRenderers with an HDRP shader in a build.
- Fixed injection points for Custom Passes (AfterDepthAndNormal and BeforePreRefraction were missing)
- Fixed a enum to choose shader tags used for drawing objects (DepthPrepass or Forward) when there is no override material.
- Fixed lit objects in the BeforePreRefraction, BeforeTransparent and BeforePostProcess.
- Fixed the None option when binding custom pass render targets to allow binding only depth or color.
- Fixed custom pass buffers allocation so they are not allocated if they're not used.
- Fixed the Custom Pass entry in the volume create asset menu items.
- Fixed Prefab Overrides workflow on Camera.
- Fixed alignment issue in Preset for Camera.
- Fixed alignment issue in Physical part for Camera.
- Fixed FrameSettings multi-edition.
- Fixed a bug happening when denoising multiple ray traced light shadows
- Fixed minor naming issues in ShaderGraph settings
<<<<<<< HEAD
=======
- VFX: Removed z-fight glitches that could appear when using deferred depth prepass and lit quad primitives
- VFX: Preserve specular option for lit outputs (matches HDRP lit shader)
>>>>>>> 17b79101

### Changed
- Color buffer pyramid is not allocated anymore if neither refraction nor distortion are enabled
- Rename Emission Radius to Radius in UI in Point, Spot
- Angular Diameter parameter for directional light is no longuer an advanced property
- DXR: Remove Light Radius and Angular Diamater of Raytrace shadow. Angular Diameter and Radius are used instead.
- Remove MaxSmoothness parameters from UI for point, spot and directional light. The MaxSmoothness is now deduce from Radius Parameters
- DXR: Remove the Ray Tracing Environement Component. Add a Layer Mask to the ray Tracing volume components to define which objects are taken into account for each effect.
- Removed second cubemaps used for shadowing in lookdev
- Disable Physically Based Sky below ground
- Increase max limit of area light and reflection probe to 128
- Change default texture for detailmap to grey
- Optimize Shadow RT load on Tile based architecture platforms. 
- Improved quality of SSAO.
- Moved RequestShadowMapRendering() back to public API.
- Update HDRP DXR Wizard with an option to automatically clone the hdrp config package and setup raytracing to 1 in shaders file.
- Added SceneSelection pass for TerrainLit shader.
- Simplified Light's type API regrouping the logic in one place (Check type in HDAdditionalLightData)
- The support of LOD CrossFade (Dithering transition) in master nodes now required to enable it in the master node settings (Save variant)
- Improved shadow bias, by removing constant depth bias and substituting it with slope-scale bias. 
- Fix the default stencil values when a material is created from a SSS ShaderGraph.
- Tweak test asset to be compatible with XR: unlit SG material for canvas and double-side font material
- Slightly tweaked the behaviour of bloom when resolution is low to reduce artifacts.
- Hidden fields in Light Inspector that is not relevant while in BakingOnly mode.
- Changed parametrization of PCSS, now softness is derived from angular diameter (for directional lights) or shape radius (for point/spot lights) and min filter size is now in the [0..1] range.
- Moved the copy of the geometry history buffers to right after the depth mip chain generation.
- Rename "Luminance" to "Nits" in UX for physical light unit
- Rename FrameSettings "SkyLighting" to "SkyReflection"
- Reworked XR automated tests
- The ray traced screen space shadow history for directional, spot and point lights is discarded if the light transform has changed.
- Changed the behavior for ray tracing in case a mesh renderer has both transparent and opaque submeshes.
- Improve history buffer management

## [7.1.1] - 2019-09-05

### Added
- Transparency Overdraw debug mode. Allows to visualize transparent objects draw calls as an "heat map".
- Enabled single-pass instancing support for XR SDK with new API cmd.SetInstanceMultiplier()
- XR settings are now available in the HDRP asset
- Support for Material Quality in Shader Graph
- Material Quality support selection in HDRP Asset
- Renamed XR shader macro from UNITY_STEREO_ASSIGN_COMPUTE_EYE_INDEX to UNITY_XR_ASSIGN_VIEW_INDEX
- Raytracing ShaderGraph node for HDRP shaders
- Custom passes volume component with 3 injection points: Before Rendering, Before Transparent and Before Post Process
- Alpha channel is now properly exported to camera render textures when using FP16 color buffer format
- Support for XR SDK mirror view modes
- HD Master nodes in Shader Graph now support Normal and Tangent modification in vertex stage.
- DepthOfFieldCoC option in the fullscreen debug modes.
- Added override Ambient Occlusion option on debug windows
- Added Custom Post Processes with 3 injection points: Before Transparent, Before Post Process and After Post Process
- Added draft of minimal interactive path tracing (experimental) based on DXR API - Support only 4 area light, lit and unlit shader (non-shadergraph)

### Fixed
- Fixed wizard infinite loop on cancellation
- Fixed with compute shader error about too many threads in threadgroup on low GPU
- Fixed invalid contact shadow shaders being created on metal
- Fixed a bug where if Assembly.GetTypes throws an exception due to mis-versioned dlls, then no preprocessors are used in the shader stripper
- Fixed typo in AXF decal property preventing to compile
- Fixed reflection probe with XR single-pass and FPTL
- Fixed force gizmo shown when selecting camera in hierarchy
- Fixed issue with XR occlusion mesh and dynamic resolution
- Fixed an issue where lighting compute buffers were re-created with the wrong size when resizing the window, causing tile artefacts at the top of the screen.
- Fix FrameSettings names and tooltips
- Fixed error with XR SDK when the Editor is not in focus
- Fixed errors with RenderGraph, XR SDK and occlusion mesh
- Fixed shadow routines compilation errors when "real" type is a typedef on "half".
- Fixed toggle volumetric lighting in the light UI
- Fixed post-processing history reset handling rt-scale incorrectly
- Fixed crash with terrain and XR multi-pass
- Fixed ShaderGraph material synchronization issues
- Fixed a null reference exception when using an Emissive texture with Unlit shader (case 1181335)
- Fixed an issue where area lights and point lights where not counted separately with regards to max lights on screen (case 1183196)

### Changed
- Update Wizard layout.
- Remove almost all Garbage collection call within a frame.
- Rename property AdditionalVeclocityChange to AddPrecomputeVelocity
- Call the End/Begin camera rendering callbacks for camera with customRender enabled
- Changeg framesettings migration order of postprocess flags as a pr for reflection settings flags have been backported to 2019.2
- Replaced usage of ENABLE_VR in XRSystem.cs by version defines based on the presence of the built-in VR and XR modules
- Added an update virtual function to the SkyRenderer class. This is called once per frame. This allows a given renderer to amortize heavy computation at the rate it chooses. Currently only the physically based sky implements this.
- Removed mandatory XRPass argument in HDCamera.GetOrCreate()
- Restored the HDCamera parameter to the sky rendering builtin parameters.
- Removed usage of StructuredBuffer for XR View Constants
- Expose Direct Specular Lighting control in FrameSettings
- Deprecated ExponentialFog and VolumetricFog volume components. Now there is only one exponential fog component (Fog) which can add Volumetric Fog as an option. Added a script in Edit -> Render Pipeline -> Upgrade Fog Volume Components.

## [7.0.1] - 2019-07-25

### Added
- Added option in the config package to disable globally Area Lights and to select shadow quality settings for the deferred pipeline.
- When shader log stripping is enabled, shader stripper statistics will be written at `Temp/shader-strip.json`
- Occlusion mesh support from XR SDK

### Fixed
- Fixed XR SDK mirror view blit, cleanup some XRTODO and removed XRDebug.cs
- Fixed culling for volumetrics with XR single-pass rendering
- Fix shadergraph material pass setup not called
- Fixed documentation links in component's Inspector header bar
- Cookies using the render texture output from a camera are now properly updated
- Allow in ShaderGraph to enable pre/post pass when the alpha clip is disabled

### Changed
- RenderQueue for Opaque now start at Background instead of Geometry.
- Clamp the area light size for scripting API when we change the light type
- Added a warning in the material UI when the diffusion profile assigned is not in the HDRP asset


## [7.0.0] - 2019-07-17

### Added
- `Fixed`, `Viewer`, and `Automatic` modes to compute the FOV used when rendering a `PlanarReflectionProbe`
- A checkbox to toggle the chrome gizmo of `ReflectionProbe`and `PlanarReflectionProbe`
- Added a Light layer in shadows that allow for objects to cast shadows without being affected by light (and vice versa).
- You can now access ShaderGraph blend states from the Material UI (for example, **Surface Type**, **Sorting Priority**, and **Blending Mode**). This change may break Materials that use a ShaderGraph, to fix them, select **Edit > Render Pipeline > Reset all ShaderGraph Scene Materials BlendStates**. This syncs the blendstates of you ShaderGraph master nodes with the Material properties.
- You can now control ZTest, ZWrite, and CullMode for transparent Materials.
- Materials that use Unlit Shaders or Unlit Master Node Shaders now cast shadows.
- Added an option to enable the ztest on **After Post Process** materials when TAA is disabled.
- Added a new SSAO (based on Ground Truth Ambient Occlusion algorithm) to replace the previous one.
- Added support for shadow tint on light
- BeginCameraRendering and EndCameraRendering callbacks are now called with probes
- Adding option to update shadow maps only On Enable and On Demand.
- Shader Graphs that use time-dependent vertex modification now generate correct motion vectors.
- Added option to allow a custom spot angle for spot light shadow maps.
- Added frame settings for individual post-processing effects
- Added dither transition between cascades for Low and Medium quality settings
- Added single-pass instancing support with XR SDK
- Added occlusion mesh support with XR SDK
- Added support of Alembic velocity to various shaders
- Added support for more than 2 views for single-pass instancing
- Added support for per punctual/directional light min roughness in StackLit
- Added mirror view support with XR SDK
- Added VR verification in HDRPWizard
- Added DXR verification in HDRPWizard
- Added feedbacks in UI of Volume regarding skies
- Cube LUT support in Tonemapping. Cube LUT helpers for external grading are available in the Post-processing Sample package.

### Fixed
- Fixed an issue with history buffers causing effects like TAA or auto exposure to flicker when more than one camera was visible in the editor
- The correct preview is displayed when selecting multiple `PlanarReflectionProbe`s
- Fixed volumetric rendering with camera-relative code and XR stereo instancing
- Fixed issue with flashing cyan due to async compilation of shader when selecting a mesh
- Fix texture type mismatch when the contact shadow are disabled (causing errors on IOS devices)
- Fixed Generate Shader Includes while in package
- Fixed issue when texture where deleted in ShadowCascadeGUI
- Fixed issue in FrameSettingsHistory when disabling a camera several time without enabling it in between.
- Fixed volumetric reprojection with camera-relative code and XR stereo instancing
- Added custom BaseShaderPreprocessor in HDEditorUtils.GetBaseShaderPreprocessorList()
- Fixed compile issue when USE_XR_SDK is not defined
- Fixed procedural sky sun disk intensity for high directional light intensities
- Fixed Decal mip level when using texture mip map streaming to avoid dropping to lowest permitted mip (now loading all mips)
- Fixed deferred shading for XR single-pass instancing after lightloop refactor
- Fixed cluster and material classification debug (material classification now works with compute as pixel shader lighting)
- Fixed IOS Nan by adding a maximun epsilon definition REAL_EPS that uses HALF_EPS when fp16 are used
- Removed unnecessary GC allocation in motion blur code
- Fixed locked UI with advanded influence volume inspector for probes
- Fixed invalid capture direction when rendering planar reflection probes
- Fixed Decal HTILE optimization with platform not supporting texture atomatic (Disable it)
- Fixed a crash in the build when the contact shadows are disabled
- Fixed camera rendering callbacks order (endCameraRendering was being called before the actual rendering)
- Fixed issue with wrong opaque blending settings for After Postprocess
- Fixed issue with Low resolution transparency on PS4
- Fixed a memory leak on volume profiles
- Fixed The Parallax Occlusion Mappping node in shader graph and it's UV input slot
- Fixed lighting with XR single-pass instancing by disabling deferred tiles
- Fixed the Bloom prefiltering pass
- Fixed post-processing effect relying on Unity's random number generator
- Fixed camera flickering when using TAA and selecting the camera in the editor
- Fixed issue with single shadow debug view and volumetrics
- Fixed most of the problems with light animation and timeline
- Fixed indirect deferred compute with XR single-pass instancing
- Fixed a slight omission in anisotropy calculations derived from HazeMapping in StackLit
- Improved stack computation numerical stability in StackLit
- Fix PBR master node always opaque (wrong blend modes for forward pass)
- Fixed TAA with XR single-pass instancing (missing macros)
- Fixed an issue causing Scene View selection wire gizmo to not appear when using HDRP Shader Graphs.
- Fixed wireframe rendering mode (case 1083989)
- Fixed the renderqueue not updated when the alpha clip is modified in the material UI.
- Fixed the PBR master node preview
- Remove the ReadOnly flag on Reflection Probe's cubemap assets during bake when there are no VCS active.
- Fixed an issue where setting a material debug view would not reset the other exclusive modes
- Spot light shapes are now correctly taken into account when baking
- Now the static lighting sky will correctly take the default values for non-overridden properties
- Fixed material albedo affecting the lux meter

### Changed
- Optimization: Reduce the group size of the deferred lighting pass from 16x16 to 8x8
- Replaced HDCamera.computePassCount by viewCount
- Removed xrInstancing flag in RTHandles (replaced by TextureXR.slices and TextureXR.dimensions)
- Refactor the HDRenderPipeline and lightloop code to preprare for high level rendergraph
- Removed the **Back Then Front Rendering** option in the fabric Master Node settings. Enabling this option previously did nothing.
- Shader type Real translates to FP16 precision on Nintendo Switch.
- Shader framework refactor: Introduce CBSDF, EvaluateBSDF, IsNonZeroBSDF to replace BSDF functions
- Shader framework refactor:  GetBSDFAngles, LightEvaluation and SurfaceShading functions
- Replace ComputeMicroShadowing by GetAmbientOcclusionForMicroShadowing
- Rename WorldToTangent to TangentToWorld as it was incorrectly named
- Remove SunDisk and Sun Halo size from directional light
- Remove all obsolete wind code from shader
- Renamed DecalProjectorComponent into DecalProjector for API alignment.
- Improved the Volume UI and made them Global by default
- Remove very high quality shadow option
- Change default for shadow quality in Deferred to Medium
- Enlighten now use inverse squared falloff (before was using builtin falloff)
- Enlighten is now deprecated. Please use CPU or GPU lightmaper instead.
- Remove the name in the diffusion profile UI
- Changed how shadow map resolution scaling with distance is computed. Now it uses screen space area rather than light range.
- Updated MoreOptions display in UI
- Moved Display Area Light Emissive Mesh script API functions in the editor namespace
- direct strenght properties in ambient occlusion now affect direct specular as well
- Removed advanced Specular Occlusion control in StackLit: SSAO based SO control is hidden and fixed to behave like Lit, SPTD is the only HQ technique shown for baked SO.
- Shader framework refactor: Changed ClampRoughness signature to include PreLightData access.
- HDRPWizard window is now in Window > General > HD Render Pipeline Wizard
- Moved StaticLightingSky to LightingWindow
- Removes the current "Scene Settings" and replace them with "Sky & Fog Settings" (with Physically Based Sky and Volumetric Fog).
- Changed how cached shadow maps are placed inside the atlas to minimize re-rendering of them.

## [6.7.0-preview] - 2019-05-16

### Added
- Added ViewConstants StructuredBuffer to simplify XR rendering
- Added API to render specific settings during a frame
- Added stadia to the supported platforms (2019.3)
- Enabled cascade blends settings in the HD Shadow component
- Added Hardware Dynamic Resolution support.
- Added MatCap debug view to replace the no scene lighting debug view.
- Added clear GBuffer option in FrameSettings (default to false)
- Added preview for decal shader graph (Only albedo, normal and emission)
- Added exposure weight control for decal
- Screen Space Directional Shadow under a define option. Activated for ray tracing
- Added a new abstraction for RendererList that will help transition to Render Graph and future RendererList API
- Added multipass support for VR
- Added XR SDK integration (multipass only)
- Added Shader Graph samples for Hair, Fabric and Decal master nodes.
- Add fade distance, shadow fade distance and light layers to light explorer
- Add method to draw light layer drawer in a rect to HDEditorUtils

### Fixed
- Fixed deserialization crash at runtime
- Fixed for ShaderGraph Unlit masternode not writing velocity
- Fixed a crash when assiging a new HDRP asset with the 'Verify Saving Assets' option enabled
- Fixed exposure to properly support TEXTURE2D_X
- Fixed TerrainLit basemap texture generation
- Fixed a bug that caused nans when material classification was enabled and a tile contained one standard material + a material with transmission.
- Fixed gradient sky hash that was not using the exposure hash
- Fixed displayed default FrameSettings in HDRenderPipelineAsset wrongly updated on scripts reload.
- Fixed gradient sky hash that was not using the exposure hash.
- Fixed visualize cascade mode with exposure.
- Fixed (enabled) exposure on override lighting debug modes.
- Fixed issue with LightExplorer when volume have no profile
- Fixed issue with SSR for negative, infinite and NaN history values
- Fixed LightLayer in HDReflectionProbe and PlanarReflectionProbe inspector that was not displayed as a mask.
- Fixed NaN in transmission when the thickness and a color component of the scattering distance was to 0
- Fixed Light's ShadowMask multi-edition.
- Fixed motion blur and SMAA with VR single-pass instancing
- Fixed NaNs generated by phase functionsin volumetric lighting
- Fixed NaN issue with refraction effect and IOR of 1 at extreme grazing angle
- Fixed nan tracker not using the exposure
- Fixed sorting priority on lit and unlit materials
- Fixed null pointer exception when there are no AOVRequests defined on a camera
- Fixed dirty state of prefab using disabled ReflectionProbes
- Fixed an issue where gizmos and editor grid were not correctly depth tested
- Fixed created default scene prefab non editable due to wrong file extension.
- Fixed an issue where sky convolution was recomputed for nothing when a preview was visible (causing extreme slowness when fabric convolution is enabled)
- Fixed issue with decal that wheren't working currently in player
- Fixed missing stereo rendering macros in some fragment shaders
- Fixed exposure for ReflectionProbe and PlanarReflectionProbe gizmos
- Fixed single-pass instancing on PSVR
- Fixed Vulkan shader issue with Texture2DArray in ScreenSpaceShadow.compute by re-arranging code (workaround)
- Fixed camera-relative issue with lights and XR single-pass instancing
- Fixed single-pass instancing on Vulkan
- Fixed htile synchronization issue with shader graph decal
- Fixed Gizmos are not drawn in Camera preview
- Fixed pre-exposure for emissive decal
- Fixed wrong values computed in PreIntegrateFGD and in the generation of volumetric lighting data by forcing the use of fp32.
- Fixed NaNs arising during the hair lighting pass
- Fixed synchronization issue in decal HTile that occasionally caused rendering artifacts around decal borders
- Fixed QualitySettings getting marked as modified by HDRP (and thus checked out in Perforce)
- Fixed a bug with uninitialized values in light explorer
- Fixed issue with LOD transition
- Fixed shader warnings related to raytracing and TEXTURE2D_X

### Changed
- Refactor PixelCoordToViewDirWS to be VR compatible and to compute it only once per frame
- Modified the variants stripper to take in account multiple HDRP assets used in the build.
- Improve the ray biasing code to avoid self-intersections during the SSR traversal
- Update Pyramid Spot Light to better match emitted light volume.
- Moved _XRViewConstants out of UnityPerPassStereo constant buffer to fix issues with PSSL
- Removed GetPositionInput_Stereo() and single-pass (double-wide) rendering mode
- Changed label width of the frame settings to accommodate better existing options.
- SSR's Default FrameSettings for camera is now enable.
- Re-enabled the sharpening filter on Temporal Anti-aliasing
- Exposed HDEditorUtils.LightLayerMaskDrawer for integration in other packages and user scripting.
- Rename atmospheric scattering in FrameSettings to Fog
- The size modifier in the override for the culling sphere in Shadow Cascades now defaults to 0.6, which is the same as the formerly hardcoded value.
- Moved LOD Bias and Maximum LOD Level from Frame Setting section `Other` to `Rendering`
- ShaderGraph Decal that affect only emissive, only draw in emissive pass (was drawing in dbuffer pass too)
- Apply decal projector fade factor correctly on all attribut and for shader graph decal
- Move RenderTransparentDepthPostpass after all transparent
- Update exposure prepass to interleave XR single-pass instancing views in a checkerboard pattern
- Removed ScriptRuntimeVersion check in wizard.

## [6.6.0-preview] - 2019-04-01

### Added
- Added preliminary changes for XR deferred shading
- Added support of 111110 color buffer
- Added proper support for Recorder in HDRP
- Added depth offset input in shader graph master nodes
- Added a Parallax Occlusion Mapping node
- Added SMAA support
- Added Homothety and Symetry quick edition modifier on volume used in ReflectionProbe, PlanarReflectionProbe and DensityVolume
- Added multi-edition support for DecalProjectorComponent
- Improve hair shader
- Added the _ScreenToTargetScaleHistory uniform variable to be used when sampling HDRP RTHandle history buffers.
- Added settings in `FrameSettings` to change `QualitySettings.lodBias` and `QualitySettings.maximumLODLevel` during a rendering
- Added an exposure node to retrieve the current, inverse and previous frame exposure value.
- Added an HD scene color node which allow to sample the scene color with mips and a toggle to remove the exposure.
- Added safeguard on HD scene creation if default scene not set in the wizard
- Added Low res transparency rendering pass.

### Fixed
- Fixed HDRI sky intensity lux mode
- Fixed dynamic resolution for XR
- Fixed instance identifier semantic string used by Shader Graph
- Fixed null culling result occuring when changing scene that was causing crashes
- Fixed multi-edition light handles and inspector shapes
- Fixed light's LightLayer field when multi-editing
- Fixed normal blend edition handles on DensityVolume
- Fixed an issue with layered lit shader and height based blend where inactive layers would still have influence over the result
- Fixed multi-selection handles color for DensityVolume
- Fixed multi-edition inspector's blend distances for HDReflectionProbe, PlanarReflectionProbe and DensityVolume
- Fixed metric distance that changed along size in DensityVolume
- Fixed DensityVolume shape handles that have not same behaviour in advance and normal edition mode
- Fixed normal map blending in TerrainLit by only blending the derivatives
- Fixed Xbox One rendering just a grey screen instead of the scene
- Fixed probe handles for multiselection
- Fixed baked cubemap import settings for convolution
- Fixed regression causing crash when attempting to open HDRenderPipelineWizard without an HDRenderPipelineAsset setted
- Fixed FullScreenDebug modes: SSAO, SSR, Contact shadow, Prerefraction Color Pyramid, Final Color Pyramid
- Fixed volumetric rendering with stereo instancing
- Fixed shader warning
- Fixed missing resources in existing asset when updating package
- Fixed PBR master node preview in forward rendering or transparent surface
- Fixed deferred shading with stereo instancing
- Fixed "look at" edition mode of Rotation tool for DecalProjectorComponent
- Fixed issue when switching mode in ReflectionProbe and PlanarReflectionProbe
- Fixed issue where migratable component version where not always serialized when part of prefab's instance
- Fixed an issue where shadow would not be rendered properly when light layer are not enabled
- Fixed exposure weight on unlit materials
- Fixed Light intensity not played in the player when recorded with animation/timeline
- Fixed some issues when multi editing HDRenderPipelineAsset
- Fixed emission node breaking the main shader graph preview in certain conditions.
- Fixed checkout of baked probe asset when baking probes.
- Fixed invalid gizmo position for rotated ReflectionProbe
- Fixed multi-edition of material's SurfaceType and RenderingPath
- Fixed whole pipeline reconstruction on selecting for the first time or modifying other than the currently used HDRenderPipelineAsset
- Fixed single shadow debug mode
- Fixed global scale factor debug mode when scale > 1
- Fixed debug menu material overrides not getting applied to the Terrain Lit shader
- Fixed typo in computeLightVariants
- Fixed deferred pass with XR instancing by disabling ComputeLightEvaluation
- Fixed bloom resolution independence
- Fixed lens dirt intensity not behaving properly
- Fixed the Stop NaN feature
- Fixed some resources to handle more than 2 instanced views for XR
- Fixed issue with black screen (NaN) produced on old GPU hardware or intel GPU hardware with gaussian pyramid
- Fixed issue with disabled punctual light would still render when only directional light is present

### Changed
- DensityVolume scripting API will no longuer allow to change between advance and normal edition mode
- Disabled depth of field, lens distortion and panini projection in the scene view
- TerrainLit shaders and includes are reorganized and made simpler.
- TerrainLit shader GUI now allows custom properties to be displayed in the Terrain fold-out section.
- Optimize distortion pass with stencil
- Disable SceneSelectionPass in shader graph preview
- Control punctual light and area light shadow atlas separately
- Move SMAA anti-aliasing option to after Temporal Anti Aliasing one, to avoid problem with previously serialized project settings
- Optimize rendering with static only lighting and when no cullable lights/decals/density volumes are present.
- Updated handles for DecalProjectorComponent for enhanced spacial position readability and have edition mode for better SceneView management
- DecalProjectorComponent are now scale independent in order to have reliable metric unit (see new Size field for changing the size of the volume)
- Restructure code from HDCamera.Update() by adding UpdateAntialiasing() and UpdateViewConstants()
- Renamed velocity to motion vectors
- Objects rendered during the After Post Process pass while TAA is enabled will not benefit from existing depth buffer anymore. This is done to fix an issue where those object would wobble otherwise
- Removed usage of builtin unity matrix for shadow, shadow now use same constant than other view
- The default volume layer mask for cameras & probes is now `Default` instead of `Everything`

## [6.5.0-preview] - 2019-03-07

### Added
- Added depth-of-field support with stereo instancing
- Adding real time area light shadow support
- Added a new FrameSettings: Specular Lighting to toggle the specular during the rendering

### Fixed
- Fixed diffusion profile upgrade breaking package when upgrading to a new version
- Fixed decals cropped by gizmo not updating correctly if prefab
- Fixed an issue when enabling SSR on multiple view
- Fixed edition of the intensity's unit field while selecting multiple lights
- Fixed wrong calculation in soft voxelization for density volume
- Fixed gizmo not working correctly with pre-exposure
- Fixed issue with setting a not available RT when disabling motion vectors
- Fixed planar reflection when looking at mirror normal
- Fixed mutiselection issue with HDLight Inspector
- Fixed HDAdditionalCameraData data migration
- Fixed failing builds when light explorer window is open
- Fixed cascade shadows border sometime causing artefacts between cascades
- Restored shadows in the Cascade Shadow debug visualization
- `camera.RenderToCubemap` use proper face culling

### Changed
- When rendering reflection probe disable all specular lighting and for metals use fresnelF0 as diffuse color for bake lighting.

## [6.4.0-preview] - 2019-02-21

### Added
- VR: Added TextureXR system to selectively expand TEXTURE2D macros to texture array for single-pass stereo instancing + Convert textures call to these macros
- Added an unit selection dropdown next to shutter speed (camera)
- Added error helpbox when trying to use a sub volume component that require the current HDRenderPipelineAsset to support a feature that it is not supporting.
- Add mesh for tube light when display emissive mesh is enabled

### Fixed
- Fixed Light explorer. The volume explorer used `profile` instead of `sharedProfile` which instantiate a custom volume profile instead of editing the asset itself.
- Fixed UI issue where all is displayed using metric unit in shadow cascade and Percent is set in the unit field (happening when opening the inspector).
- Fixed inspector event error when double clicking on an asset (diffusion profile/material).
- Fixed nullref on layered material UI when the material is not an asset.
- Fixed nullref exception when undo/redo a light property.
- Fixed visual bug when area light handle size is 0.

### Changed
- Update UI for 32bit/16bit shadow precision settings in HDRP asset
- Object motion vectors have been disabled in all but the game view. Camera motion vectors are still enabled everywhere, allowing TAA and Motion Blur to work on static objects.
- Enable texture array by default for most rendering code on DX11 and unlock stereo instancing (DX11 only for now)

## [6.3.0-preview] - 2019-02-18

### Added
- Added emissive property for shader graph decals
- Added a diffusion profile override volume so the list of diffusion profile assets to use can be chanaged without affecting the HDRP asset
- Added a "Stop NaNs" option on cameras and in the Scene View preferences.
- Added metric display option in HDShadowSettings and improve clamping
- Added shader parameter mapping in DebugMenu
- Added scripting API to configure DebugData for DebugMenu

### Fixed
- Fixed decals in forward
- Fixed issue with stencil not correctly setup for various master node and shader for the depth pass, motion vector pass and GBuffer/Forward pass
- Fixed SRP batcher and metal
- Fixed culling and shadows for Pyramid, Box, Rectangle and Tube lights
- Fixed an issue where scissor render state leaking from the editor code caused partially black rendering

### Changed
- When a lit material has a clear coat mask that is not null, we now use the clear coat roughness to compute the screen space reflection.
- Diffusion profiles are now limited to one per asset and can be referenced in materials, shader graphs and vfx graphs. Materials will be upgraded automatically except if they are using a shader graph, in this case it will display an error message.

## [6.2.0-preview] - 2019-02-15

### Added
- Added help box listing feature supported in a given HDRenderPipelineAsset alongs with the drawbacks implied.
- Added cascade visualizer, supporting disabled handles when not overriding.

### Fixed
- Fixed post processing with stereo double-wide
- Fixed issue with Metal: Use sign bit to find the cache type instead of lowest bit.
- Fixed invalid state when creating a planar reflection for the first time
- Fix FrameSettings's LitShaderMode not restrained by supported LitShaderMode regression.

### Changed
- The default value roughness value for the clearcoat has been changed from 0.03 to 0.01
- Update default value of based color for master node
- Update Fabric Charlie Sheen lighting model - Remove Fresnel component that wasn't part of initial model + Remap smoothness to [0.0 - 0.6] range for more artist friendly parameter

### Changed
- Code refactor: all macros with ARGS have been swapped with macros with PARAM. This is because the ARGS macros were incorrectly named.

## [6.1.0-preview] - 2019-02-13

### Added
- Added support for post-processing anti-aliasing in the Scene View (FXAA and TAA). These can be set in Preferences.
- Added emissive property for decal material (non-shader graph)

### Fixed
- Fixed a few UI bugs with the color grading curves.
- Fixed "Post Processing" in the scene view not toggling post-processing effects
- Fixed bake only object with flag `ReflectionProbeStaticFlag` when baking a `ReflectionProbe`

### Changed
- Removed unsupported Clear Depth checkbox in Camera inspector
- Updated the toggle for advanced mode in inspectors.

## [6.0.0-preview] - 2019-02-23

### Added
- Added new API to perform a camera rendering
- Added support for hair master node (Double kajiya kay - Lambert)
- Added Reset behaviour in DebugMenu (ingame mapping is right joystick + B)
- Added Default HD scene at new scene creation while in HDRP
- Added Wizard helping to configure HDRP project
- Added new UI for decal material to allow remapping and scaling of some properties
- Added cascade shadow visualisation toggle in HD shadow settings
- Added icons for assets
- Added replace blending mode for distortion
- Added basic distance fade for density volumes
- Added decal master node for shader graph
- Added HD unlit master node (Cross Pipeline version is name Unlit)
- Added new Rendering Queue in materials
- Added post-processing V3 framework embed in HDRP, remove postprocess V2 framework
- Post-processing now uses the generic volume framework
-   New depth-of-field, bloom, panini projection effects, motion blur
-   Exposure is now done as a pre-exposition pass, the whole system has been revamped
-   Exposure now use EV100 everywhere in the UI (Sky, Emissive Light)
- Added emissive intensity (Luminance and EV100 control) control for Emissive
- Added pre-exposure weigth for Emissive
- Added an emissive color node and a slider to control the pre-exposure percentage of emission color
- Added physical camera support where applicable
- Added more color grading tools
- Added changelog level for Shader Variant stripping
- Added Debug mode for validation of material albedo and metalness/specularColor values
- Added a new dynamic mode for ambient probe and renamed BakingSky to StaticLightingSky
- Added command buffer parameter to all Bind() method of material
- Added Material validator in Render Pipeline Debug
- Added code to future support of DXR (not enabled)
- Added support of multiviewport
- Added HDRenderPipeline.RequestSkyEnvironmentUpdate function to force an update from script when sky is set to OnDemand
- Added a Lighting and BackLighting slots in Lit, StackLit, Fabric and Hair master nodes
- Added support for overriding terrain detail rendering shaders, via the render pipeline editor resources asset
- Added xrInstancing flag support to RTHandle
- Added support for cullmask for decal projectors
- Added software dynamic resolution support
- Added support for "After Post-Process" render pass for unlit shader
- Added support for textured rectangular area lights
- Added stereo instancing macros to MSAA shaders
- Added support for Quarter Res Raytraced Reflections (not enabled)
- Added fade factor for decal projectors.
- Added stereo instancing macros to most shaders used in VR
- Added multi edition support for HDRenderPipelineAsset

### Fixed
- Fixed logic to disable FPTL with stereo rendering
- Fixed stacklit transmission and sun highlight
- Fixed decals with stereo rendering
- Fixed sky with stereo rendering
- Fixed flip logic for postprocessing + VR
- Fixed copyStencilBuffer pass for Switch
- Fixed point light shadow map culling that wasn't taking into account far plane
- Fixed usage of SSR with transparent on all master node
- Fixed SSR and microshadowing on fabric material
- Fixed blit pass for stereo rendering
- Fixed lightlist bounds for stereo rendering
- Fixed windows and in-game DebugMenu sync.
- Fixed FrameSettings' LitShaderMode sync when opening DebugMenu.
- Fixed Metal specific issues with decals, hitting a sampler limit and compiling AxF shader
- Fixed an issue with flipped depth buffer during postprocessing
- Fixed normal map use for shadow bias with forward lit - now use geometric normal
- Fixed transparent depth prepass and postpass access so they can be use without alpha clipping for lit shader
- Fixed support of alpha clip shadow for lit master node
- Fixed unlit master node not compiling
- Fixed issue with debug display of reflection probe
- Fixed issue with phong tessellations not working with lit shader
- Fixed issue with vertex displacement being affected by heightmap setting even if not heightmap where assign
- Fixed issue with density mode on Lit terrain producing NaN
- Fixed issue when going back and forth from Lit to LitTesselation for displacement mode
- Fixed issue with ambient occlusion incorrectly applied to emissiveColor with light layers in deferred
- Fixed issue with fabric convolution not using the correct convolved texture when fabric convolution is enabled
- Fixed issue with Thick mode for Transmission that was disabling transmission with directional light
- Fixed shutdown edge cases with HDRP tests
- Fixed slowdow when enabling Fabric convolution in HDRP asset
- Fixed specularAA not compiling in StackLit Master node
- Fixed material debug view with stereo rendering
- Fixed material's RenderQueue edition in default view.
- Fixed banding issues within volumetric density buffer
- Fixed missing multicompile for MSAA for AxF
- Fixed camera-relative support for stereo rendering
- Fixed remove sync with render thread when updating decal texture atlas.
- Fixed max number of keyword reach [256] issue. Several shader feature are now local
- Fixed Scene Color and Depth nodes
- Fixed SSR in forward
- Fixed custom editor of Unlit, HD Unlit and PBR shader graph master node
- Fixed issue with NewFrame not correctly calculated in Editor when switching scene
- Fixed issue with TerrainLit not compiling with depth only pass and normal buffer
- Fixed geometric normal use for shadow bias with PBR master node in forward
- Fixed instancing macro usage for decals
- Fixed error message when having more than one directional light casting shadow
- Fixed error when trying to display preview of Camera or PlanarReflectionProbe
- Fixed LOAD_TEXTURE2D_ARRAY_MSAA macro
- Fixed min-max and amplitude clamping value in inspector of vertex displacement materials
- Fixed issue with alpha shadow clip (was incorrectly clipping object shadow)
- Fixed an issue where sky cubemap would not be cleared correctly when setting the current sky to None
- Fixed a typo in Static Lighting Sky component UI
- Fixed issue with incorrect reset of RenderQueue when switching shader in inspector GUI
- Fixed issue with variant stripper stripping incorrectly some variants
- Fixed a case of ambient lighting flickering because of previews
- Fixed Decals when rendering multiple camera in a single frame
- Fixed cascade shadow count in shader
- Fixed issue with Stacklit shader with Haze effect
- Fixed an issue with the max sample count for the TAA
- Fixed post-process guard band for XR
- Fixed exposure of emissive of Unlit
- Fixed depth only and motion vector pass for Unlit not working correctly with MSAA
- Fixed an issue with stencil buffer copy causing unnecessary compute dispatches for lighting
- Fixed multi edition issue in FrameSettings
- Fixed issue with SRP batcher and DebugDisplay variant of lit shader
- Fixed issue with debug material mode not doing alpha test
- Fixed "Attempting to draw with missing UAV bindings" errors on Vulkan
- Fixed pre-exposure incorrectly apply to preview
- Fixed issue with duplicate 3D texture in 3D texture altas of volumetric?
- Fixed Camera rendering order (base on the depth parameter)
- Fixed shader graph decals not being cropped by gizmo
- Fixed "Attempting to draw with missing UAV bindings" errors on Vulkan.


### Changed
- ColorPyramid compute shader passes is swapped to pixel shader passes on platforms where the later is faster (Nintendo Switch).
- Removing the simple lightloop used by the simple lit shader
- Whole refactor of reflection system: Planar and reflection probe
- Separated Passthrough from other RenderingPath
- Update several properties naming and caption based on feedback from documentation team
- Remove tile shader variant for transparent backface pass of lit shader
- Rename all HDRenderPipeline to HDRP folder for shaders
- Rename decal property label (based on doc team feedback)
- Lit shader mode now default to Deferred to reduce build time
- Update UI of Emission parameters in shaders
- Improve shader variant stripping including shader graph variant
- Refactored render loop to render realtime probes visible per camera
- Enable SRP batcher by default
- Shader code refactor: Rename LIGHTLOOP_SINGLE_PASS => LIGHTLOOP_DISABLE_TILE_AND_CLUSTER and clean all usage of LIGHTLOOP_TILE_PASS
- Shader code refactor: Move pragma definition of vertex and pixel shader inside pass + Move SURFACE_GRADIENT definition in XXXData.hlsl
- Micro-shadowing in Lit forward now use ambientOcclusion instead of SpecularOcclusion
- Upgraded FrameSettings workflow, DebugMenu and Inspector part relative to it
- Update build light list shader code to support 32 threads in wavefronts on Switch
- LayeredLit layers' foldout are now grouped in one main foldout per layer
- Shadow alpha clip can now be enabled on lit shader and haor shader enven for opaque
- Temporal Antialiasing optimization for Xbox One X
- Parameter depthSlice on SetRenderTarget functions now defaults to -1 to bind the entire resource
- Rename SampleCameraDepth() functions to LoadCameraDepth() and SampleCameraDepth(), same for SampleCameraColor() functions
- Improved Motion Blur quality.
- Update stereo frame settings values for single-pass instancing and double-wide
- Rearrange FetchDepth functions to prepare for stereo-instancing
- Remove unused _ComputeEyeIndex
- Updated HDRenderPipelineAsset inspector
- Re-enable SRP batcher for metal

## [5.2.0-preview] - 2018-11-27

### Added
- Added option to run Contact Shadows and Volumetrics Voxelization stage in Async Compute
- Added camera freeze debug mode - Allow to visually see culling result for a camera
- Added support of Gizmo rendering before and after postprocess in Editor
- Added support of LuxAtDistance for punctual lights

### Fixed
- Fixed Debug.DrawLine and Debug.Ray call to work in game view
- Fixed DebugMenu's enum resetted on change
- Fixed divide by 0 in refraction causing NaN
- Fixed disable rough refraction support
- Fixed refraction, SSS and atmospheric scattering for VR
- Fixed forward clustered lighting for VR (double-wide).
- Fixed Light's UX to not allow negative intensity
- Fixed HDRenderPipelineAsset inspector broken when displaying its FrameSettings from project windows.
- Fixed forward clustered lighting for VR (double-wide).
- Fixed HDRenderPipelineAsset inspector broken when displaying its FrameSettings from project windows.
- Fixed Decals and SSR diable flags for all shader graph master node (Lit, Fabric, StackLit, PBR)
- Fixed Distortion blend mode for shader graph master node (Lit, StackLit)
- Fixed bent Normal for Fabric master node in shader graph
- Fixed PBR master node lightlayers
- Fixed shader stripping for built-in lit shaders.

### Changed
- Rename "Regular" in Diffusion profile UI "Thick Object"
- Changed VBuffer depth parametrization for volumetric from distanceRange to depthExtent - Require update of volumetric settings - Fog start at near plan
- SpotLight with box shape use Lux unit only

## [5.1.0-preview] - 2018-11-19

### Added

- Added a separate Editor resources file for resources Unity does not take when it builds a Player.
- You can now disable SSR on Materials in Shader Graph.
- Added support for MSAA when the Supported Lit Shader Mode is set to Both. Previously HDRP only supported MSAA for Forward mode.
- You can now override the emissive color of a Material when in debug mode.
- Exposed max light for Light Loop Settings in HDRP asset UI.
- HDRP no longer performs a NormalDBuffer pass update if there are no decals in the Scene.
- Added distant (fall-back) volumetric fog and improved the fog evaluation precision.
- Added an option to reflect sky in SSR.
- Added a y-axis offset for the PlanarReflectionProbe and offset tool.
- Exposed the option to run SSR and SSAO on async compute.
- Added support for the _GlossMapScale parameter in the Legacy to HDRP Material converter.
- Added wave intrinsic instructions for use in Shaders (for AMD GCN).


### Fixed
- Fixed sphere shaped influence handles clamping in Reflection Probes.
- Fixed Reflection Probe data migration for projects created before using HDRP.
- Fixed UI of Layered Material where Unity previously rendered the scrollbar above the Copy button.
- Fixed Material tessellations parameters Start fade distance and End fade distance. Originally, Unity clamped these values when you modified them.
- Fixed various distortion and refraction issues - handle a better fall-back.
- Fixed SSR for multiple views.
- Fixed SSR issues related to self-intersections.
- Fixed shape density volume handle speed.
- Fixed density volume shape handle moving too fast.
- Fixed the Camera velocity pass that we removed by mistake.
- Fixed some null pointer exceptions when disabling motion vectors support.
- Fixed viewports for both the Subsurface Scattering combine pass and the transparent depth prepass.
- Fixed the blend mode pop-up in the UI. It previously did not appear when you enabled pre-refraction.
- Fixed some null pointer exceptions that previously occurred when you disabled motion vectors support.
- Fixed Layered Lit UI issue with scrollbar.
- Fixed cubemap assignation on custom ReflectionProbe.
- Fixed Reflection Probes’ capture settings' shadow distance.
- Fixed an issue with the SRP batcher and Shader variables declaration.
- Fixed thickness and subsurface slots for fabric Shader master node that wasn't appearing with the right combination of flags.
- Fixed d3d debug layer warning.
- Fixed PCSS sampling quality.
- Fixed the Subsurface and transmission Material feature enabling for fabric Shader.
- Fixed the Shader Graph UV node’s dimensions when using it in a vertex Shader.
- Fixed the planar reflection mirror gizmo's rotation.
- Fixed HDRenderPipelineAsset's FrameSettings not showing the selected enum in the Inspector drop-down.
- Fixed an error with async compute.
- MSAA now supports transparency.
- The HDRP Material upgrader tool now converts metallic values correctly.
- Volumetrics now render in Reflection Probes.
- Fixed a crash that occurred whenever you set a viewport size to 0.
- Fixed the Camera physic parameter that the UI previously did not display.
- Fixed issue in pyramid shaped spotlight handles manipulation

### Changed

- Renamed Line shaped Lights to Tube Lights.
- HDRP now uses mean height fog parametrization.
- Shadow quality settings are set to All when you use HDRP (This setting is not visible in the UI when using SRP). This avoids Legacy Graphics Quality Settings disabling the shadows and give SRP full control over the Shadows instead.
- HDRP now internally uses premultiplied alpha for all fog.
- Updated default FrameSettings used for realtime Reflection Probes when you create a new HDRenderPipelineAsset.
- Remove multi-camera support. LWRP and HDRP will not support multi-camera layered rendering.
- Updated Shader Graph subshaders to use the new instancing define.
- Changed fog distance calculation from distance to plane to distance to sphere.
- Optimized forward rendering using AMD GCN by scalarizing the light loop.
- Changed the UI of the Light Editor.
- Change ordering of includes in HDRP Materials in order to reduce iteration time for faster compilation.
- Added a StackLit master node replacing the InspectorUI version. IMPORTANT: All previously authored StackLit Materials will be lost. You need to recreate them with the master node.

## [5.0.0-preview] - 2018-09-28

### Added
- Added occlusion mesh to depth prepass for VR (VR still disabled for now)
- Added a debug mode to display only one shadow at once
- Added controls for the highlight created by directional lights
- Added a light radius setting to punctual lights to soften light attenuation and simulate fill lighting
- Added a 'minRoughness' parameter to all non-area lights (was previously only available for certain light types)
- Added separate volumetric light/shadow dimmers
- Added per-pixel jitter to volumetrics to reduce aliasing artifacts
- Added a SurfaceShading.hlsl file, which implements material-agnostic shading functionality in an efficient manner
- Added support for shadow bias for thin object transmission
- Added FrameSettings to control realtime planar reflection
- Added control for SRPBatcher on HDRP Asset
- Added an option to clear the shadow atlases in the debug menu
- Added a color visualization of the shadow atlas rescale in debug mode
- Added support for disabling SSR on materials
- Added intrinsic for XBone
- Added new light volume debugging tool
- Added a new SSR debug view mode
- Added translaction's scale invariance on DensityVolume
- Added multiple supported LitShadermode and per renderer choice in case of both Forward and Deferred supported
- Added custom specular occlusion mode to Lit Shader Graph Master node

### Fixed
- Fixed a normal bias issue with Stacklit (Was causing light leaking)
- Fixed camera preview outputing an error when both scene and game view where display and play and exit was call
- Fixed override debug mode not apply correctly on static GI
- Fixed issue where XRGraphicsConfig values set in the asset inspector GUI weren't propagating correctly (VR still disabled for now)
- Fixed issue with tangent that was using SurfaceGradient instead of regular normal decoding
- Fixed wrong error message display when switching to unsupported target like IOS
- Fixed an issue with ambient occlusion texture sometimes not being created properly causing broken rendering
- Shadow near plane is no longer limited at 0.1
- Fixed decal draw order on transparent material
- Fixed an issue where sometime the lookup texture used for GGX convolution was broken, causing broken rendering
- Fixed an issue where you wouldn't see any fog for certain pipeline/scene configurations
- Fixed an issue with volumetric lighting where the anisotropy value of 0 would not result in perfectly isotropic lighting
- Fixed shadow bias when the atlas is rescaled
- Fixed shadow cascade sampling outside of the atlas when cascade count is inferior to 4
- Fixed shadow filter width in deferred rendering not matching shader config
- Fixed stereo sampling of depth texture in MSAA DepthValues.shader
- Fixed box light UI which allowed negative and zero sizes, thus causing NaNs
- Fixed stereo rendering in HDRISky.shader (VR)
- Fixed normal blend and blend sphere influence for reflection probe
- Fixed distortion filtering (was point filtering, now trilinear)
- Fixed contact shadow for large distance
- Fixed depth pyramid debug view mode
- Fixed sphere shaped influence handles clamping in reflection probes
- Fixed reflection probes data migration for project created before using hdrp
- Fixed ambient occlusion for Lit Master Node when slot is connected

### Changed
- Use samplerunity_ShadowMask instead of samplerunity_samplerLightmap for shadow mask
- Allow to resize reflection probe gizmo's size
- Improve quality of screen space shadow
- Remove support of projection model for ScreenSpaceLighting (SSR always use HiZ and refraction always Proxy)
- Remove all the debug mode from SSR that are obsolete now
- Expose frameSettings and Capture settings for reflection and planar probe
- Update UI for reflection probe, planar probe, camera and HDRP Asset
- Implement proper linear blending for volumetric lighting via deep compositing as described in the paper "Deep Compositing Using Lie Algebras"
- Changed  planar mapping to match terrain convention (XZ instead of ZX)
- XRGraphicsConfig is no longer Read/Write. Instead, it's read-only. This improves consistency of XR behavior between the legacy render pipeline and SRP
- Change reflection probe data migration code (to update old reflection probe to new one)
- Updated gizmo for ReflectionProbes
- Updated UI and Gizmo of DensityVolume

## [4.0.0-preview] - 2018-09-28

### Added
- Added a new TerrainLit shader that supports rendering of Unity terrains.
- Added controls for linear fade at the boundary of density volumes
- Added new API to control decals without monobehaviour object
- Improve Decal Gizmo
- Implement Screen Space Reflections (SSR) (alpha version, highly experimental)
- Add an option to invert the fade parameter on a Density Volume
- Added a Fabric shader (experimental) handling cotton and silk
- Added support for MSAA in forward only for opaque only
- Implement smoothness fade for SSR
- Added support for AxF shader (X-rite format - require special AxF importer from Unity not part of HDRP)
- Added control for sundisc on directional light (hack)
- Added a new HD Lit Master node that implements Lit shader support for Shader Graph
- Added Micro shadowing support (hack)
- Added an event on HDAdditionalCameraData for custom rendering
- HDRP Shader Graph shaders now support 4-channel UVs.

### Fixed
- Fixed an issue where sometimes the deferred shadow texture would not be valid, causing wrong rendering.
- Stencil test during decals normal buffer update is now properly applied
- Decals corectly update normal buffer in forward
- Fixed a normalization problem in reflection probe face fading causing artefacts in some cases
- Fix multi-selection behavior of Density Volumes overwriting the albedo value
- Fixed support of depth texture for RenderTexture. HDRP now correctly output depth to user depth buffer if RenderTexture request it.
- Fixed multi-selection behavior of Density Volumes overwriting the albedo value
- Fixed support of depth for RenderTexture. HDRP now correctly output depth to user depth buffer if RenderTexture request it.
- Fixed support of Gizmo in game view in the editor
- Fixed gizmo for spot light type
- Fixed issue with TileViewDebug mode being inversed in gameview
- Fixed an issue with SAMPLE_TEXTURECUBE_SHADOW macro
- Fixed issue with color picker not display correctly when game and scene view are visible at the same time
- Fixed an issue with reflection probe face fading
- Fixed camera motion vectors shader and associated matrices to update correctly for single-pass double-wide stereo rendering
- Fixed light attenuation functions when range attenuation is disabled
- Fixed shadow component algorithm fixup not dirtying the scene, so changes can be saved to disk.
- Fixed some GC leaks for HDRP
- Fixed contact shadow not affected by shadow dimmer
- Fixed GGX that works correctly for the roughness value of 0 (mean specular highlgiht will disappeard for perfect mirror, we rely on maxSmoothness instead to always have a highlight even on mirror surface)
- Add stereo support to ShaderPassForward.hlsl. Forward rendering now seems passable in limited test scenes with camera-relative rendering disabled.
- Add stereo support to ProceduralSky.shader and OpaqueAtmosphericScattering.shader.
- Added CullingGroupManager to fix more GC.Alloc's in HDRP
- Fixed rendering when multiple cameras render into the same render texture

### Changed
- Changed the way depth & color pyramids are built to be faster and better quality, thus improving the look of distortion and refraction.
- Stabilize the dithered LOD transition mask with respect to the camera rotation.
- Avoid multiple depth buffer copies when decals are present
- Refactor code related to the RT handle system (No more normal buffer manager)
- Remove deferred directional shadow and move evaluation before lightloop
- Add a function GetNormalForShadowBias() that material need to implement to return the normal used for normal shadow biasing
- Remove Jimenez Subsurface scattering code (This code was disabled by default, now remove to ease maintenance)
- Change Decal API, decal contribution is now done in Material. Require update of material using decal
- Move a lot of files from CoreRP to HDRP/CoreRP. All moved files weren't used by Ligthweight pipeline. Long term they could move back to CoreRP after CoreRP become out of preview
- Updated camera inspector UI
- Updated decal gizmo
- Optimization: The objects that are rendered in the Motion Vector Pass are not rendered in the prepass anymore
- Removed setting shader inclue path via old API, use package shader include paths
- The default value of 'maxSmoothness' for punctual lights has been changed to 0.99
- Modified deferred compute and vert/frag shaders for first steps towards stereo support
- Moved material specific Shader Graph files into corresponding material folders.
- Hide environment lighting settings when enabling HDRP (Settings are control from sceneSettings)
- Update all shader includes to use absolute path (allow users to create material in their Asset folder)
- Done a reorganization of the files (Move ShaderPass to RenderPipeline folder, Move all shadow related files to Lighting/Shadow and others)
- Improved performance and quality of Screen Space Shadows

## [3.3.0-preview]

### Added
- Added an error message to say to use Metal or Vulkan when trying to use OpenGL API
- Added a new Fabric shader model that supports Silk and Cotton/Wool
- Added a new HDRP Lighting Debug mode to visualize Light Volumes for Point, Spot, Line, Rectangular and Reflection Probes
- Add support for reflection probe light layers
- Improve quality of anisotropic on IBL

### Fixed
- Fix an issue where the screen where darken when rendering camera preview
- Fix display correct target platform when showing message to inform user that a platform is not supported
- Remove workaround for metal and vulkan in normal buffer encoding/decoding
- Fixed an issue with color picker not working in forward
- Fixed an issue where reseting HDLight do not reset all of its parameters
- Fixed shader compile warning in DebugLightVolumes.shader

### Changed
- Changed default reflection probe to be 256x256x6 and array size to be 64
- Removed dependence on the NdotL for thickness evaluation for translucency (based on artist's input)
- Increased the precision when comparing Planar or HD reflection probe volumes
- Remove various GC alloc in C#. Slightly better performance

## [3.2.0-preview]

### Added
- Added a luminance meter in the debug menu
- Added support of Light, reflection probe, emissive material, volume settings related to lighting to Lighting explorer
- Added support for 16bit shadows

### Fixed
- Fix issue with package upgrading (HDRP resources asset is now versionned to worarkound package manager limitation)
- Fix HDReflectionProbe offset displayed in gizmo different than what is affected.
- Fix decals getting into a state where they could not be removed or disabled.
- Fix lux meter mode - The lux meter isn't affected by the sky anymore
- Fix area light size reset when multi-selected
- Fix filter pass number in HDUtils.BlitQuad
- Fix Lux meter mode that was applying SSS
- Fix planar reflections that were not working with tile/cluster (olbique matrix)
- Fix debug menu at runtime not working after nested prefab PR come to trunk
- Fix scrolling issue in density volume

### Changed
- Shader code refactor: Split MaterialUtilities file in two parts BuiltinUtilities (independent of FragInputs) and MaterialUtilities (Dependent of FragInputs)
- Change screen space shadow rendertarget format from ARGB32 to RG16

## [3.1.0-preview]

### Added
- Decal now support per channel selection mask. There is now two mode. One with BaseColor, Normal and Smoothness and another one more expensive with BaseColor, Normal, Smoothness, Metal and AO. Control is on HDRP Asset. This may require to launch an update script for old scene: 'Edit/Render Pipeline/Single step upgrade script/Upgrade all DecalMaterial MaskBlendMode'.
- Decal now supports depth bias for decal mesh, to prevent z-fighting
- Decal material now supports draw order for decal projectors
- Added LightLayers support (Base on mask from renderers name RenderingLayers and mask from light name LightLayers - if they match, the light apply) - cost an extra GBuffer in deferred (more bandwidth)
- When LightLayers is enabled, the AmbientOclusion is store in the GBuffer in deferred path allowing to avoid double occlusion with SSAO. In forward the double occlusion is now always avoided.
- Added the possibility to add an override transform on the camera for volume interpolation
- Added desired lux intensity and auto multiplier for HDRI sky
- Added an option to disable light by type in the debug menu
- Added gradient sky
- Split EmissiveColor and bakeDiffuseLighting in forward avoiding the emissiveColor to be affect by SSAO
- Added a volume to control indirect light intensity
- Added EV 100 intensity unit for area lights
- Added support for RendererPriority on Renderer. This allow to control order of transparent rendering manually. HDRP have now two stage of sorting for transparent in addition to bact to front. Material have a priority then Renderer have a priority.
- Add Coupling of (HD)Camera and HDAdditionalCameraData for reset and remove in inspector contextual menu of Camera
- Add Coupling of (HD)ReflectionProbe and HDAdditionalReflectionData for reset and remove in inspector contextual menu of ReflectoinProbe
- Add macro to forbid unity_ObjectToWorld/unity_WorldToObject to be use as it doesn't handle camera relative rendering
- Add opacity control on contact shadow

### Fixed
- Fixed an issue with PreIntegratedFGD texture being sometimes destroyed and not regenerated causing rendering to break
- PostProcess input buffers are not copied anymore on PC if the viewport size matches the final render target size
- Fixed an issue when manipulating a lot of decals, it was displaying a lot of errors in the inspector
- Fixed capture material with reflection probe
- Refactored Constant Buffers to avoid hitting the maximum number of bound CBs in some cases.
- Fixed the light range affecting the transform scale when changed.
- Snap to grid now works for Decal projector resizing.
- Added a warning for 128x128 cookie texture without mipmaps
- Replace the sampler used for density volumes for correct wrap mode handling

### Changed
- Move Render Pipeline Debug "Windows from Windows->General-> Render Pipeline debug windows" to "Windows from Windows->Analysis-> Render Pipeline debug windows"
- Update detail map formula for smoothness and albedo, goal it to bright and dark perceptually and scale factor is use to control gradient speed
- Refactor the Upgrade material system. Now a material can be update from older version at any time. Call Edit/Render Pipeline/Upgrade all Materials to newer version
- Change name EnableDBuffer to EnableDecals at several place (shader, hdrp asset...), this require a call to Edit/Render Pipeline/Upgrade all Materials to newer version to have up to date material.
- Refactor shader code: BakeLightingData structure have been replace by BuiltinData. Lot of shader code have been remove/change.
- Refactor shader code: All GBuffer are now handled by the deferred material. Mean ShadowMask and LightLayers are control by lit material in lit.hlsl and not outside anymore. Lot of shader code have been remove/change.
- Refactor shader code: Rename GetBakedDiffuseLighting to ModifyBakedDiffuseLighting. This function now handle lighting model for transmission too. Lux meter debug mode is factor outisde.
- Refactor shader code: GetBakedDiffuseLighting is not call anymore in GBuffer or forward pass, including the ConvertSurfaceDataToBSDFData and GetPreLightData, this is done in ModifyBakedDiffuseLighting now
- Refactor shader code: Added a backBakeDiffuseLighting to BuiltinData to handle lighting for transmission
- Refactor shader code: Material must now call InitBuiltinData (Init all to zero + init bakeDiffuseLighting and backBakeDiffuseLighting ) and PostInitBuiltinData

## [3.0.0-preview]

### Fixed
- Fixed an issue with distortion that was using previous frame instead of current frame
- Fixed an issue where disabled light where not upgrade correctly to the new physical light unit system introduce in 2.0.5-preview

### Changed
- Update assembly definitions to output assemblies that match Unity naming convention (Unity.*).

## [2.0.5-preview]

### Added
- Add option supportDitheringCrossFade on HDRP Asset to allow to remove shader variant during player build if needed
- Add contact shadows for punctual lights (in additional shadow settings), only one light is allowed to cast contact shadows at the same time and so at each frame a dominant light is choosed among all light with contact shadows enabled.
- Add PCSS shadow filter support (from SRP Core)
- Exposed shadow budget parameters in HDRP asset
- Add an option to generate an emissive mesh for area lights (currently rectangle light only). The mesh fits the size, intensity and color of the light.
- Add an option to the HDRP asset to increase the resolution of volumetric lighting.
- Add additional ligth unit support for punctual light (Lumens, Candela) and area lights (Lumens, Luminance)
- Add dedicated Gizmo for the box Influence volume of HDReflectionProbe / PlanarReflectionProbe

### Changed
- Re-enable shadow mask mode in debug view
- SSS and Transmission code have been refactored to be able to share it between various material. Guidelines are in SubsurfaceScattering.hlsl
- Change code in area light with LTC for Lit shader. Magnitude is now take from FGD texture instead of a separate texture
- Improve camera relative rendering: We now apply camera translation on the model matrix, so before the TransformObjectToWorld(). Note: unity_WorldToObject and unity_ObjectToWorld must never be used directly.
- Rename positionWS to positionRWS (Camera relative world position) at a lot of places (mainly in interpolator and FragInputs). In case of custom shader user will be required to update their code.
- Rename positionWS, capturePositionWS, proxyPositionWS, influencePositionWS to positionRWS, capturePositionRWS, proxyPositionRWS, influencePositionRWS (Camera relative world position) in LightDefinition struct.
- Improve the quality of trilinear filtering of density volume textures.
- Improve UI for HDReflectionProbe / PlanarReflectionProbe

### Fixed
- Fixed a shader preprocessor issue when compiling DebugViewMaterialGBuffer.shader against Metal target
- Added a temporary workaround to Lit.hlsl to avoid broken lighting code with Metal/AMD
- Fixed issue when using more than one volume texture mask with density volumes.
- Fixed an error which prevented volumetric lighting from working if no density volumes with 3D textures were present.
- Fix contact shadows applied on transmission
- Fix issue with forward opaque lit shader variant being removed by the shader preprocessor
- Fixed compilation errors on Nintendo Switch (limited XRSetting support).
- Fixed apply range attenuation option on punctual light
- Fixed issue with color temperature not take correctly into account with static lighting
- Don't display fog when diffuse lighting, specular lighting, or lux meter debug mode are enabled.

## [2.0.4-preview]

### Fixed
- Fix issue when disabling rough refraction and building a player. Was causing a crash.

## [2.0.3-preview]

### Added
- Increased debug color picker limit up to 260k lux

## [2.0.2-preview]

### Added
- Add Light -> Planar Reflection Probe command
- Added a false color mode in rendering debug
- Add support for mesh decals
- Add flag to disable projector decals on transparent geometry to save performance and decal texture atlas space
- Add ability to use decal diffuse map as mask only
- Add visualize all shadow masks in lighting debug
- Add export of normal and roughness buffer for forwardOnly and when in supportOnlyForward mode for forward
- Provide a define in lit.hlsl (FORWARD_MATERIAL_READ_FROM_WRITTEN_NORMAL_BUFFER) when output buffer normal is used to read the normal and roughness instead of caclulating it (can save performance, but lower quality due to compression)
- Add color swatch to decal material

### Changed
- Change Render -> Planar Reflection creation to 3D Object -> Mirror
- Change "Enable Reflector" name on SpotLight to "Angle Affect Intensity"
- Change prototype of BSDFData ConvertSurfaceDataToBSDFData(SurfaceData surfaceData) to BSDFData ConvertSurfaceDataToBSDFData(uint2 positionSS, SurfaceData surfaceData)

### Fixed
- Fix issue with StackLit in deferred mode with deferredDirectionalShadow due to GBuffer not being cleared. Gbuffer is still not clear and issue was fix with the new Output of normal buffer.
- Fixed an issue where interpolation volumes were not updated correctly for reflection captures.
- Fixed an exception in Light Loop settings UI

## [2.0.1-preview]

### Added
- Add stripper of shader variant when building a player. Save shader compile time.
- Disable per-object culling that was executed in C++ in HD whereas it was not used (Optimization)
- Enable texture streaming debugging (was not working before 2018.2)
- Added Screen Space Reflection with Proxy Projection Model
- Support correctly scene selection for alpha tested object
- Add per light shadow mask mode control (i.e shadow mask distance and shadow mask). It use the option NonLightmappedOnly
- Add geometric filtering to Lit shader (allow to reduce specular aliasing)
- Add shortcut to create DensityVolume and PlanarReflection in hierarchy
- Add a DefaultHDMirrorMaterial material for PlanarReflection
- Added a script to be able to upgrade material to newer version of HDRP
- Removed useless duplication of ForwardError passes.
- Add option to not compile any DEBUG_DISPLAY shader in the player (Faster build) call Support Runtime Debug display

### Changed
- Changed SupportForwardOnly to SupportOnlyForward in render pipeline settings
- Changed versioning variable name in HDAdditionalXXXData from m_version to version
- Create unique name when creating a game object in the rendering menu (i.e Density Volume(2))
- Re-organize various files and folder location to clean the repository
- Change Debug windows name and location. Now located at:  Windows -> General -> Render Pipeline Debug

### Removed
- Removed GlobalLightLoopSettings.maxPlanarReflectionProbes and instead use value of GlobalLightLoopSettings.planarReflectionProbeCacheSize
- Remove EmissiveIntensity parameter and change EmissiveColor to be HDR (Matching Builtin Unity behavior) - Data need to be updated - Launch Edit -> Single Step Upgrade Script -> Upgrade all Materials emissionColor

### Fixed
- Fix issue with LOD transition and instancing
- Fix discrepency between object motion vector and camera motion vector
- Fix issue with spot and dir light gizmo axis not highlighted correctly
- Fix potential crash while register debug windows inputs at startup
- Fix warning when creating Planar reflection
- Fix specular lighting debug mode (was rendering black)
- Allow projector decal with null material to allow to configure decal when HDRP is not set
- Decal atlas texture offset/scale is updated after allocations (used to be before so it was using date from previous frame)

## [2018.1 experimental]

### Added
- Configure the VolumetricLightingSystem code path to be on by default
- Trigger a build exception when trying to build an unsupported platform
- Introduce the VolumetricLightingController component, which can (and should) be placed on the camera, and allows one to control the near and the far plane of the V-Buffer (volumetric "froxel" buffer) along with the depth distribution (from logarithmic to linear)
- Add 3D texture support for DensityVolumes
- Add a better mapping of roughness to mipmap for planar reflection
- The VolumetricLightingSystem now uses RTHandles, which allows to save memory by sharing buffers between different cameras (history buffers are not shared), and reduce reallocation frequency by reallocating buffers only if the rendering resolution increases (and suballocating within existing buffers if the rendering resolution decreases)
- Add a Volumetric Dimmer slider to lights to control the intensity of the scattered volumetric lighting
- Add UV tiling and offset support for decals.
- Add mipmapping support for volume 3D mask textures

### Changed
- Default number of planar reflection change from 4 to 2
- Rename _MainDepthTexture to _CameraDepthTexture
- The VolumetricLightingController has been moved to the Interpolation Volume framework and now functions similarly to the VolumetricFog settings
- Update of UI of cookie, CubeCookie, Reflection probe and planar reflection probe to combo box
- Allow enabling/disabling shadows for area lights when they are set to baked.
- Hide applyRangeAttenuation and FadeDistance for directional shadow as they are not used

### Removed
- Remove Resource folder of PreIntegratedFGD and add the resource to RenderPipeline Asset

### Fixed
- Fix ConvertPhysicalLightIntensityToLightIntensity() function used when creating light from script to match HDLightEditor behavior
- Fix numerical issues with the default value of mean free path of volumetric fog
- Fix the bug preventing decals from coexisting with density volumes
- Fix issue with alpha tested geometry using planar/triplanar mapping not render correctly or flickering (due to being wrongly alpha tested in depth prepass)
- Fix meta pass with triplanar (was not handling correctly the normal)
- Fix preview when a planar reflection is present
- Fix Camera preview, it is now a Preview cameraType (was a SceneView)
- Fix handling unknown GPUShadowTypes in the shadow manager.
- Fix area light shapes sent as point lights to the baking backends when they are set to baked.
- Fix unnecessary division by PI for baked area lights.
- Fix line lights sent to the lightmappers. The backends don't support this light type.
- Fix issue with shadow mask framesettings not correctly taken into account when shadow mask is enabled for lighting.
- Fix directional light and shadow mask transition, they are now matching making smooth transition
- Fix banding issues caused by high intensity volumetric lighting
- Fix the debug window being emptied on SRP asset reload
- Fix issue with debug mode not correctly clearing the GBuffer in editor after a resize
- Fix issue with ResetMaterialKeyword not resetting correctly ToggleOff/Roggle Keyword
- Fix issue with motion vector not render correctly if there is no depth prepass in deferred

## [2018.1.0f2]

### Added
- Screen Space Refraction projection model (Proxy raycasting, HiZ raymarching)
- Screen Space Refraction settings as volume component
- Added buffered frame history per camera
- Port Global Density Volumes to the Interpolation Volume System.
- Optimize ImportanceSampleLambert() to not require the tangent frame.
- Generalize SampleVBuffer() to handle different sampling and reconstruction methods.
- Improve the quality of volumetric lighting reprojection.
- Optimize Morton Order code in the Subsurface Scattering pass.
- Planar Reflection Probe support roughness (gaussian convolution of captured probe)
- Use an atlas instead of a texture array for cluster transparent decals
- Add a debug view to visualize the decal atlas
- Only store decal textures to atlas if decal is visible, debounce out of memory decal atlas warning.
- Add manipulator gizmo on decal to improve authoring workflow
- Add a minimal StackLit material (work in progress, this version can be used as template to add new material)

### Changed
- EnableShadowMask in FrameSettings (But shadowMaskSupport still disable by default)
- Forced Planar Probe update modes to (Realtime, Every Update, Mirror Camera)
- Screen Space Refraction proxy model uses the proxy of the first environment light (Reflection probe/Planar probe) or the sky
- Moved RTHandle static methods to RTHandles
- Renamed RTHandle to RTHandleSystem.RTHandle
- Move code for PreIntegratedFDG (Lit.shader) into its dedicated folder to be share with other material
- Move code for LTCArea (Lit.shader) into its dedicated folder to be share with other material

### Removed
- Removed Planar Probe mirror plane position and normal fields in inspector, always display mirror plane and normal gizmos

### Fixed
- Fix fog flags in scene view is now taken into account
- Fix sky in preview windows that were disappearing after a load of a new level
- Fix numerical issues in IntersectRayAABB().
- Fix alpha blending of volumetric lighting with transparent objects.
- Fix the near plane of the V-Buffer causing out-of-bounds look-ups in the clustered data structure.
- Depth and color pyramid are properly computed and sampled when the camera renders inside a viewport of a RTHandle.
- Fix decal atlas debug view to work correctly when shadow atlas view is also enabled

## [2018.1.0b13]

...<|MERGE_RESOLUTION|>--- conflicted
+++ resolved
@@ -165,11 +165,8 @@
 - Fixed FrameSettings multi-edition.
 - Fixed a bug happening when denoising multiple ray traced light shadows
 - Fixed minor naming issues in ShaderGraph settings
-<<<<<<< HEAD
-=======
 - VFX: Removed z-fight glitches that could appear when using deferred depth prepass and lit quad primitives
 - VFX: Preserve specular option for lit outputs (matches HDRP lit shader)
->>>>>>> 17b79101
 
 ### Changed
 - Color buffer pyramid is not allocated anymore if neither refraction nor distortion are enabled
