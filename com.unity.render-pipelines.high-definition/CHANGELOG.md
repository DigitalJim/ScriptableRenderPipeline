--- conflicted
+++ resolved
@@ -148,12 +148,9 @@
 - Fixed runtime debug menu light hierarchy None not doing anything.
 - Fixed the broken ShaderGraph preview when creating a new Lit graph.
 - Fix indentation issue in preset of LayeredLit material.
-<<<<<<< HEAD
+- Fixed minor issues with cubemap preview in the inspector.
 - Fixed wrong build error message when building for android on mac.
 - Fixed an issue related to denoising ray trace area shadows.
-=======
-- Fixed minor issues with cubemap preview in the inspector.
->>>>>>> f06bc5af
 
 ### Changed
 - Hide unused LOD settings in Quality Settings legacy window.
