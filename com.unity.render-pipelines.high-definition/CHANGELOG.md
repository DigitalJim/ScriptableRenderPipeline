--- conflicted
+++ resolved
@@ -504,11 +504,8 @@
 - Removing unused alpha threshold depth prepass and post pass for fabric shader graph.
 - Transform result from CIE XYZ to sRGB color space in EvalSensitivity for iridescence.
 - Moved BeginCameraRendering callback right before culling.
-<<<<<<< HEAD
+- Renamed the cubemap used for diffuse convolution to a more explicit name for the memory profiler.
 - Improved behaviour of transmission color on transparent surfaces in path tracing.
-=======
-- Renamed the cubemap used for diffuse convolution to a more explicit name for the memory profiler.
->>>>>>> 2d611a54
 
 ## [7.1.1] - 2019-09-05
 
