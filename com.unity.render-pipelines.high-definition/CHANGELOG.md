# Changelog
All notable changes to this package will be documented in this file.

The format is based on [Keep a Changelog](http://keepachangelog.com/en/1.0.0/)
and this project adheres to [Semantic Versioning](http://semver.org/spec/v2.0.0.html).

## [Unreleased]

### Added
- Ray tracing support for VR single-pass
- Added sharpen filter shader parameter and UI for TemporalAA to control image quality instead of hardcoded value
- Added frame settings option for custom post process and custom passes as well as custom color buffer format option.
- Add check in wizard on SRP Batcher enabled.
- Added default implementations of OnPreprocessMaterialDescription for FBX, Obj, Sketchup and 3DS file formats.
- Added custom pass fade radius
- Added after post process injection point for custom passes
- Added basic alpha compositing support - Alpha is available afterpostprocess when using FP16 buffer format.
- Added falloff distance on Reflection Probe and Planar Reflection Probe
- Added Backplate projection from the HDRISky
- Added Shadow Matte in UnlitMasterNode, which only received shadow without lighting
- Added hability to name LightLayers in HDRenderPipelineAsset
- Added a range compression factor for Reflection Probe and Planar Reflection Probe to avoid saturation of colors.
- Added path tracing support for directional, point and spot lights, as well as emission from Lit and Unlit.
- Added non temporal version of SSAO.
- Added more detailed ray tracing stats in the debug window
- Added Disc area light (bake only)
- Added a warning in the material UI to prevent transparent + subsurface-scattering combination.
- Added XR single-pass setting into HDRP asset
- Added a penumbra tint option for lights
- Added support for depth copy with XR SDK
- Added debug setting to Render Pipeline Debug Window to list the active XR views
- Added an option to filter the result of the volumetric lighting (off by default).
- Added a transmission multiplier for directional lights
- Added XR single-pass test mode to Render Pipeline Debug Window
- Added debug setting to Render Pipeline Window to list the active XR views
- Added a new refraction mode for the Lit shader (thin). Which is a box refraction with small thickness values
- Added the code to support Barn Doors for Area Lights based on a shaderconfig option.
- Added HDRPCameraBinder property binder for Visual Effect Graph
- Added "Celestial Body" controls to the Directional Light
- Added new parameters to the Physically Based Sky
- Added Reflections to the DXR Wizard
- Added the possibility to have ray traced colored and semi-transparent shadows on directional lights.
- Added a check in the custom post process template to throw an error if the default shader is not found.
- Exposed the debug overlay ratio in the debug menu.
- Added a separate frame settings for tonemapping alongside color grading.
- Added the receive fog option in the material UI for ShaderGraphs.
- Added a public virtual bool in the custom post processes API to specify if a post processes should be executed in the scene view.
- Added a menu option that checks scene issues with ray tracing. Also removed the previously existing warning at runtime.
- Added Contrast Adaptive Sharpen (CAS) Upscaling effect.
- Added APIs to update probe settings at runtime.
- Added documentation for the rayTracingSupported method in HDRP
- Added user-selectable format for the post processing passes.
- Added support for alpha channel in some post-processing passes (DoF, TAA, Uber).
- Added warnings in FrameSettings inspector when using DXR and atempting to use Asynchronous Execution.
- Exposed Stencil bits that can be used by the user.
- Added history rejection based on velocity of intersected objects for directional, point and spot lights.
- Added a affectsVolumetric field to the HDAdditionalLightData API to know if light affects volumetric fog.
- Add OS and Hardware check in the Wizard fixes for DXR.
- Added option to exclude camera motion from motion blur.
- Added semi-transparent shadows for point and spot lights.
- Added support for semi-transparent shadow for unlit shader and unlit shader graph.
- Added the alpha clip enabled toggle to the material UI for all HDRP shader graphs.
- Added Material Samples to explain how to use the lit shader features
- Added an initial implementation of ray traced sub surface scattering
- Added AssetPostprocessors and Shadergraphs to handle Arnold Standard Surface and 3DsMax Physical material import from FBX.
- Added support for Smoothness Fade start work when enabling ray traced reflections.
- Added Contact shadow, Micro shadows and Screen space refraction API documentation.
- Added script documentation for SSR, SSAO (ray tracing), GI, Light Cluster, RayTracingSettings, Ray Counters, etc.
- Added path tracing support for refraction and internal reflections.
- Added support for Thin Refraction Model and Lit's Clear Coat in Path Tracing.
- Added the Tint parameter to Sky Colored Fog.
- Added of Screen Space Reflections for Transparent materials
- Added a fallback for ray traced area light shadows in case the material is forward or the lit mode is forward.
- Added a new debug mode for light layers.
- Added an "enable" toggle to the SSR volume component.
- Added support for anisotropic specular lobes in path tracing.
- Added support for alpha clipping in path tracing.
- Added support for light cookies in path tracing.
- Added support for transparent shadows in path tracing.
- Added support for iridescence in path tracing.
- Added support for background color in path tracing.
- Added a path tracing test to the test suite.
<<<<<<< HEAD
- Added support for subsurface scattering in path tracing.
=======
- Added a warning and workaround instructions that appear when you enable XR single-pass after the first frame with the XR SDK.
- Added the exposure sliders to the planar reflection probe preview
>>>>>>> ca701e25

### Fixed
- Update documentation of HDRISky-Backplate, precise how to have Ambient Occlusion on the Backplate
- Sorting, undo, labels, layout in the Lighting Explorer.
- Fixed sky settings and materials in Shader Graph Samples package
- Fix/workaround a probable graphics driver bug in the GTAO shader.
- Fixed Hair and PBR shader graphs double sided modes
- Fixed an issue where updating an HDRP asset in the Quality setting panel would not recreate the pipeline.
- Fixed issue with point lights being considered even when occupying less than a pixel on screen (case 1183196)
- Fix a potential NaN source with iridescence (case 1183216)
- Fixed issue of spotlight breaking when minimizing the cone angle via the gizmo (case 1178279)
- Fixed issue that caused decals not to modify the roughness in the normal buffer, causing SSR to not behave correctly (case 1178336)
- Fixed lit transparent refraction with XR single-pass rendering
- Removed extra jitter for TemporalAA in VR
- Fixed ShaderGraph time in main preview
- Fixed issue on some UI elements in HDRP asset not expanding when clicking the arrow (case 1178369)
- Fixed alpha blending in custom post process
- Fixed the modification of the _AlphaCutoff property in the material UI when exposed with a ShaderGraph parameter.
- Fixed HDRP test `1218_Lit_DiffusionProfiles` on Vulkan.
- Fixed an issue where building a player in non-dev mode would generate render target error logs every frame
- Fixed crash when upgrading version of HDRP
- Fixed rendering issues with material previews
- Fixed NPE when using light module in Shuriken particle systems (1173348).
- Refresh cached shadow on editor changes
- Fixed light supported units caching (1182266)
- Fixed an issue where SSAO (that needs temporal reprojection) was still being rendered when Motion Vectors were not available (case 1184998)
- Fixed a nullref when modifying the height parameters inside the layered lit shader UI.
- Fixed Decal gizmo that become white after exiting play mode
- Fixed Decal pivot position to behave like a spotlight
- Fixed an issue where using the LightingOverrideMask would break sky reflection for regular cameras
- Fix DebugMenu FrameSettingsHistory persistency on close
- Fix DensityVolume, ReflectionProbe aned PlanarReflectionProbe advancedControl display
- Fix DXR scene serialization in wizard
- Fixed an issue where Previews would reallocate History Buffers every frame
- Fixed the SetLightLayer function in HDAdditionalLightData setting the wrong light layer
- Fix error first time a preview is created for planar
- Fixed an issue where SSR would use an incorrect roughness value on ForwardOnly (StackLit, AxF, Fabric, etc.) materials when the pipeline is configured to also allow deferred Lit.
- Fixed issues with light explorer (cases 1183468, 1183269)
- Fix dot colors in LayeredLit material inspector
- Fix undo not resetting all value when undoing the material affectation in LayerLit material
- Fix for issue that caused gizmos to render in render textures (case 1174395)
- Fixed the light emissive mesh not updated when the light was disabled/enabled
- Fixed light and shadow layer sync when setting the HDAdditionalLightData.lightlayersMask property
- Fixed a nullref when a custom post process component that was in the HDRP PP list is removed from the project
- Fixed issue that prevented decals from modifying specular occlusion (case 1178272).
- Fixed exposure of volumetric reprojection
- Fixed multi selection support for Scalable Settings in lights
- Fixed font shaders in test projects for VR by using a Shader Graph version
- Fixed refresh of baked cubemap by incrementing updateCount at the end of the bake (case 1158677).
- Fixed issue with rectangular area light when seen from the back
- Fixed decals not affecting lightmap/lightprobe
- Fixed zBufferParams with XR single-pass rendering
- Fixed moving objects not rendered in custom passes
- Fixed abstract classes listed in the + menu of the custom pass list
- Fixed custom pass that was rendered in previews
- Fixed precision error in zero value normals when applying decals (case 1181639)
- Fixed issue that triggered No Scene Lighting view in game view as well (case 1156102)
- Assign default volume profile when creating a new HDRP Asset
- Fixed fov to 0 in planar probe breaking the projection matrix (case 1182014)
- Fixed bugs with shadow caching
- Reassign the same camera for a realtime probe face render request to have appropriate history buffer during realtime probe rendering.
- Fixed issue causing wrong shading when normal map mode is Object space, no normal map is set, but a detail map is present (case 1143352)
- Fixed issue with decal and htile optimization
- Fixed TerrainLit shader compilation error regarding `_Control0_TexelSize` redefinition (case 1178480).
- Fixed warning about duplicate HDRuntimeReflectionSystem when configuring play mode without domain reload.
- Fixed an editor crash when multiple decal projectors were selected and some had null material
- Added all relevant fix actions to FixAll button in Wizard
- Moved FixAll button on top of the Wizard
- Fixed an issue where fog color was not pre-exposed correctly
- Fix priority order when custom passes are overlapping
- Fix cleanup not called when the custom pass GameObject is destroyed
- Replaced most instances of GraphicsSettings.renderPipelineAsset by GraphicsSettings.currentRenderPipeline. This should fix some parameters not working on Quality Settings overrides.
- Fixed an issue with Realtime GI not working on upgraded projects.
- Fixed issue with screen space shadows fallback texture was not set as a texture array.
- Fixed Pyramid Lights bounding box
- Fixed terrain heightmap default/null values and epsilons
- Fixed custom post-processing effects breaking when an abstract class inherited from `CustomPostProcessVolumeComponent`
- Fixed XR single-pass rendering in Editor by using ShaderConfig.s_XrMaxViews to allocate matrix array
- Multiple different skies rendered at the same time by different cameras are now handled correctly without flickering
- Fixed flickering issue happening when different volumes have shadow settings and multiple cameras are present.
- Fixed issue causing planar probes to disappear if there is no light in the scene.
- Fixed a number of issues with the prefab isolation mode (Volumes leaking from the main scene and reflection not working properly)
- Fixed an issue with fog volume component upgrade not working properly
- Fixed Spot light Pyramid Shape has shadow artifacts on aspect ratio values lower than 1
- Fixed issue with AO upsampling in XR
- Fixed camera without HDAdditionalCameraData component not rendering
- Removed the macro ENABLE_RAYTRACING for most of the ray tracing code
- Fixed prefab containing camera reloading in loop while selected in the Project view
- Fixed issue causing NaN wheh the Z scale of an object is set to 0.
- Fixed DXR shader passes attempting to render before pipeline loaded
- Fixed black ambient sky issue when importing a project after deleting Library.
- Fixed issue when upgrading a Standard transparent material (case 1186874)
- Fixed area light cookies not working properly with stack lit
- Fixed material render queue not updated when the shader is changed in the material inspector.
- Fixed a number of issues with full screen debug modes not reseting correctly when setting another mutually exclusive mode
- Fixed compile errors for platforms with no VR support
- Fixed an issue with volumetrics and RTHandle scaling (case 1155236)
- Fixed an issue where sky lighting might be updated uselessly
- Fixed issue preventing to allow setting decal material to none (case 1196129)
- Fixed XR multi-pass decals rendering
- Fixed several fields on Light Inspector that not supported Prefab overrides
- Fixed EOL for some files
- Fixed scene view rendering with volumetrics and XR enabled
- Fixed decals to work with multiple cameras
- Fixed optional clear of GBuffer (Was always on)
- Fixed render target clears with XR single-pass rendering
- Fixed HDRP samples file hierarchy
- Fixed Light units not matching light type
- Fixed QualitySettings panel not displaying HDRP Asset
- Fixed black reflection probes the first time loading a project
- Fixed y-flip in scene view with XR SDK
- Fixed Decal projectors do not immediately respond when parent object layer mask is changed in editor.
- Fixed y-flip in scene view with XR SDK
- Fixed a number of issues with Material Quality setting
- Fixed the transparent Cull Mode option in HD unlit master node settings only visible if double sided is ticked.
- Fixed an issue causing shadowed areas by contact shadows at the edge of far clip plane if contact shadow length is very close to far clip plane.
- Fixed editing a scalable settings will edit all loaded asset in memory instead of targetted asset.
- Fixed Planar reflection default viewer FOV
- Fixed flickering issues when moving the mouse in the editor with ray tracing on.
- Fixed the ShaderGraph main preview being black after switching to SSS in the master node settings
- Fixed custom fullscreen passes in VR
- Fixed camera culling masks not taken in account in custom pass volumes
- Fixed object not drawn in custom pass when using a DrawRenderers with an HDRP shader in a build.
- Fixed injection points for Custom Passes (AfterDepthAndNormal and BeforePreRefraction were missing)
- Fixed a enum to choose shader tags used for drawing objects (DepthPrepass or Forward) when there is no override material.
- Fixed lit objects in the BeforePreRefraction, BeforeTransparent and BeforePostProcess.
- Fixed the None option when binding custom pass render targets to allow binding only depth or color.
- Fixed custom pass buffers allocation so they are not allocated if they're not used.
- Fixed the Custom Pass entry in the volume create asset menu items.
- Fixed Prefab Overrides workflow on Camera.
- Fixed alignment issue in Preset for Camera.
- Fixed alignment issue in Physical part for Camera.
- Fixed FrameSettings multi-edition.
- Fixed a bug happening when denoising multiple ray traced light shadows
- Fixed minor naming issues in ShaderGraph settings
- VFX: Removed z-fight glitches that could appear when using deferred depth prepass and lit quad primitives
- VFX: Preserve specular option for lit outputs (matches HDRP lit shader)
- Fixed an issue with Metal Shader Compiler and GTAO shader for metal
- Fixed resources load issue while upgrading HDRP package.
- Fix LOD fade mask by accounting for field of view
- Fixed spot light missing from ray tracing indirect effects.
- Fixed a UI bug in the diffusion profile list after fixing them from the wizard.
- Fixed the hash collision when creating new diffusion profile assets.
- Fixed a light leaking issue with box light casting shadows (case 1184475)
- Fixed Cookie texture type in the cookie slot of lights (Now displays a warning because it is not supported).
- Fixed a nullref that happens when using the Shuriken particle light module
- Fixed alignment in Wizard
- Fixed text overflow in Wizard's helpbox
- Fixed Wizard button fix all that was not automatically grab all required fixes
- Fixed VR tab for MacOS in Wizard
- Fixed local config package workflow in Wizard
- Fixed issue with contact shadows shifting when MSAA is enabled.
- Fixed EV100 in the PBR sky
- Fixed an issue In URP where sometime the camera is not passed to the volume system and causes a null ref exception (case 1199388)
- Fixed nullref when releasing HDRP with custom pass disabled
- Fixed performance issue derived from copying stencil buffer.
- Fixed an editor freeze when importing a diffusion profile asset from a unity package.
- Fixed an exception when trying to reload a builtin resource.
- Fixed the light type intensity unit reset when switching the light type.
- Fixed compilation error related to define guards and CreateLayoutFromXrSdk()
- Fixed documentation link on CustomPassVolume.
- Fixed player build when HDRP is in the project but not assigned in the graphic settings.
- Fixed an issue where ambient probe would be black for the first face of a baked reflection probe
- VFX: Fixed Missing Reference to Visual Effect Graph Runtime Assembly
- Fixed an issue where rendering done by users in EndCameraRendering would be executed before the main render loop.
- Fixed Prefab Override in main scope of Volume.
- Fixed alignment issue in Presset of main scope of Volume.
- Fixed persistence of ShowChromeGizmo and moved it to toolbar for coherency in ReflectionProbe and PlanarReflectionProbe.
- Fixed Alignement issue in ReflectionProbe and PlanarReflectionProbe.
- Fixed Prefab override workflow issue in ReflectionProbe and PlanarReflectionProbe.
- Fixed empty MoreOptions and moved AdvancedManipulation in a dedicated location for coherency in ReflectionProbe and PlanarReflectionProbe.
- Fixed Prefab override workflow issue in DensityVolume.
- Fixed empty MoreOptions and moved AdvancedManipulation in a dedicated location for coherency in DensityVolume.
- Fix light limit counts specified on the HDRP asset
- Fixed Quality Settings for SSR, Contact Shadows and Ambient Occlusion volume components
- Fixed decalui deriving from hdshaderui instead of just shaderui
- Use DelayedIntField instead of IntField for scalable settings
- Fixed init of debug for FrameSettingsHistory on SceneView camera
- Added a fix script to handle the warning 'referenced script in (GameObject 'SceneIDMap') is missing'
- Fix Wizard load when none selected for RenderPipelineAsset
- Fixed TerrainLitGUI when per-pixel normal property is not present.
- Fixed rendering errors when enabling debug modes with custom passes
- Fix an issue that made PCSS dependent on Atlas resolution (not shadow map res)
- Fixing a bug whith histories when n>4 for ray traced shadows
- Fixing wrong behavior in ray traced shadows for mesh renderers if their cast shadow is shadow only or double sided
- Only tracing rays for shadow if the point is inside the code for spotlight shadows
- Only tracing rays if the point is inside the range for point lights
- Fixing ghosting issues when the screen space shadow  indexes change for a light with ray traced shadows
- Fixed an issue with stencil management and Xbox One build that caused corrupted output in deferred mode.
- Fixed a mismatch in behavior between the culling of shadow maps and ray traced point and spot light shadows
- Fixed recursive ray tracing not working anymore after intermediate buffer refactor.
- Fixed ray traced shadow denoising not working (history rejected all the time).
- Fixed shader warning on xbox one
- Fixed cookies not working for spot lights in ray traced reflections, ray traced GI and recursive rendering
- Fixed an inverted handling of CoatSmoothness for SSR in StackLit.
- Fixed missing distortion inputs in Lit and Unlit material UI.
- Fixed issue that propagated NaNs across multiple frames through the exposure texture.
- Fixed issue with Exclude from TAA stencil ignored.
- Fixed ray traced reflection exposure issue.
- Fixed issue with TAA history not initialising corretly scale factor for first frame
- Fixed issue with stencil test of material classification not using the correct Mask (causing false positive and bad performance with forward material in deferred)
- Fixed issue with History not reset when chaning antialiasing mode on camera
- Fixed issue with volumetric data not being initialized if default settings have volumetric and reprojection off.
- Fixed ray tracing reflection denoiser not applied in tier 1
- Fixed the vibility of ray tracing related methods.
- Fixed the diffusion profile list not saved when clicking the fix button in the material UI.
- Fixed crash when pushing bounce count higher than 1 for ray traced GI or reflections
- Fixed PCSS softness scale so that it better match ray traced reference for punctual lights.
- Fixed exposure management for the path tracer
- Fixed AxF material UI containing two advanced options settings.
- Fixed an issue where cached sky contexts were being destroyed wrongly, breaking lighting in the LookDev
- Fixed issue that clamped PCSS softness too early and not after distance scale.
- Fixed fog affect transparent on HD unlit master node
- Fixed custom post processes re-ordering not saved.
- Fixed NPE when using scalable settings
- Fixed an issue where PBR sky precomputation was reset incorrectly in some cases causing bad performance.
- Fixed a bug due to depth history begin overriden too soon
- Fixed CustomPassSampleCameraColor scale issue when called from Before Transparent injection point.
- Fixed corruption of AO in baked probes.
- Fixed issue with upgrade of projects that still had Very High as shadow filtering quality.
- Fixed issue that caused Distortion UI to appear in Lit.
- Fixed several issues with decal duplicating when editing them.
- Fixed initialization of volumetric buffer params (1204159)
- Fixed an issue where frame count was incorrectly reset for the game view, causing temporal processes to fail.
- Fixed Culling group was not disposed error.
- Fixed issues on some GPU that do not support gathers on integer textures.
- Fixed an issue with ambient probe not being initialized for the first frame after a domain reload for volumetric fog.
- Fixed the scene visibility of decal projectors and density volumes
- Fixed a leak in sky manager.
- Fixed an issue where entering playmode while the light editor is opened would produce null reference exceptions.
- Fixed the debug overlay overlapping the debug menu at runtime.
- Fixed an issue with the framecount when changing scene.
- Fixed errors that occurred when using invalid near and far clip plane values for planar reflections.
- Fixed issue with motion blur sample weighting function.
- Fixed motion vectors in MSAA.
- Fixed sun flare blending (case 1205862).
- Fixed a lot of issues related to ray traced screen space shadows.
- Fixed memory leak caused by apply distortion material not being disposed.
- Fixed Reflection probe incorrectly culled when moving its parent (case 1207660)
- Fixed a nullref when upgrading the Fog volume components while the volume is opened in the inspector.
- Fix issues where decals on PS4 would not correctly write out the tile mask causing bits of the decal to go missing.
- Use appropriate label width and text content so the label is completely visible
- Fixed an issue where final post process pass would not output the default alpha value of 1.0 when using 11_11_10 color buffer format.
- Fixed SSR issue after the MSAA Motion Vector fix.
- Fixed an issue with PCSS on directional light if punctual shadow atlas was not allocated.
- Fixed an issue where shadow resolution would be wrong on the first face of a baked reflection probe.
- Fixed issue with PCSS softness being incorrect for cascades different than the first one.
- Fixed custom post process not rendering when using multiple HDRP asset in quality settings
- Fixed probe gizmo missing id (case 1208975)
- Fixed a warning in raytracingshadowfilter.compute
- Fixed issue with AO breaking with small near plane values.
- Fixed custom post process Cleanup function not called in some cases.
- Fixed shader warning in AO code.
- Fixed a warning in simpledenoiser.compute
- Fixed tube and rectangle light culling to use their shape instead of their range as a bounding box.
- Fixed caused by using gather on a UINT texture in motion blur.
- Fix issue with ambient occlusion breaking when dynamic resolution is active.
- Fixed some possible NaN causes in Depth of Field.
- Fixed Custom Pass nullref due to the new Profiling Sample API changes
- Fixed the black/grey screen issue on after post process Custom Passes in non dev builds.
- Fixed particle lights.
- Improved behavior of lights and probe going over the HDRP asset limits.
- Fixed issue triggered when last punctual light is disabled and more than one camera is used.
- Fixed Custom Pass nullref due to the new Profiling Sample API changes
- Fixed the black/grey screen issue on after post process Custom Passes in non dev builds.
- Fixed XR rendering locked to vsync of main display with Standalone Player.
- Fixed custom pass cleanup not called at the right time when using multiple volumes.
- Fixed an issue on metal with edge of decal having artifact by delaying discard of fragments during decal projection
- Fixed various shader warning
- Fixing unnecessary memory allocations in the ray tracing cluster build
- Fixed duplicate column labels in LightEditor's light tab
- Fixed white and dark flashes on scenes with very high or very low exposure when Automatic Exposure is being used.
- Fixed an issue where passing a null ProfilingSampler would cause a null ref exception.
- Fixed memory leak in Sky when in matcap mode.
- Fixed compilation issues on platform that don't support VR.
- Fixed migration code called when we create a new HDRP asset.
- Fixed RemoveComponent on Camera contextual menu to not remove Camera while a component depend on it.
- Fixed an issue where ambient occlusion and screen space reflections editors would generate null ref exceptions when HDRP was not set as the current pipeline.
- Fixed a null reference exception in the probe UI when no HDRP asset is present.
- Fixed the outline example in the doc (sampling range was dependent on screen resolution)
- Fixed a null reference exception in the HDRI Sky editor when no HDRP asset is present.
- Fixed an issue where Decal Projectors created from script where rotated around the X axis by 90°.
- Fixed frustum used to compute Density Volumes visibility when projection matrix is oblique.
- Fixed a null reference exception in Path Tracing, Recursive Rendering and raytraced Global Illumination editors when no HDRP asset is present.
- Fix for NaNs on certain geometry with Lit shader -- [case 1210058](https://fogbugz.unity3d.com/f/cases/1210058/)
- Fixed an issue where ambient occlusion and screen space reflections editors would generate null ref exceptions when HDRP was not set as the current pipeline.
- Fixed a null reference exception in the probe UI when no HDRP asset is present.
- Fixed the outline example in the doc (sampling range was dependent on screen resolution)
- Fixed a null reference exception in the HDRI Sky editor when no HDRP asset is present.
- Fixed an issue where materials newly created from the contextual menu would have an invalid state, causing various problems until it was edited.
- Fixed transparent material created with ZWrite enabled (now it is disabled by default for new transparent materials)
- Fixed mouseover on Move and Rotate tool while DecalProjector is selected.
- Fixed wrong stencil state on some of the pixel shader versions of deferred shader.
- Fixed an issue where creating decals at runtime could cause a null reference exception.
- Fixed issue that displayed material migration dialog on the creation of new project.
- Fixed various issues with time and animated materials (cases 1210068, 1210064).
- Updated light explorer with latest changes to the Fog and fixed issues when no visual environment was present.
- Fixed not handleling properly the recieve SSR feature with ray traced reflections
- Shadow Atlas is no longer allocated for area lights when they are disabled in the shader config file.
- Avoid MRT Clear on PS4 as it is not implemented yet.
- Fixed runtime debug menu BitField control.
- Fixed the radius value used for ray traced directional light.
- Fixed compilation issues with the layered lit in ray tracing shaders.
- Fixed XR autotests viewport size rounding
- Fixed mip map slider knob displayed when cubemap have no mipmap
- Remove unnecessary skip of material upgrade dialog box.
- Fixed the profiling sample mismatch errors when enabling the profiler in play mode
- Fixed issue that caused NaNs in reflection probes on consoles.
- Fixed adjusting positive axis of Blend Distance slides the negative axis in the density volume component.
- Fixed the blend of reflections based on the weight.
- Fixed fallback for ray traced reflections when denoising is enabled.
- Fixed error spam issue with terrain detail terrainDetailUnsupported (cases 1211848)
- Fixed hardware dynamic resolution causing cropping/scaling issues in scene view (case 1158661)
- Fixed Wizard check order for `Hardware and OS` and `Direct3D12`
- Fix AO issue turning black when Far/Near plane distance is big.
- Fixed issue when opening lookdev and the lookdev volume have not been assigned yet.
- Improved memory usage of the sky system.
- Updated label in HDRP quality preference settings (case 1215100)
- Fixed Decal Projector gizmo not undoing properly (case 1216629)
- Fix a leak in the denoising of ray traced reflections.
- Fixed Alignment issue in Light Preset
- Fixed Environment Header in LightingWindow
- Fixed an issue where hair shader could write garbage in the diffuse lighting buffer, causing NaNs.
- Fixed an exposure issue with ray traced sub-surface scattering.
- Fixed runtime debug menu light hierarchy None not doing anything.
- Fixed the broken ShaderGraph preview when creating a new Lit graph.
- Fix indentation issue in preset of LayeredLit material.
- Fixed minor issues with cubemap preview in the inspector.
- Fixed wrong build error message when building for android on mac.
- Fixed an issue related to denoising ray trace area shadows.
- Fixed wrong build error message when building for android on mac.
- Fixed Wizard persistency of Direct3D12 change on domain reload.
- Fixed Wizard persistency of FixAll on domain reload.
- Fixed Wizard behaviour on domain reload.
- Fixed a potential source of NaN in planar reflection probe atlas.
- Fixed an issue with MipRatio debug mode showing _DebugMatCapTexture not being set.
- Fixed missing initialization of input params in Blit for VR.
- Fix Inf source in LTC for area lights.
- Fix issue with AO being misaligned when multiple view are visible.
- Fix issue that caused the clamp of camera rotation motion for motion blur to be ineffective.
- Fixed a bug related to ray traced area light shadow history.
- Fixed an issue where fog sky color mode could sample NaNs in the sky cubemap.
- Fixed a leak in the PBR sky renderer.
- Added a tooltip to the Ambient Mode parameter in the Visual Envionment volume component.
- Static lighting sky now takes the default volume into account (this fixes discrepancies between baked and realtime lighting).
- Fixed a leak in the sky system.
- Removed MSAA Buffers allocation when lit shader mode is set to "deferred only".
- Fixed invalid cast for realtime reflection probes (case 1220504)
- Fixed invalid game view rendering when disabling all cameras in the scene (case 1105163)
- Hide reflection probes in the renderer components.
- Fixed infinite reload loop while displaying Light's Shadow's Link Light Layer in Inspector of Prefab Asset.
- Fixed the culling was not disposed error in build log.
- Fixed the cookie atlas size and planar atlas size being too big after an upgrade of the HDRP asset.

### Changed
- Color buffer pyramid is not allocated anymore if neither refraction nor distortion are enabled
- Rename Emission Radius to Radius in UI in Point, Spot
- Angular Diameter parameter for directional light is no longuer an advanced property
- DXR: Remove Light Radius and Angular Diamater of Raytrace shadow. Angular Diameter and Radius are used instead.
- Remove MaxSmoothness parameters from UI for point, spot and directional light. The MaxSmoothness is now deduce from Radius Parameters
- DXR: Remove the Ray Tracing Environement Component. Add a Layer Mask to the ray Tracing volume components to define which objects are taken into account for each effect.
- Removed second cubemaps used for shadowing in lookdev
- Disable Physically Based Sky below ground
- Increase max limit of area light and reflection probe to 128
- Change default texture for detailmap to grey
- Optimize Shadow RT load on Tile based architecture platforms.
- Improved quality of SSAO.
- Moved RequestShadowMapRendering() back to public API.
- Update HDRP DXR Wizard with an option to automatically clone the hdrp config package and setup raytracing to 1 in shaders file.
- Added SceneSelection pass for TerrainLit shader.
- Simplified Light's type API regrouping the logic in one place (Check type in HDAdditionalLightData)
- The support of LOD CrossFade (Dithering transition) in master nodes now required to enable it in the master node settings (Save variant)
- Improved shadow bias, by removing constant depth bias and substituting it with slope-scale bias.
- Fix the default stencil values when a material is created from a SSS ShaderGraph.
- Tweak test asset to be compatible with XR: unlit SG material for canvas and double-side font material
- Slightly tweaked the behaviour of bloom when resolution is low to reduce artifacts.
- Hidden fields in Light Inspector that is not relevant while in BakingOnly mode.
- Changed parametrization of PCSS, now softness is derived from angular diameter (for directional lights) or shape radius (for point/spot lights) and min filter size is now in the [0..1] range.
- Moved the copy of the geometry history buffers to right after the depth mip chain generation.
- Rename "Luminance" to "Nits" in UX for physical light unit
- Rename FrameSettings "SkyLighting" to "SkyReflection"
- Reworked XR automated tests
- The ray traced screen space shadow history for directional, spot and point lights is discarded if the light transform has changed.
- Changed the behavior for ray tracing in case a mesh renderer has both transparent and opaque submeshes.
- Improve history buffer management
- Replaced PlayerSettings.virtualRealitySupported with XRGraphics.tryEnable.
- Remove redundant FrameSettings RealTimePlanarReflection
- Improved a bit the GC calls generated during the rendering.
- Material update is now only triggered when the relevant settings are touched in the shader graph master nodes
- Changed the way Sky Intensity (on Sky volume components) is handled. It's now a combo box where users can choose between Exposure, Multiplier or Lux (for HDRI sky only) instead of both multiplier and exposure being applied all the time. Added a new menu item to convert old profiles.
- Change how method for specular occlusions is decided on inspector shader (Lit, LitTesselation, LayeredLit, LayeredLitTessellation)
- Unlocked SSS, SSR, Motion Vectors and Distortion frame settings for reflections probes.
- Hide unused LOD settings in Quality Settings legacy window.
- Reduced the constrained distance for temporal reprojection of ray tracing denoising
- Removed shadow near plane from the Directional Light Shadow UI.
- Improved the performances of custom pass culling.
- The scene view camera now replicates the physical parameters from the camera tagged as "MainCamera".
- Reduced the number of GC.Alloc calls, one simple scene without plarnar / probes, it should be 0B.
- Renamed ProfilingSample to ProfilingScope and unified API. Added GPU Timings.
- Updated macros to be compatible with the new shader preprocessor.
- Ray tracing reflection temporal filtering is now done in pre-exposed space
- Search field selects the appropriate fields in both project settings panels 'HDRP Default Settings' and 'Quality/HDRP'
- Disabled the refraction and transmission map keywords if the material is opaque.
- Keep celestial bodies outside the atmosphere.
- Updated the MSAA documentation to specify what features HDRP supports MSAA for and what features it does not.
- Shader use for Runtime Debug Display are now correctly stripper when doing a release build
- Now each camera has its own Volume Stack. This allows Volume Parameters to be updated as early as possible and be ready for the whole frame without conflicts between cameras.
- Disable Async for SSR, SSAO and Contact shadow when aggregated ray tracing frame setting is on.
- Improved performance when entering play mode without domain reload by a factor of ~25
- Renamed the camera profiling sample to include the camera name
- Discarding the ray tracing history for AO, reflection, diffuse shadows and GI when the viewport size changes.
- Renamed the camera profiling sample to include the camera name
- Renamed the post processing graphic formats to match the new convention.
- The restart in Wizard for DXR will always be last fix from now on
- Refactoring pre-existing materials to share more shader code between rasterization and ray tracing.
- Setting a material's Refraction Model to Thin does not overwrite the Thickness and Transmission Absorption Distance anymore.
- Removed Wind textures from runtime as wind is no longer built into the pipeline
- Changed Shader Graph titles of master nodes to be more easily searchable ("HDRP/x" -> "x (HDRP)")
- Expose StartSinglePass() and StopSinglePass() as public interface for XRPass
- Replaced the Texture array for 2D cookies (spot, area and directional lights) and for planar reflections by an atlas.
- Moved the tier defining from the asset to the concerned volume components.
- Changing from a tier management to a "mode" management for reflection and GI and removing the ability to enable/disable deferred and ray bining (they are now implied by performance mode)
- The default FrameSettings for ScreenSpaceShadows is set to true for Camera in order to give a better workflow for DXR.
- Refactor internal usage of Stencil bits.
- Changed how the material upgrader works and added documentation for it.
- Custom passes now disable the stencil when overwriting the depth and not writing into it.
- Renamed the camera profiling sample to include the camera name
- Changed the way the shadow casting property of transparent and tranmissive materials is handeled for ray tracing.
- Changed inspector materials stencil setting code to have more sharing.
- Updated the default scene and default DXR scene and DefaultVolumeProfile.
- Changed the way the length parameter is used for ray traced contact shadows.
- Improved the coherency of PCSS blur between cascades.
- Updated VR checks in Wizard to reflect new XR System.
- Removing unused alpha threshold depth prepass and post pass for fabric shader graph.
- Transform result from CIE XYZ to sRGB color space in EvalSensitivity for iridescence.
- Moved BeginCameraRendering callback right before culling.
- Renamed the cubemap used for diffuse convolution to a more explicit name for the memory profiler.
- Improved behaviour of transmission color on transparent surfaces in path tracing.
<<<<<<< HEAD
- Improved light selection oracle for light sampling in path tracing.
=======
- Light dimmer can now get values higher than one and was renamed to multiplier in the UI. 
- Removed info box requesting volume component for Visual Environment and updated the documentation with the relevant information.
>>>>>>> ca701e25

## [7.1.1] - 2019-09-05

### Added
- Transparency Overdraw debug mode. Allows to visualize transparent objects draw calls as an "heat map".
- Enabled single-pass instancing support for XR SDK with new API cmd.SetInstanceMultiplier()
- XR settings are now available in the HDRP asset
- Support for Material Quality in Shader Graph
- Material Quality support selection in HDRP Asset
- Renamed XR shader macro from UNITY_STEREO_ASSIGN_COMPUTE_EYE_INDEX to UNITY_XR_ASSIGN_VIEW_INDEX
- Raytracing ShaderGraph node for HDRP shaders
- Custom passes volume component with 3 injection points: Before Rendering, Before Transparent and Before Post Process
- Alpha channel is now properly exported to camera render textures when using FP16 color buffer format
- Support for XR SDK mirror view modes
- HD Master nodes in Shader Graph now support Normal and Tangent modification in vertex stage.
- DepthOfFieldCoC option in the fullscreen debug modes.
- Added override Ambient Occlusion option on debug windows
- Added Custom Post Processes with 3 injection points: Before Transparent, Before Post Process and After Post Process
- Added draft of minimal interactive path tracing (experimental) based on DXR API - Support only 4 area light, lit and unlit shader (non-shadergraph)

### Fixed
- Fixed wizard infinite loop on cancellation
- Fixed with compute shader error about too many threads in threadgroup on low GPU
- Fixed invalid contact shadow shaders being created on metal
- Fixed a bug where if Assembly.GetTypes throws an exception due to mis-versioned dlls, then no preprocessors are used in the shader stripper
- Fixed typo in AXF decal property preventing to compile
- Fixed reflection probe with XR single-pass and FPTL
- Fixed force gizmo shown when selecting camera in hierarchy
- Fixed issue with XR occlusion mesh and dynamic resolution
- Fixed an issue where lighting compute buffers were re-created with the wrong size when resizing the window, causing tile artefacts at the top of the screen.
- Fix FrameSettings names and tooltips
- Fixed error with XR SDK when the Editor is not in focus
- Fixed errors with RenderGraph, XR SDK and occlusion mesh
- Fixed shadow routines compilation errors when "real" type is a typedef on "half".
- Fixed toggle volumetric lighting in the light UI
- Fixed post-processing history reset handling rt-scale incorrectly
- Fixed crash with terrain and XR multi-pass
- Fixed ShaderGraph material synchronization issues
- Fixed a null reference exception when using an Emissive texture with Unlit shader (case 1181335)
- Fixed an issue where area lights and point lights where not counted separately with regards to max lights on screen (case 1183196)
- Fixed an SSR and Subsurface Scattering issue (appearing black) when using XR.

### Changed
- Update Wizard layout.
- Remove almost all Garbage collection call within a frame.
- Rename property AdditionalVeclocityChange to AddPrecomputeVelocity
- Call the End/Begin camera rendering callbacks for camera with customRender enabled
- Changeg framesettings migration order of postprocess flags as a pr for reflection settings flags have been backported to 2019.2
- Replaced usage of ENABLE_VR in XRSystem.cs by version defines based on the presence of the built-in VR and XR modules
- Added an update virtual function to the SkyRenderer class. This is called once per frame. This allows a given renderer to amortize heavy computation at the rate it chooses. Currently only the physically based sky implements this.
- Removed mandatory XRPass argument in HDCamera.GetOrCreate()
- Restored the HDCamera parameter to the sky rendering builtin parameters.
- Removed usage of StructuredBuffer for XR View Constants
- Expose Direct Specular Lighting control in FrameSettings
- Deprecated ExponentialFog and VolumetricFog volume components. Now there is only one exponential fog component (Fog) which can add Volumetric Fog as an option. Added a script in Edit -> Render Pipeline -> Upgrade Fog Volume Components.

## [7.0.1] - 2019-07-25

### Added
- Added option in the config package to disable globally Area Lights and to select shadow quality settings for the deferred pipeline.
- When shader log stripping is enabled, shader stripper statistics will be written at `Temp/shader-strip.json`
- Occlusion mesh support from XR SDK

### Fixed
- Fixed XR SDK mirror view blit, cleanup some XRTODO and removed XRDebug.cs
- Fixed culling for volumetrics with XR single-pass rendering
- Fix shadergraph material pass setup not called
- Fixed documentation links in component's Inspector header bar
- Cookies using the render texture output from a camera are now properly updated
- Allow in ShaderGraph to enable pre/post pass when the alpha clip is disabled

### Changed
- RenderQueue for Opaque now start at Background instead of Geometry.
- Clamp the area light size for scripting API when we change the light type
- Added a warning in the material UI when the diffusion profile assigned is not in the HDRP asset


## [7.0.0] - 2019-07-17

### Added
- `Fixed`, `Viewer`, and `Automatic` modes to compute the FOV used when rendering a `PlanarReflectionProbe`
- A checkbox to toggle the chrome gizmo of `ReflectionProbe`and `PlanarReflectionProbe`
- Added a Light layer in shadows that allow for objects to cast shadows without being affected by light (and vice versa).
- You can now access ShaderGraph blend states from the Material UI (for example, **Surface Type**, **Sorting Priority**, and **Blending Mode**). This change may break Materials that use a ShaderGraph, to fix them, select **Edit > Render Pipeline > Reset all ShaderGraph Scene Materials BlendStates**. This syncs the blendstates of you ShaderGraph master nodes with the Material properties.
- You can now control ZTest, ZWrite, and CullMode for transparent Materials.
- Materials that use Unlit Shaders or Unlit Master Node Shaders now cast shadows.
- Added an option to enable the ztest on **After Post Process** materials when TAA is disabled.
- Added a new SSAO (based on Ground Truth Ambient Occlusion algorithm) to replace the previous one.
- Added support for shadow tint on light
- BeginCameraRendering and EndCameraRendering callbacks are now called with probes
- Adding option to update shadow maps only On Enable and On Demand.
- Shader Graphs that use time-dependent vertex modification now generate correct motion vectors.
- Added option to allow a custom spot angle for spot light shadow maps.
- Added frame settings for individual post-processing effects
- Added dither transition between cascades for Low and Medium quality settings
- Added single-pass instancing support with XR SDK
- Added occlusion mesh support with XR SDK
- Added support of Alembic velocity to various shaders
- Added support for more than 2 views for single-pass instancing
- Added support for per punctual/directional light min roughness in StackLit
- Added mirror view support with XR SDK
- Added VR verification in HDRPWizard
- Added DXR verification in HDRPWizard
- Added feedbacks in UI of Volume regarding skies
- Cube LUT support in Tonemapping. Cube LUT helpers for external grading are available in the Post-processing Sample package.

### Fixed
- Fixed an issue with history buffers causing effects like TAA or auto exposure to flicker when more than one camera was visible in the editor
- The correct preview is displayed when selecting multiple `PlanarReflectionProbe`s
- Fixed volumetric rendering with camera-relative code and XR stereo instancing
- Fixed issue with flashing cyan due to async compilation of shader when selecting a mesh
- Fix texture type mismatch when the contact shadow are disabled (causing errors on IOS devices)
- Fixed Generate Shader Includes while in package
- Fixed issue when texture where deleted in ShadowCascadeGUI
- Fixed issue in FrameSettingsHistory when disabling a camera several time without enabling it in between.
- Fixed volumetric reprojection with camera-relative code and XR stereo instancing
- Added custom BaseShaderPreprocessor in HDEditorUtils.GetBaseShaderPreprocessorList()
- Fixed compile issue when USE_XR_SDK is not defined
- Fixed procedural sky sun disk intensity for high directional light intensities
- Fixed Decal mip level when using texture mip map streaming to avoid dropping to lowest permitted mip (now loading all mips)
- Fixed deferred shading for XR single-pass instancing after lightloop refactor
- Fixed cluster and material classification debug (material classification now works with compute as pixel shader lighting)
- Fixed IOS Nan by adding a maximun epsilon definition REAL_EPS that uses HALF_EPS when fp16 are used
- Removed unnecessary GC allocation in motion blur code
- Fixed locked UI with advanded influence volume inspector for probes
- Fixed invalid capture direction when rendering planar reflection probes
- Fixed Decal HTILE optimization with platform not supporting texture atomatic (Disable it)
- Fixed a crash in the build when the contact shadows are disabled
- Fixed camera rendering callbacks order (endCameraRendering was being called before the actual rendering)
- Fixed issue with wrong opaque blending settings for After Postprocess
- Fixed issue with Low resolution transparency on PS4
- Fixed a memory leak on volume profiles
- Fixed The Parallax Occlusion Mappping node in shader graph and it's UV input slot
- Fixed lighting with XR single-pass instancing by disabling deferred tiles
- Fixed the Bloom prefiltering pass
- Fixed post-processing effect relying on Unity's random number generator
- Fixed camera flickering when using TAA and selecting the camera in the editor
- Fixed issue with single shadow debug view and volumetrics
- Fixed most of the problems with light animation and timeline
- Fixed indirect deferred compute with XR single-pass instancing
- Fixed a slight omission in anisotropy calculations derived from HazeMapping in StackLit
- Improved stack computation numerical stability in StackLit
- Fix PBR master node always opaque (wrong blend modes for forward pass)
- Fixed TAA with XR single-pass instancing (missing macros)
- Fixed an issue causing Scene View selection wire gizmo to not appear when using HDRP Shader Graphs.
- Fixed wireframe rendering mode (case 1083989)
- Fixed the renderqueue not updated when the alpha clip is modified in the material UI.
- Fixed the PBR master node preview
- Remove the ReadOnly flag on Reflection Probe's cubemap assets during bake when there are no VCS active.
- Fixed an issue where setting a material debug view would not reset the other exclusive modes
- Spot light shapes are now correctly taken into account when baking
- Now the static lighting sky will correctly take the default values for non-overridden properties
- Fixed material albedo affecting the lux meter
- Extra test in deferred compute shading to avoid shading pixels that were not rendered by the current camera (for camera stacking)

### Changed
- Optimization: Reduce the group size of the deferred lighting pass from 16x16 to 8x8
- Replaced HDCamera.computePassCount by viewCount
- Removed xrInstancing flag in RTHandles (replaced by TextureXR.slices and TextureXR.dimensions)
- Refactor the HDRenderPipeline and lightloop code to preprare for high level rendergraph
- Removed the **Back Then Front Rendering** option in the fabric Master Node settings. Enabling this option previously did nothing.
- Shader type Real translates to FP16 precision on Nintendo Switch.
- Shader framework refactor: Introduce CBSDF, EvaluateBSDF, IsNonZeroBSDF to replace BSDF functions
- Shader framework refactor:  GetBSDFAngles, LightEvaluation and SurfaceShading functions
- Replace ComputeMicroShadowing by GetAmbientOcclusionForMicroShadowing
- Rename WorldToTangent to TangentToWorld as it was incorrectly named
- Remove SunDisk and Sun Halo size from directional light
- Remove all obsolete wind code from shader
- Renamed DecalProjectorComponent into DecalProjector for API alignment.
- Improved the Volume UI and made them Global by default
- Remove very high quality shadow option
- Change default for shadow quality in Deferred to Medium
- Enlighten now use inverse squared falloff (before was using builtin falloff)
- Enlighten is now deprecated. Please use CPU or GPU lightmaper instead.
- Remove the name in the diffusion profile UI
- Changed how shadow map resolution scaling with distance is computed. Now it uses screen space area rather than light range.
- Updated MoreOptions display in UI
- Moved Display Area Light Emissive Mesh script API functions in the editor namespace
- direct strenght properties in ambient occlusion now affect direct specular as well
- Removed advanced Specular Occlusion control in StackLit: SSAO based SO control is hidden and fixed to behave like Lit, SPTD is the only HQ technique shown for baked SO.
- Shader framework refactor: Changed ClampRoughness signature to include PreLightData access.
- HDRPWizard window is now in Window > General > HD Render Pipeline Wizard
- Moved StaticLightingSky to LightingWindow
- Removes the current "Scene Settings" and replace them with "Sky & Fog Settings" (with Physically Based Sky and Volumetric Fog).
- Changed how cached shadow maps are placed inside the atlas to minimize re-rendering of them.

## [6.7.0-preview] - 2019-05-16

### Added
- Added ViewConstants StructuredBuffer to simplify XR rendering
- Added API to render specific settings during a frame
- Added stadia to the supported platforms (2019.3)
- Enabled cascade blends settings in the HD Shadow component
- Added Hardware Dynamic Resolution support.
- Added MatCap debug view to replace the no scene lighting debug view.
- Added clear GBuffer option in FrameSettings (default to false)
- Added preview for decal shader graph (Only albedo, normal and emission)
- Added exposure weight control for decal
- Screen Space Directional Shadow under a define option. Activated for ray tracing
- Added a new abstraction for RendererList that will help transition to Render Graph and future RendererList API
- Added multipass support for VR
- Added XR SDK integration (multipass only)
- Added Shader Graph samples for Hair, Fabric and Decal master nodes.
- Add fade distance, shadow fade distance and light layers to light explorer
- Add method to draw light layer drawer in a rect to HDEditorUtils

### Fixed
- Fixed deserialization crash at runtime
- Fixed for ShaderGraph Unlit masternode not writing velocity
- Fixed a crash when assiging a new HDRP asset with the 'Verify Saving Assets' option enabled
- Fixed exposure to properly support TEXTURE2D_X
- Fixed TerrainLit basemap texture generation
- Fixed a bug that caused nans when material classification was enabled and a tile contained one standard material + a material with transmission.
- Fixed gradient sky hash that was not using the exposure hash
- Fixed displayed default FrameSettings in HDRenderPipelineAsset wrongly updated on scripts reload.
- Fixed gradient sky hash that was not using the exposure hash.
- Fixed visualize cascade mode with exposure.
- Fixed (enabled) exposure on override lighting debug modes.
- Fixed issue with LightExplorer when volume have no profile
- Fixed issue with SSR for negative, infinite and NaN history values
- Fixed LightLayer in HDReflectionProbe and PlanarReflectionProbe inspector that was not displayed as a mask.
- Fixed NaN in transmission when the thickness and a color component of the scattering distance was to 0
- Fixed Light's ShadowMask multi-edition.
- Fixed motion blur and SMAA with VR single-pass instancing
- Fixed NaNs generated by phase functionsin volumetric lighting
- Fixed NaN issue with refraction effect and IOR of 1 at extreme grazing angle
- Fixed nan tracker not using the exposure
- Fixed sorting priority on lit and unlit materials
- Fixed null pointer exception when there are no AOVRequests defined on a camera
- Fixed dirty state of prefab using disabled ReflectionProbes
- Fixed an issue where gizmos and editor grid were not correctly depth tested
- Fixed created default scene prefab non editable due to wrong file extension.
- Fixed an issue where sky convolution was recomputed for nothing when a preview was visible (causing extreme slowness when fabric convolution is enabled)
- Fixed issue with decal that wheren't working currently in player
- Fixed missing stereo rendering macros in some fragment shaders
- Fixed exposure for ReflectionProbe and PlanarReflectionProbe gizmos
- Fixed single-pass instancing on PSVR
- Fixed Vulkan shader issue with Texture2DArray in ScreenSpaceShadow.compute by re-arranging code (workaround)
- Fixed camera-relative issue with lights and XR single-pass instancing
- Fixed single-pass instancing on Vulkan
- Fixed htile synchronization issue with shader graph decal
- Fixed Gizmos are not drawn in Camera preview
- Fixed pre-exposure for emissive decal
- Fixed wrong values computed in PreIntegrateFGD and in the generation of volumetric lighting data by forcing the use of fp32.
- Fixed NaNs arising during the hair lighting pass
- Fixed synchronization issue in decal HTile that occasionally caused rendering artifacts around decal borders
- Fixed QualitySettings getting marked as modified by HDRP (and thus checked out in Perforce)
- Fixed a bug with uninitialized values in light explorer
- Fixed issue with LOD transition
- Fixed shader warnings related to raytracing and TEXTURE2D_X

### Changed
- Refactor PixelCoordToViewDirWS to be VR compatible and to compute it only once per frame
- Modified the variants stripper to take in account multiple HDRP assets used in the build.
- Improve the ray biasing code to avoid self-intersections during the SSR traversal
- Update Pyramid Spot Light to better match emitted light volume.
- Moved _XRViewConstants out of UnityPerPassStereo constant buffer to fix issues with PSSL
- Removed GetPositionInput_Stereo() and single-pass (double-wide) rendering mode
- Changed label width of the frame settings to accommodate better existing options.
- SSR's Default FrameSettings for camera is now enable.
- Re-enabled the sharpening filter on Temporal Anti-aliasing
- Exposed HDEditorUtils.LightLayerMaskDrawer for integration in other packages and user scripting.
- Rename atmospheric scattering in FrameSettings to Fog
- The size modifier in the override for the culling sphere in Shadow Cascades now defaults to 0.6, which is the same as the formerly hardcoded value.
- Moved LOD Bias and Maximum LOD Level from Frame Setting section `Other` to `Rendering`
- ShaderGraph Decal that affect only emissive, only draw in emissive pass (was drawing in dbuffer pass too)
- Apply decal projector fade factor correctly on all attribut and for shader graph decal
- Move RenderTransparentDepthPostpass after all transparent
- Update exposure prepass to interleave XR single-pass instancing views in a checkerboard pattern
- Removed ScriptRuntimeVersion check in wizard.

## [6.6.0-preview] - 2019-04-01

### Added
- Added preliminary changes for XR deferred shading
- Added support of 111110 color buffer
- Added proper support for Recorder in HDRP
- Added depth offset input in shader graph master nodes
- Added a Parallax Occlusion Mapping node
- Added SMAA support
- Added Homothety and Symetry quick edition modifier on volume used in ReflectionProbe, PlanarReflectionProbe and DensityVolume
- Added multi-edition support for DecalProjectorComponent
- Improve hair shader
- Added the _ScreenToTargetScaleHistory uniform variable to be used when sampling HDRP RTHandle history buffers.
- Added settings in `FrameSettings` to change `QualitySettings.lodBias` and `QualitySettings.maximumLODLevel` during a rendering
- Added an exposure node to retrieve the current, inverse and previous frame exposure value.
- Added an HD scene color node which allow to sample the scene color with mips and a toggle to remove the exposure.
- Added safeguard on HD scene creation if default scene not set in the wizard
- Added Low res transparency rendering pass.

### Fixed
- Fixed HDRI sky intensity lux mode
- Fixed dynamic resolution for XR
- Fixed instance identifier semantic string used by Shader Graph
- Fixed null culling result occuring when changing scene that was causing crashes
- Fixed multi-edition light handles and inspector shapes
- Fixed light's LightLayer field when multi-editing
- Fixed normal blend edition handles on DensityVolume
- Fixed an issue with layered lit shader and height based blend where inactive layers would still have influence over the result
- Fixed multi-selection handles color for DensityVolume
- Fixed multi-edition inspector's blend distances for HDReflectionProbe, PlanarReflectionProbe and DensityVolume
- Fixed metric distance that changed along size in DensityVolume
- Fixed DensityVolume shape handles that have not same behaviour in advance and normal edition mode
- Fixed normal map blending in TerrainLit by only blending the derivatives
- Fixed Xbox One rendering just a grey screen instead of the scene
- Fixed probe handles for multiselection
- Fixed baked cubemap import settings for convolution
- Fixed regression causing crash when attempting to open HDRenderPipelineWizard without an HDRenderPipelineAsset setted
- Fixed FullScreenDebug modes: SSAO, SSR, Contact shadow, Prerefraction Color Pyramid, Final Color Pyramid
- Fixed volumetric rendering with stereo instancing
- Fixed shader warning
- Fixed missing resources in existing asset when updating package
- Fixed PBR master node preview in forward rendering or transparent surface
- Fixed deferred shading with stereo instancing
- Fixed "look at" edition mode of Rotation tool for DecalProjectorComponent
- Fixed issue when switching mode in ReflectionProbe and PlanarReflectionProbe
- Fixed issue where migratable component version where not always serialized when part of prefab's instance
- Fixed an issue where shadow would not be rendered properly when light layer are not enabled
- Fixed exposure weight on unlit materials
- Fixed Light intensity not played in the player when recorded with animation/timeline
- Fixed some issues when multi editing HDRenderPipelineAsset
- Fixed emission node breaking the main shader graph preview in certain conditions.
- Fixed checkout of baked probe asset when baking probes.
- Fixed invalid gizmo position for rotated ReflectionProbe
- Fixed multi-edition of material's SurfaceType and RenderingPath
- Fixed whole pipeline reconstruction on selecting for the first time or modifying other than the currently used HDRenderPipelineAsset
- Fixed single shadow debug mode
- Fixed global scale factor debug mode when scale > 1
- Fixed debug menu material overrides not getting applied to the Terrain Lit shader
- Fixed typo in computeLightVariants
- Fixed deferred pass with XR instancing by disabling ComputeLightEvaluation
- Fixed bloom resolution independence
- Fixed lens dirt intensity not behaving properly
- Fixed the Stop NaN feature
- Fixed some resources to handle more than 2 instanced views for XR
- Fixed issue with black screen (NaN) produced on old GPU hardware or intel GPU hardware with gaussian pyramid
- Fixed issue with disabled punctual light would still render when only directional light is present

### Changed
- DensityVolume scripting API will no longuer allow to change between advance and normal edition mode
- Disabled depth of field, lens distortion and panini projection in the scene view
- TerrainLit shaders and includes are reorganized and made simpler.
- TerrainLit shader GUI now allows custom properties to be displayed in the Terrain fold-out section.
- Optimize distortion pass with stencil
- Disable SceneSelectionPass in shader graph preview
- Control punctual light and area light shadow atlas separately
- Move SMAA anti-aliasing option to after Temporal Anti Aliasing one, to avoid problem with previously serialized project settings
- Optimize rendering with static only lighting and when no cullable lights/decals/density volumes are present.
- Updated handles for DecalProjectorComponent for enhanced spacial position readability and have edition mode for better SceneView management
- DecalProjectorComponent are now scale independent in order to have reliable metric unit (see new Size field for changing the size of the volume)
- Restructure code from HDCamera.Update() by adding UpdateAntialiasing() and UpdateViewConstants()
- Renamed velocity to motion vectors
- Objects rendered during the After Post Process pass while TAA is enabled will not benefit from existing depth buffer anymore. This is done to fix an issue where those object would wobble otherwise
- Removed usage of builtin unity matrix for shadow, shadow now use same constant than other view
- The default volume layer mask for cameras & probes is now `Default` instead of `Everything`

## [6.5.0-preview] - 2019-03-07

### Added
- Added depth-of-field support with stereo instancing
- Adding real time area light shadow support
- Added a new FrameSettings: Specular Lighting to toggle the specular during the rendering

### Fixed
- Fixed diffusion profile upgrade breaking package when upgrading to a new version
- Fixed decals cropped by gizmo not updating correctly if prefab
- Fixed an issue when enabling SSR on multiple view
- Fixed edition of the intensity's unit field while selecting multiple lights
- Fixed wrong calculation in soft voxelization for density volume
- Fixed gizmo not working correctly with pre-exposure
- Fixed issue with setting a not available RT when disabling motion vectors
- Fixed planar reflection when looking at mirror normal
- Fixed mutiselection issue with HDLight Inspector
- Fixed HDAdditionalCameraData data migration
- Fixed failing builds when light explorer window is open
- Fixed cascade shadows border sometime causing artefacts between cascades
- Restored shadows in the Cascade Shadow debug visualization
- `camera.RenderToCubemap` use proper face culling

### Changed
- When rendering reflection probe disable all specular lighting and for metals use fresnelF0 as diffuse color for bake lighting.

## [6.4.0-preview] - 2019-02-21

### Added
- VR: Added TextureXR system to selectively expand TEXTURE2D macros to texture array for single-pass stereo instancing + Convert textures call to these macros
- Added an unit selection dropdown next to shutter speed (camera)
- Added error helpbox when trying to use a sub volume component that require the current HDRenderPipelineAsset to support a feature that it is not supporting.
- Add mesh for tube light when display emissive mesh is enabled

### Fixed
- Fixed Light explorer. The volume explorer used `profile` instead of `sharedProfile` which instantiate a custom volume profile instead of editing the asset itself.
- Fixed UI issue where all is displayed using metric unit in shadow cascade and Percent is set in the unit field (happening when opening the inspector).
- Fixed inspector event error when double clicking on an asset (diffusion profile/material).
- Fixed nullref on layered material UI when the material is not an asset.
- Fixed nullref exception when undo/redo a light property.
- Fixed visual bug when area light handle size is 0.

### Changed
- Update UI for 32bit/16bit shadow precision settings in HDRP asset
- Object motion vectors have been disabled in all but the game view. Camera motion vectors are still enabled everywhere, allowing TAA and Motion Blur to work on static objects.
- Enable texture array by default for most rendering code on DX11 and unlock stereo instancing (DX11 only for now)

## [6.3.0-preview] - 2019-02-18

### Added
- Added emissive property for shader graph decals
- Added a diffusion profile override volume so the list of diffusion profile assets to use can be chanaged without affecting the HDRP asset
- Added a "Stop NaNs" option on cameras and in the Scene View preferences.
- Added metric display option in HDShadowSettings and improve clamping
- Added shader parameter mapping in DebugMenu
- Added scripting API to configure DebugData for DebugMenu

### Fixed
- Fixed decals in forward
- Fixed issue with stencil not correctly setup for various master node and shader for the depth pass, motion vector pass and GBuffer/Forward pass
- Fixed SRP batcher and metal
- Fixed culling and shadows for Pyramid, Box, Rectangle and Tube lights
- Fixed an issue where scissor render state leaking from the editor code caused partially black rendering

### Changed
- When a lit material has a clear coat mask that is not null, we now use the clear coat roughness to compute the screen space reflection.
- Diffusion profiles are now limited to one per asset and can be referenced in materials, shader graphs and vfx graphs. Materials will be upgraded automatically except if they are using a shader graph, in this case it will display an error message.

## [6.2.0-preview] - 2019-02-15

### Added
- Added help box listing feature supported in a given HDRenderPipelineAsset alongs with the drawbacks implied.
- Added cascade visualizer, supporting disabled handles when not overriding.

### Fixed
- Fixed post processing with stereo double-wide
- Fixed issue with Metal: Use sign bit to find the cache type instead of lowest bit.
- Fixed invalid state when creating a planar reflection for the first time
- Fix FrameSettings's LitShaderMode not restrained by supported LitShaderMode regression.

### Changed
- The default value roughness value for the clearcoat has been changed from 0.03 to 0.01
- Update default value of based color for master node
- Update Fabric Charlie Sheen lighting model - Remove Fresnel component that wasn't part of initial model + Remap smoothness to [0.0 - 0.6] range for more artist friendly parameter

### Changed
- Code refactor: all macros with ARGS have been swapped with macros with PARAM. This is because the ARGS macros were incorrectly named.

## [6.1.0-preview] - 2019-02-13

### Added
- Added support for post-processing anti-aliasing in the Scene View (FXAA and TAA). These can be set in Preferences.
- Added emissive property for decal material (non-shader graph)

### Fixed
- Fixed a few UI bugs with the color grading curves.
- Fixed "Post Processing" in the scene view not toggling post-processing effects
- Fixed bake only object with flag `ReflectionProbeStaticFlag` when baking a `ReflectionProbe`

### Changed
- Removed unsupported Clear Depth checkbox in Camera inspector
- Updated the toggle for advanced mode in inspectors.

## [6.0.0-preview] - 2019-02-23

### Added
- Added new API to perform a camera rendering
- Added support for hair master node (Double kajiya kay - Lambert)
- Added Reset behaviour in DebugMenu (ingame mapping is right joystick + B)
- Added Default HD scene at new scene creation while in HDRP
- Added Wizard helping to configure HDRP project
- Added new UI for decal material to allow remapping and scaling of some properties
- Added cascade shadow visualisation toggle in HD shadow settings
- Added icons for assets
- Added replace blending mode for distortion
- Added basic distance fade for density volumes
- Added decal master node for shader graph
- Added HD unlit master node (Cross Pipeline version is name Unlit)
- Added new Rendering Queue in materials
- Added post-processing V3 framework embed in HDRP, remove postprocess V2 framework
- Post-processing now uses the generic volume framework
-   New depth-of-field, bloom, panini projection effects, motion blur
-   Exposure is now done as a pre-exposition pass, the whole system has been revamped
-   Exposure now use EV100 everywhere in the UI (Sky, Emissive Light)
- Added emissive intensity (Luminance and EV100 control) control for Emissive
- Added pre-exposure weigth for Emissive
- Added an emissive color node and a slider to control the pre-exposure percentage of emission color
- Added physical camera support where applicable
- Added more color grading tools
- Added changelog level for Shader Variant stripping
- Added Debug mode for validation of material albedo and metalness/specularColor values
- Added a new dynamic mode for ambient probe and renamed BakingSky to StaticLightingSky
- Added command buffer parameter to all Bind() method of material
- Added Material validator in Render Pipeline Debug
- Added code to future support of DXR (not enabled)
- Added support of multiviewport
- Added HDRenderPipeline.RequestSkyEnvironmentUpdate function to force an update from script when sky is set to OnDemand
- Added a Lighting and BackLighting slots in Lit, StackLit, Fabric and Hair master nodes
- Added support for overriding terrain detail rendering shaders, via the render pipeline editor resources asset
- Added xrInstancing flag support to RTHandle
- Added support for cullmask for decal projectors
- Added software dynamic resolution support
- Added support for "After Post-Process" render pass for unlit shader
- Added support for textured rectangular area lights
- Added stereo instancing macros to MSAA shaders
- Added support for Quarter Res Raytraced Reflections (not enabled)
- Added fade factor for decal projectors.
- Added stereo instancing macros to most shaders used in VR
- Added multi edition support for HDRenderPipelineAsset

### Fixed
- Fixed logic to disable FPTL with stereo rendering
- Fixed stacklit transmission and sun highlight
- Fixed decals with stereo rendering
- Fixed sky with stereo rendering
- Fixed flip logic for postprocessing + VR
- Fixed copyStencilBuffer pass for Switch
- Fixed point light shadow map culling that wasn't taking into account far plane
- Fixed usage of SSR with transparent on all master node
- Fixed SSR and microshadowing on fabric material
- Fixed blit pass for stereo rendering
- Fixed lightlist bounds for stereo rendering
- Fixed windows and in-game DebugMenu sync.
- Fixed FrameSettings' LitShaderMode sync when opening DebugMenu.
- Fixed Metal specific issues with decals, hitting a sampler limit and compiling AxF shader
- Fixed an issue with flipped depth buffer during postprocessing
- Fixed normal map use for shadow bias with forward lit - now use geometric normal
- Fixed transparent depth prepass and postpass access so they can be use without alpha clipping for lit shader
- Fixed support of alpha clip shadow for lit master node
- Fixed unlit master node not compiling
- Fixed issue with debug display of reflection probe
- Fixed issue with phong tessellations not working with lit shader
- Fixed issue with vertex displacement being affected by heightmap setting even if not heightmap where assign
- Fixed issue with density mode on Lit terrain producing NaN
- Fixed issue when going back and forth from Lit to LitTesselation for displacement mode
- Fixed issue with ambient occlusion incorrectly applied to emissiveColor with light layers in deferred
- Fixed issue with fabric convolution not using the correct convolved texture when fabric convolution is enabled
- Fixed issue with Thick mode for Transmission that was disabling transmission with directional light
- Fixed shutdown edge cases with HDRP tests
- Fixed slowdow when enabling Fabric convolution in HDRP asset
- Fixed specularAA not compiling in StackLit Master node
- Fixed material debug view with stereo rendering
- Fixed material's RenderQueue edition in default view.
- Fixed banding issues within volumetric density buffer
- Fixed missing multicompile for MSAA for AxF
- Fixed camera-relative support for stereo rendering
- Fixed remove sync with render thread when updating decal texture atlas.
- Fixed max number of keyword reach [256] issue. Several shader feature are now local
- Fixed Scene Color and Depth nodes
- Fixed SSR in forward
- Fixed custom editor of Unlit, HD Unlit and PBR shader graph master node
- Fixed issue with NewFrame not correctly calculated in Editor when switching scene
- Fixed issue with TerrainLit not compiling with depth only pass and normal buffer
- Fixed geometric normal use for shadow bias with PBR master node in forward
- Fixed instancing macro usage for decals
- Fixed error message when having more than one directional light casting shadow
- Fixed error when trying to display preview of Camera or PlanarReflectionProbe
- Fixed LOAD_TEXTURE2D_ARRAY_MSAA macro
- Fixed min-max and amplitude clamping value in inspector of vertex displacement materials
- Fixed issue with alpha shadow clip (was incorrectly clipping object shadow)
- Fixed an issue where sky cubemap would not be cleared correctly when setting the current sky to None
- Fixed a typo in Static Lighting Sky component UI
- Fixed issue with incorrect reset of RenderQueue when switching shader in inspector GUI
- Fixed issue with variant stripper stripping incorrectly some variants
- Fixed a case of ambient lighting flickering because of previews
- Fixed Decals when rendering multiple camera in a single frame
- Fixed cascade shadow count in shader
- Fixed issue with Stacklit shader with Haze effect
- Fixed an issue with the max sample count for the TAA
- Fixed post-process guard band for XR
- Fixed exposure of emissive of Unlit
- Fixed depth only and motion vector pass for Unlit not working correctly with MSAA
- Fixed an issue with stencil buffer copy causing unnecessary compute dispatches for lighting
- Fixed multi edition issue in FrameSettings
- Fixed issue with SRP batcher and DebugDisplay variant of lit shader
- Fixed issue with debug material mode not doing alpha test
- Fixed "Attempting to draw with missing UAV bindings" errors on Vulkan
- Fixed pre-exposure incorrectly apply to preview
- Fixed issue with duplicate 3D texture in 3D texture altas of volumetric?
- Fixed Camera rendering order (base on the depth parameter)
- Fixed shader graph decals not being cropped by gizmo
- Fixed "Attempting to draw with missing UAV bindings" errors on Vulkan.


### Changed
- ColorPyramid compute shader passes is swapped to pixel shader passes on platforms where the later is faster (Nintendo Switch).
- Removing the simple lightloop used by the simple lit shader
- Whole refactor of reflection system: Planar and reflection probe
- Separated Passthrough from other RenderingPath
- Update several properties naming and caption based on feedback from documentation team
- Remove tile shader variant for transparent backface pass of lit shader
- Rename all HDRenderPipeline to HDRP folder for shaders
- Rename decal property label (based on doc team feedback)
- Lit shader mode now default to Deferred to reduce build time
- Update UI of Emission parameters in shaders
- Improve shader variant stripping including shader graph variant
- Refactored render loop to render realtime probes visible per camera
- Enable SRP batcher by default
- Shader code refactor: Rename LIGHTLOOP_SINGLE_PASS => LIGHTLOOP_DISABLE_TILE_AND_CLUSTER and clean all usage of LIGHTLOOP_TILE_PASS
- Shader code refactor: Move pragma definition of vertex and pixel shader inside pass + Move SURFACE_GRADIENT definition in XXXData.hlsl
- Micro-shadowing in Lit forward now use ambientOcclusion instead of SpecularOcclusion
- Upgraded FrameSettings workflow, DebugMenu and Inspector part relative to it
- Update build light list shader code to support 32 threads in wavefronts on Switch
- LayeredLit layers' foldout are now grouped in one main foldout per layer
- Shadow alpha clip can now be enabled on lit shader and haor shader enven for opaque
- Temporal Antialiasing optimization for Xbox One X
- Parameter depthSlice on SetRenderTarget functions now defaults to -1 to bind the entire resource
- Rename SampleCameraDepth() functions to LoadCameraDepth() and SampleCameraDepth(), same for SampleCameraColor() functions
- Improved Motion Blur quality.
- Update stereo frame settings values for single-pass instancing and double-wide
- Rearrange FetchDepth functions to prepare for stereo-instancing
- Remove unused _ComputeEyeIndex
- Updated HDRenderPipelineAsset inspector
- Re-enable SRP batcher for metal

## [5.2.0-preview] - 2018-11-27

### Added
- Added option to run Contact Shadows and Volumetrics Voxelization stage in Async Compute
- Added camera freeze debug mode - Allow to visually see culling result for a camera
- Added support of Gizmo rendering before and after postprocess in Editor
- Added support of LuxAtDistance for punctual lights

### Fixed
- Fixed Debug.DrawLine and Debug.Ray call to work in game view
- Fixed DebugMenu's enum resetted on change
- Fixed divide by 0 in refraction causing NaN
- Fixed disable rough refraction support
- Fixed refraction, SSS and atmospheric scattering for VR
- Fixed forward clustered lighting for VR (double-wide).
- Fixed Light's UX to not allow negative intensity
- Fixed HDRenderPipelineAsset inspector broken when displaying its FrameSettings from project windows.
- Fixed forward clustered lighting for VR (double-wide).
- Fixed HDRenderPipelineAsset inspector broken when displaying its FrameSettings from project windows.
- Fixed Decals and SSR diable flags for all shader graph master node (Lit, Fabric, StackLit, PBR)
- Fixed Distortion blend mode for shader graph master node (Lit, StackLit)
- Fixed bent Normal for Fabric master node in shader graph
- Fixed PBR master node lightlayers
- Fixed shader stripping for built-in lit shaders.

### Changed
- Rename "Regular" in Diffusion profile UI "Thick Object"
- Changed VBuffer depth parametrization for volumetric from distanceRange to depthExtent - Require update of volumetric settings - Fog start at near plan
- SpotLight with box shape use Lux unit only

## [5.1.0-preview] - 2018-11-19

### Added

- Added a separate Editor resources file for resources Unity does not take when it builds a Player.
- You can now disable SSR on Materials in Shader Graph.
- Added support for MSAA when the Supported Lit Shader Mode is set to Both. Previously HDRP only supported MSAA for Forward mode.
- You can now override the emissive color of a Material when in debug mode.
- Exposed max light for Light Loop Settings in HDRP asset UI.
- HDRP no longer performs a NormalDBuffer pass update if there are no decals in the Scene.
- Added distant (fall-back) volumetric fog and improved the fog evaluation precision.
- Added an option to reflect sky in SSR.
- Added a y-axis offset for the PlanarReflectionProbe and offset tool.
- Exposed the option to run SSR and SSAO on async compute.
- Added support for the _GlossMapScale parameter in the Legacy to HDRP Material converter.
- Added wave intrinsic instructions for use in Shaders (for AMD GCN).


### Fixed
- Fixed sphere shaped influence handles clamping in Reflection Probes.
- Fixed Reflection Probe data migration for projects created before using HDRP.
- Fixed UI of Layered Material where Unity previously rendered the scrollbar above the Copy button.
- Fixed Material tessellations parameters Start fade distance and End fade distance. Originally, Unity clamped these values when you modified them.
- Fixed various distortion and refraction issues - handle a better fall-back.
- Fixed SSR for multiple views.
- Fixed SSR issues related to self-intersections.
- Fixed shape density volume handle speed.
- Fixed density volume shape handle moving too fast.
- Fixed the Camera velocity pass that we removed by mistake.
- Fixed some null pointer exceptions when disabling motion vectors support.
- Fixed viewports for both the Subsurface Scattering combine pass and the transparent depth prepass.
- Fixed the blend mode pop-up in the UI. It previously did not appear when you enabled pre-refraction.
- Fixed some null pointer exceptions that previously occurred when you disabled motion vectors support.
- Fixed Layered Lit UI issue with scrollbar.
- Fixed cubemap assignation on custom ReflectionProbe.
- Fixed Reflection Probes’ capture settings' shadow distance.
- Fixed an issue with the SRP batcher and Shader variables declaration.
- Fixed thickness and subsurface slots for fabric Shader master node that wasn't appearing with the right combination of flags.
- Fixed d3d debug layer warning.
- Fixed PCSS sampling quality.
- Fixed the Subsurface and transmission Material feature enabling for fabric Shader.
- Fixed the Shader Graph UV node’s dimensions when using it in a vertex Shader.
- Fixed the planar reflection mirror gizmo's rotation.
- Fixed HDRenderPipelineAsset's FrameSettings not showing the selected enum in the Inspector drop-down.
- Fixed an error with async compute.
- MSAA now supports transparency.
- The HDRP Material upgrader tool now converts metallic values correctly.
- Volumetrics now render in Reflection Probes.
- Fixed a crash that occurred whenever you set a viewport size to 0.
- Fixed the Camera physic parameter that the UI previously did not display.
- Fixed issue in pyramid shaped spotlight handles manipulation

### Changed

- Renamed Line shaped Lights to Tube Lights.
- HDRP now uses mean height fog parametrization.
- Shadow quality settings are set to All when you use HDRP (This setting is not visible in the UI when using SRP). This avoids Legacy Graphics Quality Settings disabling the shadows and give SRP full control over the Shadows instead.
- HDRP now internally uses premultiplied alpha for all fog.
- Updated default FrameSettings used for realtime Reflection Probes when you create a new HDRenderPipelineAsset.
- Remove multi-camera support. LWRP and HDRP will not support multi-camera layered rendering.
- Updated Shader Graph subshaders to use the new instancing define.
- Changed fog distance calculation from distance to plane to distance to sphere.
- Optimized forward rendering using AMD GCN by scalarizing the light loop.
- Changed the UI of the Light Editor.
- Change ordering of includes in HDRP Materials in order to reduce iteration time for faster compilation.
- Added a StackLit master node replacing the InspectorUI version. IMPORTANT: All previously authored StackLit Materials will be lost. You need to recreate them with the master node.

## [5.0.0-preview] - 2018-09-28

### Added
- Added occlusion mesh to depth prepass for VR (VR still disabled for now)
- Added a debug mode to display only one shadow at once
- Added controls for the highlight created by directional lights
- Added a light radius setting to punctual lights to soften light attenuation and simulate fill lighting
- Added a 'minRoughness' parameter to all non-area lights (was previously only available for certain light types)
- Added separate volumetric light/shadow dimmers
- Added per-pixel jitter to volumetrics to reduce aliasing artifacts
- Added a SurfaceShading.hlsl file, which implements material-agnostic shading functionality in an efficient manner
- Added support for shadow bias for thin object transmission
- Added FrameSettings to control realtime planar reflection
- Added control for SRPBatcher on HDRP Asset
- Added an option to clear the shadow atlases in the debug menu
- Added a color visualization of the shadow atlas rescale in debug mode
- Added support for disabling SSR on materials
- Added intrinsic for XBone
- Added new light volume debugging tool
- Added a new SSR debug view mode
- Added translaction's scale invariance on DensityVolume
- Added multiple supported LitShadermode and per renderer choice in case of both Forward and Deferred supported
- Added custom specular occlusion mode to Lit Shader Graph Master node

### Fixed
- Fixed a normal bias issue with Stacklit (Was causing light leaking)
- Fixed camera preview outputing an error when both scene and game view where display and play and exit was call
- Fixed override debug mode not apply correctly on static GI
- Fixed issue where XRGraphicsConfig values set in the asset inspector GUI weren't propagating correctly (VR still disabled for now)
- Fixed issue with tangent that was using SurfaceGradient instead of regular normal decoding
- Fixed wrong error message display when switching to unsupported target like IOS
- Fixed an issue with ambient occlusion texture sometimes not being created properly causing broken rendering
- Shadow near plane is no longer limited at 0.1
- Fixed decal draw order on transparent material
- Fixed an issue where sometime the lookup texture used for GGX convolution was broken, causing broken rendering
- Fixed an issue where you wouldn't see any fog for certain pipeline/scene configurations
- Fixed an issue with volumetric lighting where the anisotropy value of 0 would not result in perfectly isotropic lighting
- Fixed shadow bias when the atlas is rescaled
- Fixed shadow cascade sampling outside of the atlas when cascade count is inferior to 4
- Fixed shadow filter width in deferred rendering not matching shader config
- Fixed stereo sampling of depth texture in MSAA DepthValues.shader
- Fixed box light UI which allowed negative and zero sizes, thus causing NaNs
- Fixed stereo rendering in HDRISky.shader (VR)
- Fixed normal blend and blend sphere influence for reflection probe
- Fixed distortion filtering (was point filtering, now trilinear)
- Fixed contact shadow for large distance
- Fixed depth pyramid debug view mode
- Fixed sphere shaped influence handles clamping in reflection probes
- Fixed reflection probes data migration for project created before using hdrp
- Fixed ambient occlusion for Lit Master Node when slot is connected

### Changed
- Use samplerunity_ShadowMask instead of samplerunity_samplerLightmap for shadow mask
- Allow to resize reflection probe gizmo's size
- Improve quality of screen space shadow
- Remove support of projection model for ScreenSpaceLighting (SSR always use HiZ and refraction always Proxy)
- Remove all the debug mode from SSR that are obsolete now
- Expose frameSettings and Capture settings for reflection and planar probe
- Update UI for reflection probe, planar probe, camera and HDRP Asset
- Implement proper linear blending for volumetric lighting via deep compositing as described in the paper "Deep Compositing Using Lie Algebras"
- Changed  planar mapping to match terrain convention (XZ instead of ZX)
- XRGraphicsConfig is no longer Read/Write. Instead, it's read-only. This improves consistency of XR behavior between the legacy render pipeline and SRP
- Change reflection probe data migration code (to update old reflection probe to new one)
- Updated gizmo for ReflectionProbes
- Updated UI and Gizmo of DensityVolume

## [4.0.0-preview] - 2018-09-28

### Added
- Added a new TerrainLit shader that supports rendering of Unity terrains.
- Added controls for linear fade at the boundary of density volumes
- Added new API to control decals without monobehaviour object
- Improve Decal Gizmo
- Implement Screen Space Reflections (SSR) (alpha version, highly experimental)
- Add an option to invert the fade parameter on a Density Volume
- Added a Fabric shader (experimental) handling cotton and silk
- Added support for MSAA in forward only for opaque only
- Implement smoothness fade for SSR
- Added support for AxF shader (X-rite format - require special AxF importer from Unity not part of HDRP)
- Added control for sundisc on directional light (hack)
- Added a new HD Lit Master node that implements Lit shader support for Shader Graph
- Added Micro shadowing support (hack)
- Added an event on HDAdditionalCameraData for custom rendering
- HDRP Shader Graph shaders now support 4-channel UVs.

### Fixed
- Fixed an issue where sometimes the deferred shadow texture would not be valid, causing wrong rendering.
- Stencil test during decals normal buffer update is now properly applied
- Decals corectly update normal buffer in forward
- Fixed a normalization problem in reflection probe face fading causing artefacts in some cases
- Fix multi-selection behavior of Density Volumes overwriting the albedo value
- Fixed support of depth texture for RenderTexture. HDRP now correctly output depth to user depth buffer if RenderTexture request it.
- Fixed multi-selection behavior of Density Volumes overwriting the albedo value
- Fixed support of depth for RenderTexture. HDRP now correctly output depth to user depth buffer if RenderTexture request it.
- Fixed support of Gizmo in game view in the editor
- Fixed gizmo for spot light type
- Fixed issue with TileViewDebug mode being inversed in gameview
- Fixed an issue with SAMPLE_TEXTURECUBE_SHADOW macro
- Fixed issue with color picker not display correctly when game and scene view are visible at the same time
- Fixed an issue with reflection probe face fading
- Fixed camera motion vectors shader and associated matrices to update correctly for single-pass double-wide stereo rendering
- Fixed light attenuation functions when range attenuation is disabled
- Fixed shadow component algorithm fixup not dirtying the scene, so changes can be saved to disk.
- Fixed some GC leaks for HDRP
- Fixed contact shadow not affected by shadow dimmer
- Fixed GGX that works correctly for the roughness value of 0 (mean specular highlgiht will disappeard for perfect mirror, we rely on maxSmoothness instead to always have a highlight even on mirror surface)
- Add stereo support to ShaderPassForward.hlsl. Forward rendering now seems passable in limited test scenes with camera-relative rendering disabled.
- Add stereo support to ProceduralSky.shader and OpaqueAtmosphericScattering.shader.
- Added CullingGroupManager to fix more GC.Alloc's in HDRP
- Fixed rendering when multiple cameras render into the same render texture

### Changed
- Changed the way depth & color pyramids are built to be faster and better quality, thus improving the look of distortion and refraction.
- Stabilize the dithered LOD transition mask with respect to the camera rotation.
- Avoid multiple depth buffer copies when decals are present
- Refactor code related to the RT handle system (No more normal buffer manager)
- Remove deferred directional shadow and move evaluation before lightloop
- Add a function GetNormalForShadowBias() that material need to implement to return the normal used for normal shadow biasing
- Remove Jimenez Subsurface scattering code (This code was disabled by default, now remove to ease maintenance)
- Change Decal API, decal contribution is now done in Material. Require update of material using decal
- Move a lot of files from CoreRP to HDRP/CoreRP. All moved files weren't used by Ligthweight pipeline. Long term they could move back to CoreRP after CoreRP become out of preview
- Updated camera inspector UI
- Updated decal gizmo
- Optimization: The objects that are rendered in the Motion Vector Pass are not rendered in the prepass anymore
- Removed setting shader inclue path via old API, use package shader include paths
- The default value of 'maxSmoothness' for punctual lights has been changed to 0.99
- Modified deferred compute and vert/frag shaders for first steps towards stereo support
- Moved material specific Shader Graph files into corresponding material folders.
- Hide environment lighting settings when enabling HDRP (Settings are control from sceneSettings)
- Update all shader includes to use absolute path (allow users to create material in their Asset folder)
- Done a reorganization of the files (Move ShaderPass to RenderPipeline folder, Move all shadow related files to Lighting/Shadow and others)
- Improved performance and quality of Screen Space Shadows

## [3.3.0-preview] - 2018-01-01

### Added
- Added an error message to say to use Metal or Vulkan when trying to use OpenGL API
- Added a new Fabric shader model that supports Silk and Cotton/Wool
- Added a new HDRP Lighting Debug mode to visualize Light Volumes for Point, Spot, Line, Rectangular and Reflection Probes
- Add support for reflection probe light layers
- Improve quality of anisotropic on IBL

### Fixed
- Fix an issue where the screen where darken when rendering camera preview
- Fix display correct target platform when showing message to inform user that a platform is not supported
- Remove workaround for metal and vulkan in normal buffer encoding/decoding
- Fixed an issue with color picker not working in forward
- Fixed an issue where reseting HDLight do not reset all of its parameters
- Fixed shader compile warning in DebugLightVolumes.shader

### Changed
- Changed default reflection probe to be 256x256x6 and array size to be 64
- Removed dependence on the NdotL for thickness evaluation for translucency (based on artist's input)
- Increased the precision when comparing Planar or HD reflection probe volumes
- Remove various GC alloc in C#. Slightly better performance

## [3.2.0-preview] - 2018-01-01

### Added
- Added a luminance meter in the debug menu
- Added support of Light, reflection probe, emissive material, volume settings related to lighting to Lighting explorer
- Added support for 16bit shadows

### Fixed
- Fix issue with package upgrading (HDRP resources asset is now versionned to worarkound package manager limitation)
- Fix HDReflectionProbe offset displayed in gizmo different than what is affected.
- Fix decals getting into a state where they could not be removed or disabled.
- Fix lux meter mode - The lux meter isn't affected by the sky anymore
- Fix area light size reset when multi-selected
- Fix filter pass number in HDUtils.BlitQuad
- Fix Lux meter mode that was applying SSS
- Fix planar reflections that were not working with tile/cluster (olbique matrix)
- Fix debug menu at runtime not working after nested prefab PR come to trunk
- Fix scrolling issue in density volume

### Changed
- Shader code refactor: Split MaterialUtilities file in two parts BuiltinUtilities (independent of FragInputs) and MaterialUtilities (Dependent of FragInputs)
- Change screen space shadow rendertarget format from ARGB32 to RG16

## [3.1.0-preview] - 2018-01-01

### Added
- Decal now support per channel selection mask. There is now two mode. One with BaseColor, Normal and Smoothness and another one more expensive with BaseColor, Normal, Smoothness, Metal and AO. Control is on HDRP Asset. This may require to launch an update script for old scene: 'Edit/Render Pipeline/Single step upgrade script/Upgrade all DecalMaterial MaskBlendMode'.
- Decal now supports depth bias for decal mesh, to prevent z-fighting
- Decal material now supports draw order for decal projectors
- Added LightLayers support (Base on mask from renderers name RenderingLayers and mask from light name LightLayers - if they match, the light apply) - cost an extra GBuffer in deferred (more bandwidth)
- When LightLayers is enabled, the AmbientOclusion is store in the GBuffer in deferred path allowing to avoid double occlusion with SSAO. In forward the double occlusion is now always avoided.
- Added the possibility to add an override transform on the camera for volume interpolation
- Added desired lux intensity and auto multiplier for HDRI sky
- Added an option to disable light by type in the debug menu
- Added gradient sky
- Split EmissiveColor and bakeDiffuseLighting in forward avoiding the emissiveColor to be affect by SSAO
- Added a volume to control indirect light intensity
- Added EV 100 intensity unit for area lights
- Added support for RendererPriority on Renderer. This allow to control order of transparent rendering manually. HDRP have now two stage of sorting for transparent in addition to bact to front. Material have a priority then Renderer have a priority.
- Add Coupling of (HD)Camera and HDAdditionalCameraData for reset and remove in inspector contextual menu of Camera
- Add Coupling of (HD)ReflectionProbe and HDAdditionalReflectionData for reset and remove in inspector contextual menu of ReflectoinProbe
- Add macro to forbid unity_ObjectToWorld/unity_WorldToObject to be use as it doesn't handle camera relative rendering
- Add opacity control on contact shadow

### Fixed
- Fixed an issue with PreIntegratedFGD texture being sometimes destroyed and not regenerated causing rendering to break
- PostProcess input buffers are not copied anymore on PC if the viewport size matches the final render target size
- Fixed an issue when manipulating a lot of decals, it was displaying a lot of errors in the inspector
- Fixed capture material with reflection probe
- Refactored Constant Buffers to avoid hitting the maximum number of bound CBs in some cases.
- Fixed the light range affecting the transform scale when changed.
- Snap to grid now works for Decal projector resizing.
- Added a warning for 128x128 cookie texture without mipmaps
- Replace the sampler used for density volumes for correct wrap mode handling

### Changed
- Move Render Pipeline Debug "Windows from Windows->General-> Render Pipeline debug windows" to "Windows from Windows->Analysis-> Render Pipeline debug windows"
- Update detail map formula for smoothness and albedo, goal it to bright and dark perceptually and scale factor is use to control gradient speed
- Refactor the Upgrade material system. Now a material can be update from older version at any time. Call Edit/Render Pipeline/Upgrade all Materials to newer version
- Change name EnableDBuffer to EnableDecals at several place (shader, hdrp asset...), this require a call to Edit/Render Pipeline/Upgrade all Materials to newer version to have up to date material.
- Refactor shader code: BakeLightingData structure have been replace by BuiltinData. Lot of shader code have been remove/change.
- Refactor shader code: All GBuffer are now handled by the deferred material. Mean ShadowMask and LightLayers are control by lit material in lit.hlsl and not outside anymore. Lot of shader code have been remove/change.
- Refactor shader code: Rename GetBakedDiffuseLighting to ModifyBakedDiffuseLighting. This function now handle lighting model for transmission too. Lux meter debug mode is factor outisde.
- Refactor shader code: GetBakedDiffuseLighting is not call anymore in GBuffer or forward pass, including the ConvertSurfaceDataToBSDFData and GetPreLightData, this is done in ModifyBakedDiffuseLighting now
- Refactor shader code: Added a backBakeDiffuseLighting to BuiltinData to handle lighting for transmission
- Refactor shader code: Material must now call InitBuiltinData (Init all to zero + init bakeDiffuseLighting and backBakeDiffuseLighting ) and PostInitBuiltinData

## [3.0.0-preview] - 2018-01-01

### Fixed
- Fixed an issue with distortion that was using previous frame instead of current frame
- Fixed an issue where disabled light where not upgrade correctly to the new physical light unit system introduce in 2.0.5-preview

### Changed
- Update assembly definitions to output assemblies that match Unity naming convention (Unity.*).

## [2.0.5-preview] - 2018-01-01

### Added
- Add option supportDitheringCrossFade on HDRP Asset to allow to remove shader variant during player build if needed
- Add contact shadows for punctual lights (in additional shadow settings), only one light is allowed to cast contact shadows at the same time and so at each frame a dominant light is choosed among all light with contact shadows enabled.
- Add PCSS shadow filter support (from SRP Core)
- Exposed shadow budget parameters in HDRP asset
- Add an option to generate an emissive mesh for area lights (currently rectangle light only). The mesh fits the size, intensity and color of the light.
- Add an option to the HDRP asset to increase the resolution of volumetric lighting.
- Add additional ligth unit support for punctual light (Lumens, Candela) and area lights (Lumens, Luminance)
- Add dedicated Gizmo for the box Influence volume of HDReflectionProbe / PlanarReflectionProbe

### Changed
- Re-enable shadow mask mode in debug view
- SSS and Transmission code have been refactored to be able to share it between various material. Guidelines are in SubsurfaceScattering.hlsl
- Change code in area light with LTC for Lit shader. Magnitude is now take from FGD texture instead of a separate texture
- Improve camera relative rendering: We now apply camera translation on the model matrix, so before the TransformObjectToWorld(). Note: unity_WorldToObject and unity_ObjectToWorld must never be used directly.
- Rename positionWS to positionRWS (Camera relative world position) at a lot of places (mainly in interpolator and FragInputs). In case of custom shader user will be required to update their code.
- Rename positionWS, capturePositionWS, proxyPositionWS, influencePositionWS to positionRWS, capturePositionRWS, proxyPositionRWS, influencePositionRWS (Camera relative world position) in LightDefinition struct.
- Improve the quality of trilinear filtering of density volume textures.
- Improve UI for HDReflectionProbe / PlanarReflectionProbe

### Fixed
- Fixed a shader preprocessor issue when compiling DebugViewMaterialGBuffer.shader against Metal target
- Added a temporary workaround to Lit.hlsl to avoid broken lighting code with Metal/AMD
- Fixed issue when using more than one volume texture mask with density volumes.
- Fixed an error which prevented volumetric lighting from working if no density volumes with 3D textures were present.
- Fix contact shadows applied on transmission
- Fix issue with forward opaque lit shader variant being removed by the shader preprocessor
- Fixed compilation errors on Nintendo Switch (limited XRSetting support).
- Fixed apply range attenuation option on punctual light
- Fixed issue with color temperature not take correctly into account with static lighting
- Don't display fog when diffuse lighting, specular lighting, or lux meter debug mode are enabled.

## [2.0.4-preview] - 2018-01-01

### Fixed
- Fix issue when disabling rough refraction and building a player. Was causing a crash.

## [2.0.3-preview] - 2018-01-01

### Added
- Increased debug color picker limit up to 260k lux

## [2.0.2-preview] - 2018-01-01

### Added
- Add Light -> Planar Reflection Probe command
- Added a false color mode in rendering debug
- Add support for mesh decals
- Add flag to disable projector decals on transparent geometry to save performance and decal texture atlas space
- Add ability to use decal diffuse map as mask only
- Add visualize all shadow masks in lighting debug
- Add export of normal and roughness buffer for forwardOnly and when in supportOnlyForward mode for forward
- Provide a define in lit.hlsl (FORWARD_MATERIAL_READ_FROM_WRITTEN_NORMAL_BUFFER) when output buffer normal is used to read the normal and roughness instead of caclulating it (can save performance, but lower quality due to compression)
- Add color swatch to decal material

### Changed
- Change Render -> Planar Reflection creation to 3D Object -> Mirror
- Change "Enable Reflector" name on SpotLight to "Angle Affect Intensity"
- Change prototype of BSDFData ConvertSurfaceDataToBSDFData(SurfaceData surfaceData) to BSDFData ConvertSurfaceDataToBSDFData(uint2 positionSS, SurfaceData surfaceData)

### Fixed
- Fix issue with StackLit in deferred mode with deferredDirectionalShadow due to GBuffer not being cleared. Gbuffer is still not clear and issue was fix with the new Output of normal buffer.
- Fixed an issue where interpolation volumes were not updated correctly for reflection captures.
- Fixed an exception in Light Loop settings UI

## [2.0.1-preview] - 2018-01-01

### Added
- Add stripper of shader variant when building a player. Save shader compile time.
- Disable per-object culling that was executed in C++ in HD whereas it was not used (Optimization)
- Enable texture streaming debugging (was not working before 2018.2)
- Added Screen Space Reflection with Proxy Projection Model
- Support correctly scene selection for alpha tested object
- Add per light shadow mask mode control (i.e shadow mask distance and shadow mask). It use the option NonLightmappedOnly
- Add geometric filtering to Lit shader (allow to reduce specular aliasing)
- Add shortcut to create DensityVolume and PlanarReflection in hierarchy
- Add a DefaultHDMirrorMaterial material for PlanarReflection
- Added a script to be able to upgrade material to newer version of HDRP
- Removed useless duplication of ForwardError passes.
- Add option to not compile any DEBUG_DISPLAY shader in the player (Faster build) call Support Runtime Debug display

### Changed
- Changed SupportForwardOnly to SupportOnlyForward in render pipeline settings
- Changed versioning variable name in HDAdditionalXXXData from m_version to version
- Create unique name when creating a game object in the rendering menu (i.e Density Volume(2))
- Re-organize various files and folder location to clean the repository
- Change Debug windows name and location. Now located at:  Windows -> General -> Render Pipeline Debug

### Removed
- Removed GlobalLightLoopSettings.maxPlanarReflectionProbes and instead use value of GlobalLightLoopSettings.planarReflectionProbeCacheSize
- Remove EmissiveIntensity parameter and change EmissiveColor to be HDR (Matching Builtin Unity behavior) - Data need to be updated - Launch Edit -> Single Step Upgrade Script -> Upgrade all Materials emissionColor

### Fixed
- Fix issue with LOD transition and instancing
- Fix discrepency between object motion vector and camera motion vector
- Fix issue with spot and dir light gizmo axis not highlighted correctly
- Fix potential crash while register debug windows inputs at startup
- Fix warning when creating Planar reflection
- Fix specular lighting debug mode (was rendering black)
- Allow projector decal with null material to allow to configure decal when HDRP is not set
- Decal atlas texture offset/scale is updated after allocations (used to be before so it was using date from previous frame)

## [0.0.0-preview] - 2018-01-01

### Added
- Configure the VolumetricLightingSystem code path to be on by default
- Trigger a build exception when trying to build an unsupported platform
- Introduce the VolumetricLightingController component, which can (and should) be placed on the camera, and allows one to control the near and the far plane of the V-Buffer (volumetric "froxel" buffer) along with the depth distribution (from logarithmic to linear)
- Add 3D texture support for DensityVolumes
- Add a better mapping of roughness to mipmap for planar reflection
- The VolumetricLightingSystem now uses RTHandles, which allows to save memory by sharing buffers between different cameras (history buffers are not shared), and reduce reallocation frequency by reallocating buffers only if the rendering resolution increases (and suballocating within existing buffers if the rendering resolution decreases)
- Add a Volumetric Dimmer slider to lights to control the intensity of the scattered volumetric lighting
- Add UV tiling and offset support for decals.
- Add mipmapping support for volume 3D mask textures

### Changed
- Default number of planar reflection change from 4 to 2
- Rename _MainDepthTexture to _CameraDepthTexture
- The VolumetricLightingController has been moved to the Interpolation Volume framework and now functions similarly to the VolumetricFog settings
- Update of UI of cookie, CubeCookie, Reflection probe and planar reflection probe to combo box
- Allow enabling/disabling shadows for area lights when they are set to baked.
- Hide applyRangeAttenuation and FadeDistance for directional shadow as they are not used

### Removed
- Remove Resource folder of PreIntegratedFGD and add the resource to RenderPipeline Asset

### Fixed
- Fix ConvertPhysicalLightIntensityToLightIntensity() function used when creating light from script to match HDLightEditor behavior
- Fix numerical issues with the default value of mean free path of volumetric fog
- Fix the bug preventing decals from coexisting with density volumes
- Fix issue with alpha tested geometry using planar/triplanar mapping not render correctly or flickering (due to being wrongly alpha tested in depth prepass)
- Fix meta pass with triplanar (was not handling correctly the normal)
- Fix preview when a planar reflection is present
- Fix Camera preview, it is now a Preview cameraType (was a SceneView)
- Fix handling unknown GPUShadowTypes in the shadow manager.
- Fix area light shapes sent as point lights to the baking backends when they are set to baked.
- Fix unnecessary division by PI for baked area lights.
- Fix line lights sent to the lightmappers. The backends don't support this light type.
- Fix issue with shadow mask framesettings not correctly taken into account when shadow mask is enabled for lighting.
- Fix directional light and shadow mask transition, they are now matching making smooth transition
- Fix banding issues caused by high intensity volumetric lighting
- Fix the debug window being emptied on SRP asset reload
- Fix issue with debug mode not correctly clearing the GBuffer in editor after a resize
- Fix issue with ResetMaterialKeyword not resetting correctly ToggleOff/Roggle Keyword
- Fix issue with motion vector not render correctly if there is no depth prepass in deferred

## [0.0.0-preview] - 2018-01-01

### Added
- Screen Space Refraction projection model (Proxy raycasting, HiZ raymarching)
- Screen Space Refraction settings as volume component
- Added buffered frame history per camera
- Port Global Density Volumes to the Interpolation Volume System.
- Optimize ImportanceSampleLambert() to not require the tangent frame.
- Generalize SampleVBuffer() to handle different sampling and reconstruction methods.
- Improve the quality of volumetric lighting reprojection.
- Optimize Morton Order code in the Subsurface Scattering pass.
- Planar Reflection Probe support roughness (gaussian convolution of captured probe)
- Use an atlas instead of a texture array for cluster transparent decals
- Add a debug view to visualize the decal atlas
- Only store decal textures to atlas if decal is visible, debounce out of memory decal atlas warning.
- Add manipulator gizmo on decal to improve authoring workflow
- Add a minimal StackLit material (work in progress, this version can be used as template to add new material)

### Changed
- EnableShadowMask in FrameSettings (But shadowMaskSupport still disable by default)
- Forced Planar Probe update modes to (Realtime, Every Update, Mirror Camera)
- Screen Space Refraction proxy model uses the proxy of the first environment light (Reflection probe/Planar probe) or the sky
- Moved RTHandle static methods to RTHandles
- Renamed RTHandle to RTHandleSystem.RTHandle
- Move code for PreIntegratedFDG (Lit.shader) into its dedicated folder to be share with other material
- Move code for LTCArea (Lit.shader) into its dedicated folder to be share with other material

### Removed
- Removed Planar Probe mirror plane position and normal fields in inspector, always display mirror plane and normal gizmos

### Fixed
- Fix fog flags in scene view is now taken into account
- Fix sky in preview windows that were disappearing after a load of a new level
- Fix numerical issues in IntersectRayAABB().
- Fix alpha blending of volumetric lighting with transparent objects.
- Fix the near plane of the V-Buffer causing out-of-bounds look-ups in the clustered data structure.
- Depth and color pyramid are properly computed and sampled when the camera renders inside a viewport of a RTHandle.
- Fix decal atlas debug view to work correctly when shadow atlas view is also enabled<|MERGE_RESOLUTION|>--- conflicted
+++ resolved
@@ -80,12 +80,9 @@
 - Added support for iridescence in path tracing.
 - Added support for background color in path tracing.
 - Added a path tracing test to the test suite.
-<<<<<<< HEAD
-- Added support for subsurface scattering in path tracing.
-=======
 - Added a warning and workaround instructions that appear when you enable XR single-pass after the first frame with the XR SDK.
 - Added the exposure sliders to the planar reflection probe preview
->>>>>>> ca701e25
+- Added support for subsurface scattering in path tracing.
 
 ### Fixed
 - Update documentation of HDRISky-Backplate, precise how to have Ambient Occlusion on the Backplate
@@ -524,12 +521,9 @@
 - Moved BeginCameraRendering callback right before culling.
 - Renamed the cubemap used for diffuse convolution to a more explicit name for the memory profiler.
 - Improved behaviour of transmission color on transparent surfaces in path tracing.
-<<<<<<< HEAD
+- Light dimmer can now get values higher than one and was renamed to multiplier in the UI.
+- Removed info box requesting volume component for Visual Environment and updated the documentation with the relevant information.
 - Improved light selection oracle for light sampling in path tracing.
-=======
-- Light dimmer can now get values higher than one and was renamed to multiplier in the UI. 
-- Removed info box requesting volume component for Visual Environment and updated the documentation with the relevant information.
->>>>>>> ca701e25
 
 ## [7.1.1] - 2019-09-05
 
