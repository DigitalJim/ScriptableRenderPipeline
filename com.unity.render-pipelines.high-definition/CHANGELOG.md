# Changelog
All notable changes to this package will be documented in this file.

The format is based on [Keep a Changelog](http://keepachangelog.com/en/1.0.0/)
and this project adheres to [Semantic Versioning](http://semver.org/spec/v2.0.0.html).

## [Unreleased]

### Added
- Ray tracing support for VR single-pass
- Added sharpen filter shader parameter and UI for TemporalAA to control image quality instead of hardcoded value
- Added frame settings option for custom post process and custom passes as well as custom color buffer format option.
- Add check in wizard on SRP Batcher enabled.
- Added default implementations of OnPreprocessMaterialDescription for FBX, Obj, Sketchup and 3DS file formats.
- Added custom pass fade radius
- Added after post process injection point for custom passes
- Added basic alpha compositing support - Alpha is available afterpostprocess when using FP16 buffer format.
- Added falloff distance on Reflection Probe and Planar Reflection Probe
- Added Backplate projection from the HDRISky
- Added Shadow Matte in UnlitMasterNode, which only received shadow without lighting
- Added hability to name LightLayers in HDRenderPipelineAsset
- Added a range compression factor for Reflection Probe and Planar Reflection Probe to avoid saturation of colors.
- Added path tracing support for directional, point and spot lights, as well as emission from Lit and Unlit.
- Added non temporal version of SSAO.
- Added more detailed ray tracing stats in the debug window
- Added Disc area light (bake only)
- Added a warning in the material UI to prevent transparent + subsurface-scattering combination.
- Added XR single-pass setting into HDRP asset
- Added a penumbra tint option for lights
- Added support for depth copy with XR SDK
- Added debug setting to Render Pipeline Debug Window to list the active XR views
- Added an option to filter the result of the volumetric lighting (off by default).
- Added a transmission multiplier for directional lights
- Added XR single-pass test mode to Render Pipeline Debug Window
- Added debug setting to Render Pipeline Window to list the active XR views
- Added a new refraction mode for the Lit shader (thin). Which is a box refraction with small thickness values
- Added the code to support Barn Doors for Area Lights based on a shaderconfig option.
- Added HDRPCameraBinder property binder for Visual Effect Graph
- Added "Celestial Body" controls to the Directional Light
- Added new parameters to the Physically Based Sky
- Added Reflections to the DXR Wizard
- Added the possibility to have ray traced colored and semi-transparent shadows on directional lights.
- Added a check in the custom post process template to throw an error if the default shader is not found.
- Exposed the debug overlay ratio in the debug menu.
- Added a separate frame settings for tonemapping alongside color grading.
- Added the receive fog option in the material UI for ShaderGraphs.
- Added a public virtual bool in the custom post processes API to specify if a post processes should be executed in the scene view.
- Added a menu option that checks scene issues with ray tracing. Also removed the previously existing warning at runtime.
- Added Contrast Adaptive Sharpen (CAS) Upscaling effect.
- Added APIs to update probe settings at runtime.
- Added documentation for the rayTracingSupported method in HDRP
- Added user-selectable format for the post processing passes.
- Added support for alpha channel in some post-processing passes (DoF, TAA, Uber).
- Added warnings in FrameSettings inspector when using DXR and atempting to use Asynchronous Execution.
- Exposed Stencil bits that can be used by the user.
- Added history rejection based on velocity of intersected objects for directional, point and spot lights.
- Added a affectsVolumetric field to the HDAdditionalLightData API to know if light affects volumetric fog.
- Add OS and Hardware check in the Wizard fixes for DXR.
- Added option to exclude camera motion from motion blur.
- Added semi-transparent shadows for point and spot lights.
- Added support for semi-transparent shadow for unlit shader and unlit shader graph.
- Added the alpha clip enabled toggle to the material UI for all HDRP shader graphs.
- Added Material Samples to explain how to use the lit shader features
- Added an initial implementation of ray traced sub surface scattering
- Added AssetPostprocessors and Shadergraphs to handle Arnold Standard Surface and 3DsMax Physical material import from FBX.
- Added support for Smoothness Fade start work when enabling ray traced reflections.
- Added Contact shadow, Micro shadows and Screen space refraction API documentation.
- Added script documentation for SSR, SSAO (ray tracing), GI, Light Cluster, RayTracingSettings, Ray Counters, etc.
- Added path tracing support for refraction and internal reflections.
- Added support for Thin Refraction Model and Lit's Clear Coat in Path Tracing.
- Added the Tint parameter to Sky Colored Fog.

### Fixed
- Update documentation of HDRISky-Backplate, precise how to have Ambient Occlusion on the Backplate
- Sorting, undo, labels, layout in the Lighting Explorer.
- Fixed sky settings and materials in Shader Graph Samples package
- Fix/workaround a probable graphics driver bug in the GTAO shader.
- Fixed Hair and PBR shader graphs double sided modes
- Fixed an issue where updating an HDRP asset in the Quality setting panel would not recreate the pipeline.
- Fixed issue with point lights being considered even when occupying less than a pixel on screen (case 1183196)
- Fix a potential NaN source with iridescence (case 1183216)
- Fixed issue of spotlight breaking when minimizing the cone angle via the gizmo (case 1178279)
- Fixed issue that caused decals not to modify the roughness in the normal buffer, causing SSR to not behave correctly (case 1178336)
- Fixed lit transparent refraction with XR single-pass rendering
- Removed extra jitter for TemporalAA in VR
- Fixed ShaderGraph time in main preview
- Fixed issue on some UI elements in HDRP asset not expanding when clicking the arrow (case 1178369)
- Fixed alpha blending in custom post process
- Fixed the modification of the _AlphaCutoff property in the material UI when exposed with a ShaderGraph parameter.
- Fixed HDRP test `1218_Lit_DiffusionProfiles` on Vulkan.
- Fixed an issue where building a player in non-dev mode would generate render target error logs every frame
- Fixed crash when upgrading version of HDRP
- Fixed rendering issues with material previews
- Fixed NPE when using light module in Shuriken particle systems (1173348).
- Refresh cached shadow on editor changes
- Fixed light supported units caching (1182266)
- Fixed an issue where SSAO (that needs temporal reprojection) was still being rendered when Motion Vectors were not available (case 1184998)
- Fixed a nullref when modifying the height parameters inside the layered lit shader UI.
- Fixed Decal gizmo that become white after exiting play mode
- Fixed Decal pivot position to behave like a spotlight
- Fixed an issue where using the LightingOverrideMask would break sky reflection for regular cameras
- Fix DebugMenu FrameSettingsHistory persistency on close
- Fix DensityVolume, ReflectionProbe aned PlanarReflectionProbe advancedControl display
- Fix DXR scene serialization in wizard
- Fixed an issue where Previews would reallocate History Buffers every frame
- Fixed the SetLightLayer function in HDAdditionalLightData setting the wrong light layer
- Fix error first time a preview is created for planar
- Fixed an issue where SSR would use an incorrect roughness value on ForwardOnly (StackLit, AxF, Fabric, etc.) materials when the pipeline is configured to also allow deferred Lit.
- Fixed issues with light explorer (cases 1183468, 1183269)
- Fix dot colors in LayeredLit material inspector
- Fix undo not resetting all value when undoing the material affectation in LayerLit material
- Fix for issue that caused gizmos to render in render textures (case 1174395)
- Fixed the light emissive mesh not updated when the light was disabled/enabled
- Fixed light and shadow layer sync when setting the HDAdditionalLightData.lightlayersMask property
- Fixed a nullref when a custom post process component that was in the HDRP PP list is removed from the project
- Fixed issue that prevented decals from modifying specular occlusion (case 1178272).
- Fixed exposure of volumetric reprojection
- Fixed multi selection support for Scalable Settings in lights
- Fixed font shaders in test projects for VR by using a Shader Graph version
- Fixed refresh of baked cubemap by incrementing updateCount at the end of the bake (case 1158677).
- Fixed issue with rectangular area light when seen from the back
- Fixed decals not affecting lightmap/lightprobe
- Fixed zBufferParams with XR single-pass rendering
- Fixed moving objects not rendered in custom passes
- Fixed abstract classes listed in the + menu of the custom pass list
- Fixed custom pass that was rendered in previews
- Fixed precision error in zero value normals when applying decals (case 1181639)
- Fixed issue that triggered No Scene Lighting view in game view as well (case 1156102)
- Assign default volume profile when creating a new HDRP Asset
- Fixed fov to 0 in planar probe breaking the projection matrix (case 1182014)
- Fixed bugs with shadow caching
- Reassign the same camera for a realtime probe face render request to have appropriate history buffer during realtime probe rendering.
- Fixed issue causing wrong shading when normal map mode is Object space, no normal map is set, but a detail map is present (case 1143352)
- Fixed issue with decal and htile optimization
- Fixed TerrainLit shader compilation error regarding `_Control0_TexelSize` redefinition (case 1178480).
- Fixed warning about duplicate HDRuntimeReflectionSystem when configuring play mode without domain reload.
- Fixed an editor crash when multiple decal projectors were selected and some had null material
- Added all relevant fix actions to FixAll button in Wizard
- Moved FixAll button on top of the Wizard
- Fixed an issue where fog color was not pre-exposed correctly
- Fix priority order when custom passes are overlapping
- Fix cleanup not called when the custom pass GameObject is destroyed
- Replaced most instances of GraphicsSettings.renderPipelineAsset by GraphicsSettings.currentRenderPipeline. This should fix some parameters not working on Quality Settings overrides.
- Fixed an issue with Realtime GI not working on upgraded projects.
- Fixed issue with screen space shadows fallback texture was not set as a texture array.
- Fixed Pyramid Lights bounding box
- Fixed terrain heightmap default/null values and epsilons
- Fixed custom post-processing effects breaking when an abstract class inherited from `CustomPostProcessVolumeComponent`
- Fixed XR single-pass rendering in Editor by using ShaderConfig.s_XrMaxViews to allocate matrix array
- Multiple different skies rendered at the same time by different cameras are now handled correctly without flickering
- Fixed flickering issue happening when different volumes have shadow settings and multiple cameras are present.
- Fixed issue causing planar probes to disappear if there is no light in the scene.
- Fixed a number of issues with the prefab isolation mode (Volumes leaking from the main scene and reflection not working properly)
- Fixed an issue with fog volume component upgrade not working properly
- Fixed Spot light Pyramid Shape has shadow artifacts on aspect ratio values lower than 1
- Fixed issue with AO upsampling in XR
- Fixed camera without HDAdditionalCameraData component not rendering
- Removed the macro ENABLE_RAYTRACING for most of the ray tracing code
- Fixed prefab containing camera reloading in loop while selected in the Project view
- Fixed issue causing NaN wheh the Z scale of an object is set to 0.
- Fixed DXR shader passes attempting to render before pipeline loaded
- Fixed black ambient sky issue when importing a project after deleting Library.
- Fixed issue when upgrading a Standard transparent material (case 1186874)
- Fixed area light cookies not working properly with stack lit
- Fixed material render queue not updated when the shader is changed in the material inspector.
- Fixed a number of issues with full screen debug modes not reseting correctly when setting another mutually exclusive mode
- Fixed compile errors for platforms with no VR support
- Fixed an issue with volumetrics and RTHandle scaling (case 1155236)
- Fixed an issue where sky lighting might be updated uselessly
- Fixed issue preventing to allow setting decal material to none (case 1196129)
- Fixed XR multi-pass decals rendering
- Fixed several fields on Light Inspector that not supported Prefab overrides
- Fixed EOL for some files
- Fixed scene view rendering with volumetrics and XR enabled
- Fixed decals to work with multiple cameras
- Fixed optional clear of GBuffer (Was always on)
- Fixed render target clears with XR single-pass rendering
- Fixed HDRP samples file hierarchy
- Fixed Light units not matching light type
- Fixed QualitySettings panel not displaying HDRP Asset
- Fixed black reflection probes the first time loading a project
- Fixed y-flip in scene view with XR SDK
- Fixed Decal projectors do not immediately respond when parent object layer mask is changed in editor.
- Fixed y-flip in scene view with XR SDK
- Fixed a number of issues with Material Quality setting
- Fixed the transparent Cull Mode option in HD unlit master node settings only visible if double sided is ticked.
- Fixed an issue causing shadowed areas by contact shadows at the edge of far clip plane if contact shadow length is very close to far clip plane.
- Fixed editing a scalable settings will edit all loaded asset in memory instead of targetted asset.
- Fixed Planar reflection default viewer FOV
- Fixed flickering issues when moving the mouse in the editor with ray tracing on.
- Fixed the ShaderGraph main preview being black after switching to SSS in the master node settings
- Fixed custom fullscreen passes in VR
- Fixed camera culling masks not taken in account in custom pass volumes
- Fixed object not drawn in custom pass when using a DrawRenderers with an HDRP shader in a build.
- Fixed injection points for Custom Passes (AfterDepthAndNormal and BeforePreRefraction were missing)
- Fixed a enum to choose shader tags used for drawing objects (DepthPrepass or Forward) when there is no override material.
- Fixed lit objects in the BeforePreRefraction, BeforeTransparent and BeforePostProcess.
- Fixed the None option when binding custom pass render targets to allow binding only depth or color.
- Fixed custom pass buffers allocation so they are not allocated if they're not used.
- Fixed the Custom Pass entry in the volume create asset menu items.
- Fixed Prefab Overrides workflow on Camera.
- Fixed alignment issue in Preset for Camera.
- Fixed alignment issue in Physical part for Camera.
- Fixed FrameSettings multi-edition.
- Fixed a bug happening when denoising multiple ray traced light shadows
- Fixed minor naming issues in ShaderGraph settings
- VFX: Removed z-fight glitches that could appear when using deferred depth prepass and lit quad primitives
- VFX: Preserve specular option for lit outputs (matches HDRP lit shader)
- Fixed an issue with Metal Shader Compiler and GTAO shader for metal
- Fixed resources load issue while upgrading HDRP package.
- Fix LOD fade mask by accounting for field of view
- Fixed spot light missing from ray tracing indirect effects.
- Fixed a UI bug in the diffusion profile list after fixing them from the wizard.
- Fixed the hash collision when creating new diffusion profile assets.
- Fixed a light leaking issue with box light casting shadows (case 1184475)
- Fixed Cookie texture type in the cookie slot of lights (Now displays a warning because it is not supported).
- Fixed a nullref that happens when using the Shuriken particle light module
- Fixed alignment in Wizard
- Fixed text overflow in Wizard's helpbox
- Fixed Wizard button fix all that was not automatically grab all required fixes
- Fixed VR tab for MacOS in Wizard
- Fixed local config package workflow in Wizard
- Fixed issue with contact shadows shifting when MSAA is enabled.
- Fixed EV100 in the PBR sky
- Fixed an issue In URP where sometime the camera is not passed to the volume system and causes a null ref exception (case 1199388)
- Fixed nullref when releasing HDRP with custom pass disabled
- Fixed performance issue derived from copying stencil buffer.
- Fixed an editor freeze when importing a diffusion profile asset from a unity package.
- Fixed an exception when trying to reload a builtin resource.
- Fixed the light type intensity unit reset when switching the light type.
- Fixed compilation error related to define guards and CreateLayoutFromXrSdk()
- Fixed documentation link on CustomPassVolume.
- Fixed player build when HDRP is in the project but not assigned in the graphic settings.
- Fixed an issue where ambient probe would be black for the first face of a baked reflection probe
- VFX: Fixed Missing Reference to Visual Effect Graph Runtime Assembly
- Fixed an issue where rendering done by users in EndCameraRendering would be executed before the main render loop.
- Fixed Prefab Override in main scope of Volume.
- Fixed alignment issue in Presset of main scope of Volume.
- Fixed persistence of ShowChromeGizmo and moved it to toolbar for coherency in ReflectionProbe and PlanarReflectionProbe.
- Fixed Alignement issue in ReflectionProbe and PlanarReflectionProbe.
- Fixed Prefab override workflow issue in ReflectionProbe and PlanarReflectionProbe.
- Fixed empty MoreOptions and moved AdvancedManipulation in a dedicated location for coherency in ReflectionProbe and PlanarReflectionProbe.
- Fixed Prefab override workflow issue in DensityVolume.
- Fixed empty MoreOptions and moved AdvancedManipulation in a dedicated location for coherency in DensityVolume.
- Fix light limit counts specified on the HDRP asset
- Fixed Quality Settings for SSR, Contact Shadows and Ambient Occlusion volume components
- Fixed decalui deriving from hdshaderui instead of just shaderui
- Use DelayedIntField instead of IntField for scalable settings
- Fixed init of debug for FrameSettingsHistory on SceneView camera
- Added a fix script to handle the warning 'referenced script in (GameObject 'SceneIDMap') is missing'
- Fix Wizard load when none selected for RenderPipelineAsset
- Fixed TerrainLitGUI when per-pixel normal property is not present.
- Fixed rendering errors when enabling debug modes with custom passes
- Fix an issue that made PCSS dependent on Atlas resolution (not shadow map res)
- Fixing a bug whith histories when n>4 for ray traced shadows
- Fixing wrong behavior in ray traced shadows for mesh renderers if their cast shadow is shadow only or double sided
- Only tracing rays for shadow if the point is inside the code for spotlight shadows
- Only tracing rays if the point is inside the range for point lights
- Fixing ghosting issues when the screen space shadow  indexes change for a light with ray traced shadows
- Fixed an issue with stencil management and Xbox One build that caused corrupted output in deferred mode.
- Fixed a mismatch in behavior between the culling of shadow maps and ray traced point and spot light shadows
- Fixed recursive ray tracing not working anymore after intermediate buffer refactor.
- Fixed ray traced shadow denoising not working (history rejected all the time).
- Fixed shader warning on xbox one
- Fixed cookies not working for spot lights in ray traced reflections, ray traced GI and recursive rendering
- Fixed an inverted handling of CoatSmoothness for SSR in StackLit.
- Fixed missing distortion inputs in Lit and Unlit material UI.
- Fixed issue that propagated NaNs across multiple frames through the exposure texture.
- Fixed issue with Exclude from TAA stencil ignored.
- Fixed ray traced reflection exposure issue.
- Fixed issue with TAA history not initialising corretly scale factor for first frame
- Fixed issue with stencil test of material classification not using the correct Mask (causing false positive and bad performance with forward material in deferred)
- Fixed issue with History not reset when chaning antialiasing mode on camera
- Fixed issue with volumetric data not being initialized if default settings have volumetric and reprojection off.
- Fixed ray tracing reflection denoiser not applied in tier 1
- Fixed the vibility of ray tracing related methods.
- Fixed the diffusion profile list not saved when clicking the fix button in the material UI.
- Fixed crash when pushing bounce count higher than 1 for ray traced GI or reflections
- Fixed PCSS softness scale so that it better match ray traced reference for punctual lights.
- Fixed exposure management for the path tracer
- Fixed AxF material UI containing two advanced options settings.
- Fixed an issue where cached sky contexts were being destroyed wrongly, breaking lighting in the LookDev
- Fixed issue that clamped PCSS softness too early and not after distance scale.
- Fixed fog affect transparent on HD unlit master node
- Fixed custom post processes re-ordering not saved.
- Fixed NPE when using scalable settings
- Fixed an issue where PBR sky precomputation was reset incorrectly in some cases causing bad performance.
- Fixed a bug due to depth history begin overriden too soon
- Fixed CustomPassSampleCameraColor scale issue when called from Before Transparent injection point.
- Fixed corruption of AO in baked probes.
- Fixed issue with upgrade of projects that still had Very High as shadow filtering quality.
- Fixed issue that caused Distortion UI to appear in Lit.
- Fixed several issues with decal duplicating when editing them.
- Fixed initialization of volumetric buffer params (1204159)
- Fixed an issue where frame count was incorrectly reset for the game view, causing temporal processes to fail.
- Fixed Culling group was not disposed error.
- Fixed issues on some GPU that do not support gathers on integer textures.
- Fixed an issue with ambient probe not being initialized for the first frame after a domain reload for volumetric fog.
- Fixed the scene visibility of decal projectors and density volumes
- Fixed a leak in sky manager.
- Fixed an issue where entering playmode while the light editor is opened would produce null reference exceptions.
- Fixed the debug overlay overlapping the debug menu at runtime.
- Fixed an issue with the framecount when changing scene.
- Fixed errors that occurred when using invalid near and far clip plane values for planar reflections.
- Fixed issue with motion blur sample weighting function.
- Fixed motion vectors in MSAA.
- Fixed sun flare blending (case 1205862).
- Fixed a lot of issues related to ray traced screen space shadows.
- Fixed memory leak caused by apply distortion material not being disposed.
- Fixed Reflection probe incorrectly culled when moving its parent (case 1207660)
- Fixed a nullref when upgrading the Fog volume components while the volume is opened in the inspector.
- Fix issues where decals on PS4 would not correctly write out the tile mask causing bits of the decal to go missing.
- Use appropriate label width and text content so the label is completely visible
- Fixed an issue where final post process pass would not output the default alpha value of 1.0 when using 11_11_10 color buffer format.
- Fixed SSR issue after the MSAA Motion Vector fix.
- Fixed an issue with PCSS on directional light if punctual shadow atlas was not allocated.
- Fixed an issue where shadow resolution would be wrong on the first face of a baked reflection probe.
- Fixed issue with PCSS softness being incorrect for cascades different than the first one.
- Fixed custom post process not rendering when using multiple HDRP asset in quality settings
- Fixed probe gizmo missing id (case 1208975)
- Fixed a warning in raytracingshadowfilter.compute
- Fixed issue with AO breaking with small near plane values.
- Fixed custom post process Cleanup function not called in some cases.
- Fixed shader warning in AO code.
- Fixed a warning in simpledenoiser.compute
- Fixed tube and rectangle light culling to use their shape instead of their range as a bounding box.
- Fixed caused by using gather on a UINT texture in motion blur.
- Fix issue with ambient occlusion breaking when dynamic resolution is active.
- Fixed some possible NaN causes in Depth of Field.
- Fixed Custom Pass nullref due to the new Profiling Sample API changes
- Fixed the black/grey screen issue on after post process Custom Passes in non dev builds.
- Fixed particle lights.
- Improved behavior of lights and probe going over the HDRP asset limits.
- Fixed issue triggered when last punctual light is disabled and more than one camera is used.
- Fixed Custom Pass nullref due to the new Profiling Sample API changes
- Fixed the black/grey screen issue on after post process Custom Passes in non dev builds.
- Fixed XR rendering locked to vsync of main display with Standalone Player.
- Fixed custom pass cleanup not called at the right time when using multiple volumes.
- Fixed an issue on metal with edge of decal having artifact by delaying discard of fragments during decal projection
- Fixed various shader warning
- Fixing unnecessary memory allocations in the ray tracing cluster build
- Fixed duplicate column labels in LightEditor's light tab
- Fixed white and dark flashes on scenes with very high or very low exposure when Automatic Exposure is being used.
- Fixed an issue where passing a null ProfilingSampler would cause a null ref exception.
- Fixed memory leak in Sky when in matcap mode.
- Fixed compilation issues on platform that don't support VR.
- Fixed migration code called when we create a new HDRP asset.
- Fixed RemoveComponent on Camera contextual menu to not remove Camera while a component depend on it.
- Fixed an issue where ambient occlusion and screen space reflections editors would generate null ref exceptions when HDRP was not set as the current pipeline.
- Fixed a null reference exception in the probe UI when no HDRP asset is present.
- Fixed the outline example in the doc (sampling range was dependent on screen resolution)
- Fixed a null reference exception in the HDRI Sky editor when no HDRP asset is present.
- Fixed an issue where Decal Projectors created from script where rotated around the X axis by 90°.
- Fixed frustum used to compute Density Volumes visibility when projection matrix is oblique.
- Fixed a null reference exception in Path Tracing, Recursive Rendering and raytraced Global Illumination editors when no HDRP asset is present.
- Fix for NaNs on certain geometry with Lit shader -- [case 1210058](https://fogbugz.unity3d.com/f/cases/1210058/)
- Fixed an issue where ambient occlusion and screen space reflections editors would generate null ref exceptions when HDRP was not set as the current pipeline.
- Fixed a null reference exception in the probe UI when no HDRP asset is present.
- Fixed the outline example in the doc (sampling range was dependent on screen resolution)
- Fixed a null reference exception in the HDRI Sky editor when no HDRP asset is present.
- Fixed an issue where materials newly created from the contextual menu would have an invalid state, causing various problems until it was edited.
- Fixed transparent material created with ZWrite enabled (now it is disabled by default for new transparent materials)
- Fixed mouseover on Move and Rotate tool while DecalProjector is selected.
- Fixed wrong stencil state on some of the pixel shader versions of deferred shader.
- Fixed an issue where creating decals at runtime could cause a null reference exception.
- Fixed issue that displayed material migration dialog on the creation of new project.
- Fixed various issues with time and animated materials (cases 1210068, 1210064).
- Updated light explorer with latest changes to the Fog and fixed issues when no visual environment was present.
- Fixed not handleling properly the recieve SSR feature with ray traced reflections
- Shadow Atlas is no longer allocated for area lights when they are disabled in the shader config file.
- Avoid MRT Clear on PS4 as it is not implemented yet.
- Fixed runtime debug menu BitField control.
- Fixed the radius value used for ray traced directional light.
- Fixed compilation issues with the layered lit in ray tracing shaders.
- Fixed XR autotests viewport size rounding
- Fixed mip map slider knob displayed when cubemap have no mipmap
- Remove unnecessary skip of material upgrade dialog box.
- Fixed the profiling sample mismatch errors when enabling the profiler in play mode
- Fixed issue that caused NaNs in reflection probes on consoles.
- Fixed adjusting positive axis of Blend Distance slides the negative axis in the density volume component.
- Fixed the blend of reflections based on the weight.
- Fixed fallback for ray traced reflections when denoising is enabled.
- Fixed error spam issue with terrain detail terrainDetailUnsupported (cases 1211848)
- Fixed hardware dynamic resolution causing cropping/scaling issues in scene view (case 1158661)
- Fixed Wizard check order for `Hardware and OS` and `Direct3D12`
- Fix AO issue turning black when Far/Near plane distance is big.
- Fixed issue when opening lookdev and the lookdev volume have not been assigned yet.
- Improved memory usage of the sky system.
- Updated label in HDRP quality preference settings (case 1215100)
- Fixed Decal Projector gizmo not undoing properly (case 1216629)
- Fix a leak in the denoising of ray traced reflections.
- Fixed Alignment issue in Light Preset
- Fixed Environment Header in LightingWindow
- Fixed an issue where hair shader could write garbage in the diffuse lighting buffer, causing NaNs.
- Fixed an exposure issue with ray traced sub-surface scattering.
- Fixed runtime debug menu light hierarchy None not doing anything.
- Fixed the broken ShaderGraph preview when creating a new Lit graph.
- Fix indentation issue in preset of LayeredLit material.
- Fixed minor issues with cubemap preview in the inspector.
- Fixed wrong build error message when building for android on mac.
- Fixed an issue related to denoising ray trace area shadows.
- Fixed wrong build error message when building for android on mac.
- Fixed Wizard persistency of Direct3D12 change on domain reload.
- Fixed Wizard persistency of FixAll on domain reload.
- Fixed Wizard behaviour on domain reload.
- Fixed a potential source of NaN in planar reflection probe atlas.
- Fixed an issue with MipRatio debug mode showing _DebugMatCapTexture not being set.
- Fixed missing initialization of input params in Blit for VR.
- Fix Inf source in LTC for area lights.
- Fix issue with AO being misaligned when multiple view are visible.
- Fix issue that caused the clamp of camera rotation motion for motion blur to be ineffective.
- Fixed issue with AssetPostprocessors dependencies causing models to be imported twice when upgrading the package version.
<<<<<<< HEAD
- Fixed the texture curve being destroyed from another thread than main (case 1211754)
=======
- Fixed culling of lights with XR SDK
- Fixed memory stomp in shadow caching code, leading to overflow of Shadow request array and runtime errors.
- Fixed an issue related to transparent objects reading the ray traced indirect diffuse buffer
- Fixed an issue with filtering ray traced area lights when the intensity is high or there is an exposure.
- Fixed ill-formed include path in Depth Of Field shader.
>>>>>>> f89e5e05

### Changed
- Color buffer pyramid is not allocated anymore if neither refraction nor distortion are enabled
- Rename Emission Radius to Radius in UI in Point, Spot
- Angular Diameter parameter for directional light is no longuer an advanced property
- DXR: Remove Light Radius and Angular Diamater of Raytrace shadow. Angular Diameter and Radius are used instead.
- Remove MaxSmoothness parameters from UI for point, spot and directional light. The MaxSmoothness is now deduce from Radius Parameters
- DXR: Remove the Ray Tracing Environement Component. Add a Layer Mask to the ray Tracing volume components to define which objects are taken into account for each effect.
- Removed second cubemaps used for shadowing in lookdev
- Disable Physically Based Sky below ground
- Increase max limit of area light and reflection probe to 128
- Change default texture for detailmap to grey
- Optimize Shadow RT load on Tile based architecture platforms.
- Improved quality of SSAO.
- Moved RequestShadowMapRendering() back to public API.
- Update HDRP DXR Wizard with an option to automatically clone the hdrp config package and setup raytracing to 1 in shaders file.
- Added SceneSelection pass for TerrainLit shader.
- Simplified Light's type API regrouping the logic in one place (Check type in HDAdditionalLightData)
- The support of LOD CrossFade (Dithering transition) in master nodes now required to enable it in the master node settings (Save variant)
- Improved shadow bias, by removing constant depth bias and substituting it with slope-scale bias.
- Fix the default stencil values when a material is created from a SSS ShaderGraph.
- Tweak test asset to be compatible with XR: unlit SG material for canvas and double-side font material
- Slightly tweaked the behaviour of bloom when resolution is low to reduce artifacts.
- Hidden fields in Light Inspector that is not relevant while in BakingOnly mode.
- Changed parametrization of PCSS, now softness is derived from angular diameter (for directional lights) or shape radius (for point/spot lights) and min filter size is now in the [0..1] range.
- Moved the copy of the geometry history buffers to right after the depth mip chain generation.
- Rename "Luminance" to "Nits" in UX for physical light unit
- Rename FrameSettings "SkyLighting" to "SkyReflection"
- Reworked XR automated tests
- The ray traced screen space shadow history for directional, spot and point lights is discarded if the light transform has changed.
- Changed the behavior for ray tracing in case a mesh renderer has both transparent and opaque submeshes.
- Improve history buffer management
- Replaced PlayerSettings.virtualRealitySupported with XRGraphics.tryEnable.
- Remove redundant FrameSettings RealTimePlanarReflection
- Improved a bit the GC calls generated during the rendering.
- Material update is now only triggered when the relevant settings are touched in the shader graph master nodes
- Changed the way Sky Intensity (on Sky volume components) is handled. It's now a combo box where users can choose between Exposure, Multiplier or Lux (for HDRI sky only) instead of both multiplier and exposure being applied all the time. Added a new menu item to convert old profiles.
- Change how method for specular occlusions is decided on inspector shader (Lit, LitTesselation, LayeredLit, LayeredLitTessellation)
- Unlocked SSS, SSR, Motion Vectors and Distortion frame settings for reflections probes.
- Hide unused LOD settings in Quality Settings legacy window.
- Reduced the constrained distance for temporal reprojection of ray tracing denoising
- Removed shadow near plane from the Directional Light Shadow UI.
- Improved the performances of custom pass culling.
- The scene view camera now replicates the physical parameters from the camera tagged as "MainCamera".
- Reduced the number of GC.Alloc calls, one simple scene without plarnar / probes, it should be 0B.
- Renamed ProfilingSample to ProfilingScope and unified API. Added GPU Timings.
- Updated macros to be compatible with the new shader preprocessor.
- Ray tracing reflection temporal filtering is now done in pre-exposed space
- Search field selects the appropriate fields in both project settings panels 'HDRP Default Settings' and 'Quality/HDRP'
- Disabled the refraction and transmission map keywords if the material is opaque.
- Keep celestial bodies outside the atmosphere.
- Updated the MSAA documentation to specify what features HDRP supports MSAA for and what features it does not.
- Shader use for Runtime Debug Display are now correctly stripper when doing a release build
- Now each camera has its own Volume Stack. This allows Volume Parameters to be updated as early as possible and be ready for the whole frame without conflicts between cameras.
- Disable Async for SSR, SSAO and Contact shadow when aggregated ray tracing frame setting is on.
- Improved performance when entering play mode without domain reload by a factor of ~25
- Renamed the camera profiling sample to include the camera name
- Discarding the ray tracing history for AO, reflection, diffuse shadows and GI when the viewport size changes.
- Renamed the camera profiling sample to include the camera name
- Renamed the post processing graphic formats to match the new convention.
- The restart in Wizard for DXR will always be last fix from now on
- Refactoring pre-existing materials to share more shader code between rasterization and ray tracing.
- Setting a material's Refraction Model to Thin does not overwrite the Thickness and Transmission Absorption Distance anymore.
- Removed Wind textures from runtime as wind is no longer built into the pipeline
- Changed Shader Graph titles of master nodes to be more easily searchable ("HDRP/x" -> "x (HDRP)")
- Expose StartSinglePass() and StopSinglePass() as public interface for XRPass
- Replaced the Texture array for 2D cookies (spot, area and directional lights) and for planar reflections by an atlas.
- Moved the tier defining from the asset to the concerned volume components.
- Changing from a tier management to a "mode" management for reflection and GI and removing the ability to enable/disable deferred and ray bining (they are now implied by performance mode)
- The default FrameSettings for ScreenSpaceShadows is set to true for Camera in order to give a better workflow for DXR.
- Refactor internal usage of Stencil bits.
- Changed how the material upgrader works and added documentation for it.
- Custom passes now disable the stencil when overwriting the depth and not writing into it.
- Renamed the camera profiling sample to include the camera name
- Changed the way the shadow casting property of transparent and tranmissive materials is handeled for ray tracing.
- Changed inspector materials stencil setting code to have more sharing.
- Updated the default scene and default DXR scene and DefaultVolumeProfile.
- Changed the way the length parameter is used for ray traced contact shadows.
- Improved the coherency of PCSS blur between cascades.
- Updated VR checks in Wizard to reflect new XR System.
- Removing unused alpha threshold depth prepass and post pass for fabric shader graph.
- Transform result from CIE XYZ to sRGB color space in EvalSensitivity for iridescence.
- Hide the Probes section in the Renderer editos because it was unused.
- Moved BeginCameraRendering callback right before culling.

## [7.1.1] - 2019-09-05

### Added
- Transparency Overdraw debug mode. Allows to visualize transparent objects draw calls as an "heat map".
- Enabled single-pass instancing support for XR SDK with new API cmd.SetInstanceMultiplier()
- XR settings are now available in the HDRP asset
- Support for Material Quality in Shader Graph
- Material Quality support selection in HDRP Asset
- Renamed XR shader macro from UNITY_STEREO_ASSIGN_COMPUTE_EYE_INDEX to UNITY_XR_ASSIGN_VIEW_INDEX
- Raytracing ShaderGraph node for HDRP shaders
- Custom passes volume component with 3 injection points: Before Rendering, Before Transparent and Before Post Process
- Alpha channel is now properly exported to camera render textures when using FP16 color buffer format
- Support for XR SDK mirror view modes
- HD Master nodes in Shader Graph now support Normal and Tangent modification in vertex stage.
- DepthOfFieldCoC option in the fullscreen debug modes.
- Added override Ambient Occlusion option on debug windows
- Added Custom Post Processes with 3 injection points: Before Transparent, Before Post Process and After Post Process
- Added draft of minimal interactive path tracing (experimental) based on DXR API - Support only 4 area light, lit and unlit shader (non-shadergraph)

### Fixed
- Fixed wizard infinite loop on cancellation
- Fixed with compute shader error about too many threads in threadgroup on low GPU
- Fixed invalid contact shadow shaders being created on metal
- Fixed a bug where if Assembly.GetTypes throws an exception due to mis-versioned dlls, then no preprocessors are used in the shader stripper
- Fixed typo in AXF decal property preventing to compile
- Fixed reflection probe with XR single-pass and FPTL
- Fixed force gizmo shown when selecting camera in hierarchy
- Fixed issue with XR occlusion mesh and dynamic resolution
- Fixed an issue where lighting compute buffers were re-created with the wrong size when resizing the window, causing tile artefacts at the top of the screen.
- Fix FrameSettings names and tooltips
- Fixed error with XR SDK when the Editor is not in focus
- Fixed errors with RenderGraph, XR SDK and occlusion mesh
- Fixed shadow routines compilation errors when "real" type is a typedef on "half".
- Fixed toggle volumetric lighting in the light UI
- Fixed post-processing history reset handling rt-scale incorrectly
- Fixed crash with terrain and XR multi-pass
- Fixed ShaderGraph material synchronization issues
- Fixed a null reference exception when using an Emissive texture with Unlit shader (case 1181335)
- Fixed an issue where area lights and point lights where not counted separately with regards to max lights on screen (case 1183196)
- Fixed an SSR and Subsurface Scattering issue (appearing black) when using XR.

### Changed
- Update Wizard layout.
- Remove almost all Garbage collection call within a frame.
- Rename property AdditionalVeclocityChange to AddPrecomputeVelocity
- Call the End/Begin camera rendering callbacks for camera with customRender enabled
- Changeg framesettings migration order of postprocess flags as a pr for reflection settings flags have been backported to 2019.2
- Replaced usage of ENABLE_VR in XRSystem.cs by version defines based on the presence of the built-in VR and XR modules
- Added an update virtual function to the SkyRenderer class. This is called once per frame. This allows a given renderer to amortize heavy computation at the rate it chooses. Currently only the physically based sky implements this.
- Removed mandatory XRPass argument in HDCamera.GetOrCreate()
- Restored the HDCamera parameter to the sky rendering builtin parameters.
- Removed usage of StructuredBuffer for XR View Constants
- Expose Direct Specular Lighting control in FrameSettings
- Deprecated ExponentialFog and VolumetricFog volume components. Now there is only one exponential fog component (Fog) which can add Volumetric Fog as an option. Added a script in Edit -> Render Pipeline -> Upgrade Fog Volume Components.

## [7.0.1] - 2019-07-25

### Added
- Added option in the config package to disable globally Area Lights and to select shadow quality settings for the deferred pipeline.
- When shader log stripping is enabled, shader stripper statistics will be written at `Temp/shader-strip.json`
- Occlusion mesh support from XR SDK

### Fixed
- Fixed XR SDK mirror view blit, cleanup some XRTODO and removed XRDebug.cs
- Fixed culling for volumetrics with XR single-pass rendering
- Fix shadergraph material pass setup not called
- Fixed documentation links in component's Inspector header bar
- Cookies using the render texture output from a camera are now properly updated
- Allow in ShaderGraph to enable pre/post pass when the alpha clip is disabled

### Changed
- RenderQueue for Opaque now start at Background instead of Geometry.
- Clamp the area light size for scripting API when we change the light type
- Added a warning in the material UI when the diffusion profile assigned is not in the HDRP asset


## [7.0.0] - 2019-07-17

### Added
- `Fixed`, `Viewer`, and `Automatic` modes to compute the FOV used when rendering a `PlanarReflectionProbe`
- A checkbox to toggle the chrome gizmo of `ReflectionProbe`and `PlanarReflectionProbe`
- Added a Light layer in shadows that allow for objects to cast shadows without being affected by light (and vice versa).
- You can now access ShaderGraph blend states from the Material UI (for example, **Surface Type**, **Sorting Priority**, and **Blending Mode**). This change may break Materials that use a ShaderGraph, to fix them, select **Edit > Render Pipeline > Reset all ShaderGraph Scene Materials BlendStates**. This syncs the blendstates of you ShaderGraph master nodes with the Material properties.
- You can now control ZTest, ZWrite, and CullMode for transparent Materials.
- Materials that use Unlit Shaders or Unlit Master Node Shaders now cast shadows.
- Added an option to enable the ztest on **After Post Process** materials when TAA is disabled.
- Added a new SSAO (based on Ground Truth Ambient Occlusion algorithm) to replace the previous one.
- Added support for shadow tint on light
- BeginCameraRendering and EndCameraRendering callbacks are now called with probes
- Adding option to update shadow maps only On Enable and On Demand.
- Shader Graphs that use time-dependent vertex modification now generate correct motion vectors.
- Added option to allow a custom spot angle for spot light shadow maps.
- Added frame settings for individual post-processing effects
- Added dither transition between cascades for Low and Medium quality settings
- Added single-pass instancing support with XR SDK
- Added occlusion mesh support with XR SDK
- Added support of Alembic velocity to various shaders
- Added support for more than 2 views for single-pass instancing
- Added support for per punctual/directional light min roughness in StackLit
- Added mirror view support with XR SDK
- Added VR verification in HDRPWizard
- Added DXR verification in HDRPWizard
- Added feedbacks in UI of Volume regarding skies
- Cube LUT support in Tonemapping. Cube LUT helpers for external grading are available in the Post-processing Sample package.

### Fixed
- Fixed an issue with history buffers causing effects like TAA or auto exposure to flicker when more than one camera was visible in the editor
- The correct preview is displayed when selecting multiple `PlanarReflectionProbe`s
- Fixed volumetric rendering with camera-relative code and XR stereo instancing
- Fixed issue with flashing cyan due to async compilation of shader when selecting a mesh
- Fix texture type mismatch when the contact shadow are disabled (causing errors on IOS devices)
- Fixed Generate Shader Includes while in package
- Fixed issue when texture where deleted in ShadowCascadeGUI
- Fixed issue in FrameSettingsHistory when disabling a camera several time without enabling it in between.
- Fixed volumetric reprojection with camera-relative code and XR stereo instancing
- Added custom BaseShaderPreprocessor in HDEditorUtils.GetBaseShaderPreprocessorList()
- Fixed compile issue when USE_XR_SDK is not defined
- Fixed procedural sky sun disk intensity for high directional light intensities
- Fixed Decal mip level when using texture mip map streaming to avoid dropping to lowest permitted mip (now loading all mips)
- Fixed deferred shading for XR single-pass instancing after lightloop refactor
- Fixed cluster and material classification debug (material classification now works with compute as pixel shader lighting)
- Fixed IOS Nan by adding a maximun epsilon definition REAL_EPS that uses HALF_EPS when fp16 are used
- Removed unnecessary GC allocation in motion blur code
- Fixed locked UI with advanded influence volume inspector for probes
- Fixed invalid capture direction when rendering planar reflection probes
- Fixed Decal HTILE optimization with platform not supporting texture atomatic (Disable it)
- Fixed a crash in the build when the contact shadows are disabled
- Fixed camera rendering callbacks order (endCameraRendering was being called before the actual rendering)
- Fixed issue with wrong opaque blending settings for After Postprocess
- Fixed issue with Low resolution transparency on PS4
- Fixed a memory leak on volume profiles
- Fixed The Parallax Occlusion Mappping node in shader graph and it's UV input slot
- Fixed lighting with XR single-pass instancing by disabling deferred tiles
- Fixed the Bloom prefiltering pass
- Fixed post-processing effect relying on Unity's random number generator
- Fixed camera flickering when using TAA and selecting the camera in the editor
- Fixed issue with single shadow debug view and volumetrics
- Fixed most of the problems with light animation and timeline
- Fixed indirect deferred compute with XR single-pass instancing
- Fixed a slight omission in anisotropy calculations derived from HazeMapping in StackLit
- Improved stack computation numerical stability in StackLit
- Fix PBR master node always opaque (wrong blend modes for forward pass)
- Fixed TAA with XR single-pass instancing (missing macros)
- Fixed an issue causing Scene View selection wire gizmo to not appear when using HDRP Shader Graphs.
- Fixed wireframe rendering mode (case 1083989)
- Fixed the renderqueue not updated when the alpha clip is modified in the material UI.
- Fixed the PBR master node preview
- Remove the ReadOnly flag on Reflection Probe's cubemap assets during bake when there are no VCS active.
- Fixed an issue where setting a material debug view would not reset the other exclusive modes
- Spot light shapes are now correctly taken into account when baking
- Now the static lighting sky will correctly take the default values for non-overridden properties
- Fixed material albedo affecting the lux meter
- Extra test in deferred compute shading to avoid shading pixels that were not rendered by the current camera (for camera stacking)

### Changed
- Optimization: Reduce the group size of the deferred lighting pass from 16x16 to 8x8
- Replaced HDCamera.computePassCount by viewCount
- Removed xrInstancing flag in RTHandles (replaced by TextureXR.slices and TextureXR.dimensions)
- Refactor the HDRenderPipeline and lightloop code to preprare for high level rendergraph
- Removed the **Back Then Front Rendering** option in the fabric Master Node settings. Enabling this option previously did nothing.
- Shader type Real translates to FP16 precision on Nintendo Switch.
- Shader framework refactor: Introduce CBSDF, EvaluateBSDF, IsNonZeroBSDF to replace BSDF functions
- Shader framework refactor:  GetBSDFAngles, LightEvaluation and SurfaceShading functions
- Replace ComputeMicroShadowing by GetAmbientOcclusionForMicroShadowing
- Rename WorldToTangent to TangentToWorld as it was incorrectly named
- Remove SunDisk and Sun Halo size from directional light
- Remove all obsolete wind code from shader
- Renamed DecalProjectorComponent into DecalProjector for API alignment.
- Improved the Volume UI and made them Global by default
- Remove very high quality shadow option
- Change default for shadow quality in Deferred to Medium
- Enlighten now use inverse squared falloff (before was using builtin falloff)
- Enlighten is now deprecated. Please use CPU or GPU lightmaper instead.
- Remove the name in the diffusion profile UI
- Changed how shadow map resolution scaling with distance is computed. Now it uses screen space area rather than light range.
- Updated MoreOptions display in UI
- Moved Display Area Light Emissive Mesh script API functions in the editor namespace
- direct strenght properties in ambient occlusion now affect direct specular as well
- Removed advanced Specular Occlusion control in StackLit: SSAO based SO control is hidden and fixed to behave like Lit, SPTD is the only HQ technique shown for baked SO.
- Shader framework refactor: Changed ClampRoughness signature to include PreLightData access.
- HDRPWizard window is now in Window > General > HD Render Pipeline Wizard
- Moved StaticLightingSky to LightingWindow
- Removes the current "Scene Settings" and replace them with "Sky & Fog Settings" (with Physically Based Sky and Volumetric Fog).
- Changed how cached shadow maps are placed inside the atlas to minimize re-rendering of them.

## [6.7.0-preview] - 2019-05-16

### Added
- Added ViewConstants StructuredBuffer to simplify XR rendering
- Added API to render specific settings during a frame
- Added stadia to the supported platforms (2019.3)
- Enabled cascade blends settings in the HD Shadow component
- Added Hardware Dynamic Resolution support.
- Added MatCap debug view to replace the no scene lighting debug view.
- Added clear GBuffer option in FrameSettings (default to false)
- Added preview for decal shader graph (Only albedo, normal and emission)
- Added exposure weight control for decal
- Screen Space Directional Shadow under a define option. Activated for ray tracing
- Added a new abstraction for RendererList that will help transition to Render Graph and future RendererList API
- Added multipass support for VR
- Added XR SDK integration (multipass only)
- Added Shader Graph samples for Hair, Fabric and Decal master nodes.
- Add fade distance, shadow fade distance and light layers to light explorer
- Add method to draw light layer drawer in a rect to HDEditorUtils

### Fixed
- Fixed deserialization crash at runtime
- Fixed for ShaderGraph Unlit masternode not writing velocity
- Fixed a crash when assiging a new HDRP asset with the 'Verify Saving Assets' option enabled
- Fixed exposure to properly support TEXTURE2D_X
- Fixed TerrainLit basemap texture generation
- Fixed a bug that caused nans when material classification was enabled and a tile contained one standard material + a material with transmission.
- Fixed gradient sky hash that was not using the exposure hash
- Fixed displayed default FrameSettings in HDRenderPipelineAsset wrongly updated on scripts reload.
- Fixed gradient sky hash that was not using the exposure hash.
- Fixed visualize cascade mode with exposure.
- Fixed (enabled) exposure on override lighting debug modes.
- Fixed issue with LightExplorer when volume have no profile
- Fixed issue with SSR for negative, infinite and NaN history values
- Fixed LightLayer in HDReflectionProbe and PlanarReflectionProbe inspector that was not displayed as a mask.
- Fixed NaN in transmission when the thickness and a color component of the scattering distance was to 0
- Fixed Light's ShadowMask multi-edition.
- Fixed motion blur and SMAA with VR single-pass instancing
- Fixed NaNs generated by phase functionsin volumetric lighting
- Fixed NaN issue with refraction effect and IOR of 1 at extreme grazing angle
- Fixed nan tracker not using the exposure
- Fixed sorting priority on lit and unlit materials
- Fixed null pointer exception when there are no AOVRequests defined on a camera
- Fixed dirty state of prefab using disabled ReflectionProbes
- Fixed an issue where gizmos and editor grid were not correctly depth tested
- Fixed created default scene prefab non editable due to wrong file extension.
- Fixed an issue where sky convolution was recomputed for nothing when a preview was visible (causing extreme slowness when fabric convolution is enabled)
- Fixed issue with decal that wheren't working currently in player
- Fixed missing stereo rendering macros in some fragment shaders
- Fixed exposure for ReflectionProbe and PlanarReflectionProbe gizmos
- Fixed single-pass instancing on PSVR
- Fixed Vulkan shader issue with Texture2DArray in ScreenSpaceShadow.compute by re-arranging code (workaround)
- Fixed camera-relative issue with lights and XR single-pass instancing
- Fixed single-pass instancing on Vulkan
- Fixed htile synchronization issue with shader graph decal
- Fixed Gizmos are not drawn in Camera preview
- Fixed pre-exposure for emissive decal
- Fixed wrong values computed in PreIntegrateFGD and in the generation of volumetric lighting data by forcing the use of fp32.
- Fixed NaNs arising during the hair lighting pass
- Fixed synchronization issue in decal HTile that occasionally caused rendering artifacts around decal borders
- Fixed QualitySettings getting marked as modified by HDRP (and thus checked out in Perforce)
- Fixed a bug with uninitialized values in light explorer
- Fixed issue with LOD transition
- Fixed shader warnings related to raytracing and TEXTURE2D_X

### Changed
- Refactor PixelCoordToViewDirWS to be VR compatible and to compute it only once per frame
- Modified the variants stripper to take in account multiple HDRP assets used in the build.
- Improve the ray biasing code to avoid self-intersections during the SSR traversal
- Update Pyramid Spot Light to better match emitted light volume.
- Moved _XRViewConstants out of UnityPerPassStereo constant buffer to fix issues with PSSL
- Removed GetPositionInput_Stereo() and single-pass (double-wide) rendering mode
- Changed label width of the frame settings to accommodate better existing options.
- SSR's Default FrameSettings for camera is now enable.
- Re-enabled the sharpening filter on Temporal Anti-aliasing
- Exposed HDEditorUtils.LightLayerMaskDrawer for integration in other packages and user scripting.
- Rename atmospheric scattering in FrameSettings to Fog
- The size modifier in the override for the culling sphere in Shadow Cascades now defaults to 0.6, which is the same as the formerly hardcoded value.
- Moved LOD Bias and Maximum LOD Level from Frame Setting section `Other` to `Rendering`
- ShaderGraph Decal that affect only emissive, only draw in emissive pass (was drawing in dbuffer pass too)
- Apply decal projector fade factor correctly on all attribut and for shader graph decal
- Move RenderTransparentDepthPostpass after all transparent
- Update exposure prepass to interleave XR single-pass instancing views in a checkerboard pattern
- Removed ScriptRuntimeVersion check in wizard.

## [6.6.0-preview] - 2019-04-01

### Added
- Added preliminary changes for XR deferred shading
- Added support of 111110 color buffer
- Added proper support for Recorder in HDRP
- Added depth offset input in shader graph master nodes
- Added a Parallax Occlusion Mapping node
- Added SMAA support
- Added Homothety and Symetry quick edition modifier on volume used in ReflectionProbe, PlanarReflectionProbe and DensityVolume
- Added multi-edition support for DecalProjectorComponent
- Improve hair shader
- Added the _ScreenToTargetScaleHistory uniform variable to be used when sampling HDRP RTHandle history buffers.
- Added settings in `FrameSettings` to change `QualitySettings.lodBias` and `QualitySettings.maximumLODLevel` during a rendering
- Added an exposure node to retrieve the current, inverse and previous frame exposure value.
- Added an HD scene color node which allow to sample the scene color with mips and a toggle to remove the exposure.
- Added safeguard on HD scene creation if default scene not set in the wizard
- Added Low res transparency rendering pass.

### Fixed
- Fixed HDRI sky intensity lux mode
- Fixed dynamic resolution for XR
- Fixed instance identifier semantic string used by Shader Graph
- Fixed null culling result occuring when changing scene that was causing crashes
- Fixed multi-edition light handles and inspector shapes
- Fixed light's LightLayer field when multi-editing
- Fixed normal blend edition handles on DensityVolume
- Fixed an issue with layered lit shader and height based blend where inactive layers would still have influence over the result
- Fixed multi-selection handles color for DensityVolume
- Fixed multi-edition inspector's blend distances for HDReflectionProbe, PlanarReflectionProbe and DensityVolume
- Fixed metric distance that changed along size in DensityVolume
- Fixed DensityVolume shape handles that have not same behaviour in advance and normal edition mode
- Fixed normal map blending in TerrainLit by only blending the derivatives
- Fixed Xbox One rendering just a grey screen instead of the scene
- Fixed probe handles for multiselection
- Fixed baked cubemap import settings for convolution
- Fixed regression causing crash when attempting to open HDRenderPipelineWizard without an HDRenderPipelineAsset setted
- Fixed FullScreenDebug modes: SSAO, SSR, Contact shadow, Prerefraction Color Pyramid, Final Color Pyramid
- Fixed volumetric rendering with stereo instancing
- Fixed shader warning
- Fixed missing resources in existing asset when updating package
- Fixed PBR master node preview in forward rendering or transparent surface
- Fixed deferred shading with stereo instancing
- Fixed "look at" edition mode of Rotation tool for DecalProjectorComponent
- Fixed issue when switching mode in ReflectionProbe and PlanarReflectionProbe
- Fixed issue where migratable component version where not always serialized when part of prefab's instance
- Fixed an issue where shadow would not be rendered properly when light layer are not enabled
- Fixed exposure weight on unlit materials
- Fixed Light intensity not played in the player when recorded with animation/timeline
- Fixed some issues when multi editing HDRenderPipelineAsset
- Fixed emission node breaking the main shader graph preview in certain conditions.
- Fixed checkout of baked probe asset when baking probes.
- Fixed invalid gizmo position for rotated ReflectionProbe
- Fixed multi-edition of material's SurfaceType and RenderingPath
- Fixed whole pipeline reconstruction on selecting for the first time or modifying other than the currently used HDRenderPipelineAsset
- Fixed single shadow debug mode
- Fixed global scale factor debug mode when scale > 1
- Fixed debug menu material overrides not getting applied to the Terrain Lit shader
- Fixed typo in computeLightVariants
- Fixed deferred pass with XR instancing by disabling ComputeLightEvaluation
- Fixed bloom resolution independence
- Fixed lens dirt intensity not behaving properly
- Fixed the Stop NaN feature
- Fixed some resources to handle more than 2 instanced views for XR
- Fixed issue with black screen (NaN) produced on old GPU hardware or intel GPU hardware with gaussian pyramid
- Fixed issue with disabled punctual light would still render when only directional light is present

### Changed
- DensityVolume scripting API will no longuer allow to change between advance and normal edition mode
- Disabled depth of field, lens distortion and panini projection in the scene view
- TerrainLit shaders and includes are reorganized and made simpler.
- TerrainLit shader GUI now allows custom properties to be displayed in the Terrain fold-out section.
- Optimize distortion pass with stencil
- Disable SceneSelectionPass in shader graph preview
- Control punctual light and area light shadow atlas separately
- Move SMAA anti-aliasing option to after Temporal Anti Aliasing one, to avoid problem with previously serialized project settings
- Optimize rendering with static only lighting and when no cullable lights/decals/density volumes are present.
- Updated handles for DecalProjectorComponent for enhanced spacial position readability and have edition mode for better SceneView management
- DecalProjectorComponent are now scale independent in order to have reliable metric unit (see new Size field for changing the size of the volume)
- Restructure code from HDCamera.Update() by adding UpdateAntialiasing() and UpdateViewConstants()
- Renamed velocity to motion vectors
- Objects rendered during the After Post Process pass while TAA is enabled will not benefit from existing depth buffer anymore. This is done to fix an issue where those object would wobble otherwise
- Removed usage of builtin unity matrix for shadow, shadow now use same constant than other view
- The default volume layer mask for cameras & probes is now `Default` instead of `Everything`

## [6.5.0-preview] - 2019-03-07

### Added
- Added depth-of-field support with stereo instancing
- Adding real time area light shadow support
- Added a new FrameSettings: Specular Lighting to toggle the specular during the rendering

### Fixed
- Fixed diffusion profile upgrade breaking package when upgrading to a new version
- Fixed decals cropped by gizmo not updating correctly if prefab
- Fixed an issue when enabling SSR on multiple view
- Fixed edition of the intensity's unit field while selecting multiple lights
- Fixed wrong calculation in soft voxelization for density volume
- Fixed gizmo not working correctly with pre-exposure
- Fixed issue with setting a not available RT when disabling motion vectors
- Fixed planar reflection when looking at mirror normal
- Fixed mutiselection issue with HDLight Inspector
- Fixed HDAdditionalCameraData data migration
- Fixed failing builds when light explorer window is open
- Fixed cascade shadows border sometime causing artefacts between cascades
- Restored shadows in the Cascade Shadow debug visualization
- `camera.RenderToCubemap` use proper face culling

### Changed
- When rendering reflection probe disable all specular lighting and for metals use fresnelF0 as diffuse color for bake lighting.

## [6.4.0-preview] - 2019-02-21

### Added
- VR: Added TextureXR system to selectively expand TEXTURE2D macros to texture array for single-pass stereo instancing + Convert textures call to these macros
- Added an unit selection dropdown next to shutter speed (camera)
- Added error helpbox when trying to use a sub volume component that require the current HDRenderPipelineAsset to support a feature that it is not supporting.
- Add mesh for tube light when display emissive mesh is enabled

### Fixed
- Fixed Light explorer. The volume explorer used `profile` instead of `sharedProfile` which instantiate a custom volume profile instead of editing the asset itself.
- Fixed UI issue where all is displayed using metric unit in shadow cascade and Percent is set in the unit field (happening when opening the inspector).
- Fixed inspector event error when double clicking on an asset (diffusion profile/material).
- Fixed nullref on layered material UI when the material is not an asset.
- Fixed nullref exception when undo/redo a light property.
- Fixed visual bug when area light handle size is 0.

### Changed
- Update UI for 32bit/16bit shadow precision settings in HDRP asset
- Object motion vectors have been disabled in all but the game view. Camera motion vectors are still enabled everywhere, allowing TAA and Motion Blur to work on static objects.
- Enable texture array by default for most rendering code on DX11 and unlock stereo instancing (DX11 only for now)

## [6.3.0-preview] - 2019-02-18

### Added
- Added emissive property for shader graph decals
- Added a diffusion profile override volume so the list of diffusion profile assets to use can be chanaged without affecting the HDRP asset
- Added a "Stop NaNs" option on cameras and in the Scene View preferences.
- Added metric display option in HDShadowSettings and improve clamping
- Added shader parameter mapping in DebugMenu
- Added scripting API to configure DebugData for DebugMenu

### Fixed
- Fixed decals in forward
- Fixed issue with stencil not correctly setup for various master node and shader for the depth pass, motion vector pass and GBuffer/Forward pass
- Fixed SRP batcher and metal
- Fixed culling and shadows for Pyramid, Box, Rectangle and Tube lights
- Fixed an issue where scissor render state leaking from the editor code caused partially black rendering

### Changed
- When a lit material has a clear coat mask that is not null, we now use the clear coat roughness to compute the screen space reflection.
- Diffusion profiles are now limited to one per asset and can be referenced in materials, shader graphs and vfx graphs. Materials will be upgraded automatically except if they are using a shader graph, in this case it will display an error message.

## [6.2.0-preview] - 2019-02-15

### Added
- Added help box listing feature supported in a given HDRenderPipelineAsset alongs with the drawbacks implied.
- Added cascade visualizer, supporting disabled handles when not overriding.

### Fixed
- Fixed post processing with stereo double-wide
- Fixed issue with Metal: Use sign bit to find the cache type instead of lowest bit.
- Fixed invalid state when creating a planar reflection for the first time
- Fix FrameSettings's LitShaderMode not restrained by supported LitShaderMode regression.

### Changed
- The default value roughness value for the clearcoat has been changed from 0.03 to 0.01
- Update default value of based color for master node
- Update Fabric Charlie Sheen lighting model - Remove Fresnel component that wasn't part of initial model + Remap smoothness to [0.0 - 0.6] range for more artist friendly parameter

### Changed
- Code refactor: all macros with ARGS have been swapped with macros with PARAM. This is because the ARGS macros were incorrectly named.

## [6.1.0-preview] - 2019-02-13

### Added
- Added support for post-processing anti-aliasing in the Scene View (FXAA and TAA). These can be set in Preferences.
- Added emissive property for decal material (non-shader graph)

### Fixed
- Fixed a few UI bugs with the color grading curves.
- Fixed "Post Processing" in the scene view not toggling post-processing effects
- Fixed bake only object with flag `ReflectionProbeStaticFlag` when baking a `ReflectionProbe`

### Changed
- Removed unsupported Clear Depth checkbox in Camera inspector
- Updated the toggle for advanced mode in inspectors.

## [6.0.0-preview] - 2019-02-23

### Added
- Added new API to perform a camera rendering
- Added support for hair master node (Double kajiya kay - Lambert)
- Added Reset behaviour in DebugMenu (ingame mapping is right joystick + B)
- Added Default HD scene at new scene creation while in HDRP
- Added Wizard helping to configure HDRP project
- Added new UI for decal material to allow remapping and scaling of some properties
- Added cascade shadow visualisation toggle in HD shadow settings
- Added icons for assets
- Added replace blending mode for distortion
- Added basic distance fade for density volumes
- Added decal master node for shader graph
- Added HD unlit master node (Cross Pipeline version is name Unlit)
- Added new Rendering Queue in materials
- Added post-processing V3 framework embed in HDRP, remove postprocess V2 framework
- Post-processing now uses the generic volume framework
-   New depth-of-field, bloom, panini projection effects, motion blur
-   Exposure is now done as a pre-exposition pass, the whole system has been revamped
-   Exposure now use EV100 everywhere in the UI (Sky, Emissive Light)
- Added emissive intensity (Luminance and EV100 control) control for Emissive
- Added pre-exposure weigth for Emissive
- Added an emissive color node and a slider to control the pre-exposure percentage of emission color
- Added physical camera support where applicable
- Added more color grading tools
- Added changelog level for Shader Variant stripping
- Added Debug mode for validation of material albedo and metalness/specularColor values
- Added a new dynamic mode for ambient probe and renamed BakingSky to StaticLightingSky
- Added command buffer parameter to all Bind() method of material
- Added Material validator in Render Pipeline Debug
- Added code to future support of DXR (not enabled)
- Added support of multiviewport
- Added HDRenderPipeline.RequestSkyEnvironmentUpdate function to force an update from script when sky is set to OnDemand
- Added a Lighting and BackLighting slots in Lit, StackLit, Fabric and Hair master nodes
- Added support for overriding terrain detail rendering shaders, via the render pipeline editor resources asset
- Added xrInstancing flag support to RTHandle
- Added support for cullmask for decal projectors
- Added software dynamic resolution support
- Added support for "After Post-Process" render pass for unlit shader
- Added support for textured rectangular area lights
- Added stereo instancing macros to MSAA shaders
- Added support for Quarter Res Raytraced Reflections (not enabled)
- Added fade factor for decal projectors.
- Added stereo instancing macros to most shaders used in VR
- Added multi edition support for HDRenderPipelineAsset

### Fixed
- Fixed logic to disable FPTL with stereo rendering
- Fixed stacklit transmission and sun highlight
- Fixed decals with stereo rendering
- Fixed sky with stereo rendering
- Fixed flip logic for postprocessing + VR
- Fixed copyStencilBuffer pass for Switch
- Fixed point light shadow map culling that wasn't taking into account far plane
- Fixed usage of SSR with transparent on all master node
- Fixed SSR and microshadowing on fabric material
- Fixed blit pass for stereo rendering
- Fixed lightlist bounds for stereo rendering
- Fixed windows and in-game DebugMenu sync.
- Fixed FrameSettings' LitShaderMode sync when opening DebugMenu.
- Fixed Metal specific issues with decals, hitting a sampler limit and compiling AxF shader
- Fixed an issue with flipped depth buffer during postprocessing
- Fixed normal map use for shadow bias with forward lit - now use geometric normal
- Fixed transparent depth prepass and postpass access so they can be use without alpha clipping for lit shader
- Fixed support of alpha clip shadow for lit master node
- Fixed unlit master node not compiling
- Fixed issue with debug display of reflection probe
- Fixed issue with phong tessellations not working with lit shader
- Fixed issue with vertex displacement being affected by heightmap setting even if not heightmap where assign
- Fixed issue with density mode on Lit terrain producing NaN
- Fixed issue when going back and forth from Lit to LitTesselation for displacement mode
- Fixed issue with ambient occlusion incorrectly applied to emissiveColor with light layers in deferred
- Fixed issue with fabric convolution not using the correct convolved texture when fabric convolution is enabled
- Fixed issue with Thick mode for Transmission that was disabling transmission with directional light
- Fixed shutdown edge cases with HDRP tests
- Fixed slowdow when enabling Fabric convolution in HDRP asset
- Fixed specularAA not compiling in StackLit Master node
- Fixed material debug view with stereo rendering
- Fixed material's RenderQueue edition in default view.
- Fixed banding issues within volumetric density buffer
- Fixed missing multicompile for MSAA for AxF
- Fixed camera-relative support for stereo rendering
- Fixed remove sync with render thread when updating decal texture atlas.
- Fixed max number of keyword reach [256] issue. Several shader feature are now local
- Fixed Scene Color and Depth nodes
- Fixed SSR in forward
- Fixed custom editor of Unlit, HD Unlit and PBR shader graph master node
- Fixed issue with NewFrame not correctly calculated in Editor when switching scene
- Fixed issue with TerrainLit not compiling with depth only pass and normal buffer
- Fixed geometric normal use for shadow bias with PBR master node in forward
- Fixed instancing macro usage for decals
- Fixed error message when having more than one directional light casting shadow
- Fixed error when trying to display preview of Camera or PlanarReflectionProbe
- Fixed LOAD_TEXTURE2D_ARRAY_MSAA macro
- Fixed min-max and amplitude clamping value in inspector of vertex displacement materials
- Fixed issue with alpha shadow clip (was incorrectly clipping object shadow)
- Fixed an issue where sky cubemap would not be cleared correctly when setting the current sky to None
- Fixed a typo in Static Lighting Sky component UI
- Fixed issue with incorrect reset of RenderQueue when switching shader in inspector GUI
- Fixed issue with variant stripper stripping incorrectly some variants
- Fixed a case of ambient lighting flickering because of previews
- Fixed Decals when rendering multiple camera in a single frame
- Fixed cascade shadow count in shader
- Fixed issue with Stacklit shader with Haze effect
- Fixed an issue with the max sample count for the TAA
- Fixed post-process guard band for XR
- Fixed exposure of emissive of Unlit
- Fixed depth only and motion vector pass for Unlit not working correctly with MSAA
- Fixed an issue with stencil buffer copy causing unnecessary compute dispatches for lighting
- Fixed multi edition issue in FrameSettings
- Fixed issue with SRP batcher and DebugDisplay variant of lit shader
- Fixed issue with debug material mode not doing alpha test
- Fixed "Attempting to draw with missing UAV bindings" errors on Vulkan
- Fixed pre-exposure incorrectly apply to preview
- Fixed issue with duplicate 3D texture in 3D texture altas of volumetric?
- Fixed Camera rendering order (base on the depth parameter)
- Fixed shader graph decals not being cropped by gizmo
- Fixed "Attempting to draw with missing UAV bindings" errors on Vulkan.


### Changed
- ColorPyramid compute shader passes is swapped to pixel shader passes on platforms where the later is faster (Nintendo Switch).
- Removing the simple lightloop used by the simple lit shader
- Whole refactor of reflection system: Planar and reflection probe
- Separated Passthrough from other RenderingPath
- Update several properties naming and caption based on feedback from documentation team
- Remove tile shader variant for transparent backface pass of lit shader
- Rename all HDRenderPipeline to HDRP folder for shaders
- Rename decal property label (based on doc team feedback)
- Lit shader mode now default to Deferred to reduce build time
- Update UI of Emission parameters in shaders
- Improve shader variant stripping including shader graph variant
- Refactored render loop to render realtime probes visible per camera
- Enable SRP batcher by default
- Shader code refactor: Rename LIGHTLOOP_SINGLE_PASS => LIGHTLOOP_DISABLE_TILE_AND_CLUSTER and clean all usage of LIGHTLOOP_TILE_PASS
- Shader code refactor: Move pragma definition of vertex and pixel shader inside pass + Move SURFACE_GRADIENT definition in XXXData.hlsl
- Micro-shadowing in Lit forward now use ambientOcclusion instead of SpecularOcclusion
- Upgraded FrameSettings workflow, DebugMenu and Inspector part relative to it
- Update build light list shader code to support 32 threads in wavefronts on Switch
- LayeredLit layers' foldout are now grouped in one main foldout per layer
- Shadow alpha clip can now be enabled on lit shader and haor shader enven for opaque
- Temporal Antialiasing optimization for Xbox One X
- Parameter depthSlice on SetRenderTarget functions now defaults to -1 to bind the entire resource
- Rename SampleCameraDepth() functions to LoadCameraDepth() and SampleCameraDepth(), same for SampleCameraColor() functions
- Improved Motion Blur quality.
- Update stereo frame settings values for single-pass instancing and double-wide
- Rearrange FetchDepth functions to prepare for stereo-instancing
- Remove unused _ComputeEyeIndex
- Updated HDRenderPipelineAsset inspector
- Re-enable SRP batcher for metal

## [5.2.0-preview] - 2018-11-27

### Added
- Added option to run Contact Shadows and Volumetrics Voxelization stage in Async Compute
- Added camera freeze debug mode - Allow to visually see culling result for a camera
- Added support of Gizmo rendering before and after postprocess in Editor
- Added support of LuxAtDistance for punctual lights

### Fixed
- Fixed Debug.DrawLine and Debug.Ray call to work in game view
- Fixed DebugMenu's enum resetted on change
- Fixed divide by 0 in refraction causing NaN
- Fixed disable rough refraction support
- Fixed refraction, SSS and atmospheric scattering for VR
- Fixed forward clustered lighting for VR (double-wide).
- Fixed Light's UX to not allow negative intensity
- Fixed HDRenderPipelineAsset inspector broken when displaying its FrameSettings from project windows.
- Fixed forward clustered lighting for VR (double-wide).
- Fixed HDRenderPipelineAsset inspector broken when displaying its FrameSettings from project windows.
- Fixed Decals and SSR diable flags for all shader graph master node (Lit, Fabric, StackLit, PBR)
- Fixed Distortion blend mode for shader graph master node (Lit, StackLit)
- Fixed bent Normal for Fabric master node in shader graph
- Fixed PBR master node lightlayers
- Fixed shader stripping for built-in lit shaders.

### Changed
- Rename "Regular" in Diffusion profile UI "Thick Object"
- Changed VBuffer depth parametrization for volumetric from distanceRange to depthExtent - Require update of volumetric settings - Fog start at near plan
- SpotLight with box shape use Lux unit only

## [5.1.0-preview] - 2018-11-19

### Added

- Added a separate Editor resources file for resources Unity does not take when it builds a Player.
- You can now disable SSR on Materials in Shader Graph.
- Added support for MSAA when the Supported Lit Shader Mode is set to Both. Previously HDRP only supported MSAA for Forward mode.
- You can now override the emissive color of a Material when in debug mode.
- Exposed max light for Light Loop Settings in HDRP asset UI.
- HDRP no longer performs a NormalDBuffer pass update if there are no decals in the Scene.
- Added distant (fall-back) volumetric fog and improved the fog evaluation precision.
- Added an option to reflect sky in SSR.
- Added a y-axis offset for the PlanarReflectionProbe and offset tool.
- Exposed the option to run SSR and SSAO on async compute.
- Added support for the _GlossMapScale parameter in the Legacy to HDRP Material converter.
- Added wave intrinsic instructions for use in Shaders (for AMD GCN).


### Fixed
- Fixed sphere shaped influence handles clamping in Reflection Probes.
- Fixed Reflection Probe data migration for projects created before using HDRP.
- Fixed UI of Layered Material where Unity previously rendered the scrollbar above the Copy button.
- Fixed Material tessellations parameters Start fade distance and End fade distance. Originally, Unity clamped these values when you modified them.
- Fixed various distortion and refraction issues - handle a better fall-back.
- Fixed SSR for multiple views.
- Fixed SSR issues related to self-intersections.
- Fixed shape density volume handle speed.
- Fixed density volume shape handle moving too fast.
- Fixed the Camera velocity pass that we removed by mistake.
- Fixed some null pointer exceptions when disabling motion vectors support.
- Fixed viewports for both the Subsurface Scattering combine pass and the transparent depth prepass.
- Fixed the blend mode pop-up in the UI. It previously did not appear when you enabled pre-refraction.
- Fixed some null pointer exceptions that previously occurred when you disabled motion vectors support.
- Fixed Layered Lit UI issue with scrollbar.
- Fixed cubemap assignation on custom ReflectionProbe.
- Fixed Reflection Probes’ capture settings' shadow distance.
- Fixed an issue with the SRP batcher and Shader variables declaration.
- Fixed thickness and subsurface slots for fabric Shader master node that wasn't appearing with the right combination of flags.
- Fixed d3d debug layer warning.
- Fixed PCSS sampling quality.
- Fixed the Subsurface and transmission Material feature enabling for fabric Shader.
- Fixed the Shader Graph UV node’s dimensions when using it in a vertex Shader.
- Fixed the planar reflection mirror gizmo's rotation.
- Fixed HDRenderPipelineAsset's FrameSettings not showing the selected enum in the Inspector drop-down.
- Fixed an error with async compute.
- MSAA now supports transparency.
- The HDRP Material upgrader tool now converts metallic values correctly.
- Volumetrics now render in Reflection Probes.
- Fixed a crash that occurred whenever you set a viewport size to 0.
- Fixed the Camera physic parameter that the UI previously did not display.
- Fixed issue in pyramid shaped spotlight handles manipulation

### Changed

- Renamed Line shaped Lights to Tube Lights.
- HDRP now uses mean height fog parametrization.
- Shadow quality settings are set to All when you use HDRP (This setting is not visible in the UI when using SRP). This avoids Legacy Graphics Quality Settings disabling the shadows and give SRP full control over the Shadows instead.
- HDRP now internally uses premultiplied alpha for all fog.
- Updated default FrameSettings used for realtime Reflection Probes when you create a new HDRenderPipelineAsset.
- Remove multi-camera support. LWRP and HDRP will not support multi-camera layered rendering.
- Updated Shader Graph subshaders to use the new instancing define.
- Changed fog distance calculation from distance to plane to distance to sphere.
- Optimized forward rendering using AMD GCN by scalarizing the light loop.
- Changed the UI of the Light Editor.
- Change ordering of includes in HDRP Materials in order to reduce iteration time for faster compilation.
- Added a StackLit master node replacing the InspectorUI version. IMPORTANT: All previously authored StackLit Materials will be lost. You need to recreate them with the master node.

## [5.0.0-preview] - 2018-09-28

### Added
- Added occlusion mesh to depth prepass for VR (VR still disabled for now)
- Added a debug mode to display only one shadow at once
- Added controls for the highlight created by directional lights
- Added a light radius setting to punctual lights to soften light attenuation and simulate fill lighting
- Added a 'minRoughness' parameter to all non-area lights (was previously only available for certain light types)
- Added separate volumetric light/shadow dimmers
- Added per-pixel jitter to volumetrics to reduce aliasing artifacts
- Added a SurfaceShading.hlsl file, which implements material-agnostic shading functionality in an efficient manner
- Added support for shadow bias for thin object transmission
- Added FrameSettings to control realtime planar reflection
- Added control for SRPBatcher on HDRP Asset
- Added an option to clear the shadow atlases in the debug menu
- Added a color visualization of the shadow atlas rescale in debug mode
- Added support for disabling SSR on materials
- Added intrinsic for XBone
- Added new light volume debugging tool
- Added a new SSR debug view mode
- Added translaction's scale invariance on DensityVolume
- Added multiple supported LitShadermode and per renderer choice in case of both Forward and Deferred supported
- Added custom specular occlusion mode to Lit Shader Graph Master node

### Fixed
- Fixed a normal bias issue with Stacklit (Was causing light leaking)
- Fixed camera preview outputing an error when both scene and game view where display and play and exit was call
- Fixed override debug mode not apply correctly on static GI
- Fixed issue where XRGraphicsConfig values set in the asset inspector GUI weren't propagating correctly (VR still disabled for now)
- Fixed issue with tangent that was using SurfaceGradient instead of regular normal decoding
- Fixed wrong error message display when switching to unsupported target like IOS
- Fixed an issue with ambient occlusion texture sometimes not being created properly causing broken rendering
- Shadow near plane is no longer limited at 0.1
- Fixed decal draw order on transparent material
- Fixed an issue where sometime the lookup texture used for GGX convolution was broken, causing broken rendering
- Fixed an issue where you wouldn't see any fog for certain pipeline/scene configurations
- Fixed an issue with volumetric lighting where the anisotropy value of 0 would not result in perfectly isotropic lighting
- Fixed shadow bias when the atlas is rescaled
- Fixed shadow cascade sampling outside of the atlas when cascade count is inferior to 4
- Fixed shadow filter width in deferred rendering not matching shader config
- Fixed stereo sampling of depth texture in MSAA DepthValues.shader
- Fixed box light UI which allowed negative and zero sizes, thus causing NaNs
- Fixed stereo rendering in HDRISky.shader (VR)
- Fixed normal blend and blend sphere influence for reflection probe
- Fixed distortion filtering (was point filtering, now trilinear)
- Fixed contact shadow for large distance
- Fixed depth pyramid debug view mode
- Fixed sphere shaped influence handles clamping in reflection probes
- Fixed reflection probes data migration for project created before using hdrp
- Fixed ambient occlusion for Lit Master Node when slot is connected

### Changed
- Use samplerunity_ShadowMask instead of samplerunity_samplerLightmap for shadow mask
- Allow to resize reflection probe gizmo's size
- Improve quality of screen space shadow
- Remove support of projection model for ScreenSpaceLighting (SSR always use HiZ and refraction always Proxy)
- Remove all the debug mode from SSR that are obsolete now
- Expose frameSettings and Capture settings for reflection and planar probe
- Update UI for reflection probe, planar probe, camera and HDRP Asset
- Implement proper linear blending for volumetric lighting via deep compositing as described in the paper "Deep Compositing Using Lie Algebras"
- Changed  planar mapping to match terrain convention (XZ instead of ZX)
- XRGraphicsConfig is no longer Read/Write. Instead, it's read-only. This improves consistency of XR behavior between the legacy render pipeline and SRP
- Change reflection probe data migration code (to update old reflection probe to new one)
- Updated gizmo for ReflectionProbes
- Updated UI and Gizmo of DensityVolume

## [4.0.0-preview] - 2018-09-28

### Added
- Added a new TerrainLit shader that supports rendering of Unity terrains.
- Added controls for linear fade at the boundary of density volumes
- Added new API to control decals without monobehaviour object
- Improve Decal Gizmo
- Implement Screen Space Reflections (SSR) (alpha version, highly experimental)
- Add an option to invert the fade parameter on a Density Volume
- Added a Fabric shader (experimental) handling cotton and silk
- Added support for MSAA in forward only for opaque only
- Implement smoothness fade for SSR
- Added support for AxF shader (X-rite format - require special AxF importer from Unity not part of HDRP)
- Added control for sundisc on directional light (hack)
- Added a new HD Lit Master node that implements Lit shader support for Shader Graph
- Added Micro shadowing support (hack)
- Added an event on HDAdditionalCameraData for custom rendering
- HDRP Shader Graph shaders now support 4-channel UVs.

### Fixed
- Fixed an issue where sometimes the deferred shadow texture would not be valid, causing wrong rendering.
- Stencil test during decals normal buffer update is now properly applied
- Decals corectly update normal buffer in forward
- Fixed a normalization problem in reflection probe face fading causing artefacts in some cases
- Fix multi-selection behavior of Density Volumes overwriting the albedo value
- Fixed support of depth texture for RenderTexture. HDRP now correctly output depth to user depth buffer if RenderTexture request it.
- Fixed multi-selection behavior of Density Volumes overwriting the albedo value
- Fixed support of depth for RenderTexture. HDRP now correctly output depth to user depth buffer if RenderTexture request it.
- Fixed support of Gizmo in game view in the editor
- Fixed gizmo for spot light type
- Fixed issue with TileViewDebug mode being inversed in gameview
- Fixed an issue with SAMPLE_TEXTURECUBE_SHADOW macro
- Fixed issue with color picker not display correctly when game and scene view are visible at the same time
- Fixed an issue with reflection probe face fading
- Fixed camera motion vectors shader and associated matrices to update correctly for single-pass double-wide stereo rendering
- Fixed light attenuation functions when range attenuation is disabled
- Fixed shadow component algorithm fixup not dirtying the scene, so changes can be saved to disk.
- Fixed some GC leaks for HDRP
- Fixed contact shadow not affected by shadow dimmer
- Fixed GGX that works correctly for the roughness value of 0 (mean specular highlgiht will disappeard for perfect mirror, we rely on maxSmoothness instead to always have a highlight even on mirror surface)
- Add stereo support to ShaderPassForward.hlsl. Forward rendering now seems passable in limited test scenes with camera-relative rendering disabled.
- Add stereo support to ProceduralSky.shader and OpaqueAtmosphericScattering.shader.
- Added CullingGroupManager to fix more GC.Alloc's in HDRP
- Fixed rendering when multiple cameras render into the same render texture

### Changed
- Changed the way depth & color pyramids are built to be faster and better quality, thus improving the look of distortion and refraction.
- Stabilize the dithered LOD transition mask with respect to the camera rotation.
- Avoid multiple depth buffer copies when decals are present
- Refactor code related to the RT handle system (No more normal buffer manager)
- Remove deferred directional shadow and move evaluation before lightloop
- Add a function GetNormalForShadowBias() that material need to implement to return the normal used for normal shadow biasing
- Remove Jimenez Subsurface scattering code (This code was disabled by default, now remove to ease maintenance)
- Change Decal API, decal contribution is now done in Material. Require update of material using decal
- Move a lot of files from CoreRP to HDRP/CoreRP. All moved files weren't used by Ligthweight pipeline. Long term they could move back to CoreRP after CoreRP become out of preview
- Updated camera inspector UI
- Updated decal gizmo
- Optimization: The objects that are rendered in the Motion Vector Pass are not rendered in the prepass anymore
- Removed setting shader inclue path via old API, use package shader include paths
- The default value of 'maxSmoothness' for punctual lights has been changed to 0.99
- Modified deferred compute and vert/frag shaders for first steps towards stereo support
- Moved material specific Shader Graph files into corresponding material folders.
- Hide environment lighting settings when enabling HDRP (Settings are control from sceneSettings)
- Update all shader includes to use absolute path (allow users to create material in their Asset folder)
- Done a reorganization of the files (Move ShaderPass to RenderPipeline folder, Move all shadow related files to Lighting/Shadow and others)
- Improved performance and quality of Screen Space Shadows

## [3.3.0-preview] - 2018-01-01

### Added
- Added an error message to say to use Metal or Vulkan when trying to use OpenGL API
- Added a new Fabric shader model that supports Silk and Cotton/Wool
- Added a new HDRP Lighting Debug mode to visualize Light Volumes for Point, Spot, Line, Rectangular and Reflection Probes
- Add support for reflection probe light layers
- Improve quality of anisotropic on IBL

### Fixed
- Fix an issue where the screen where darken when rendering camera preview
- Fix display correct target platform when showing message to inform user that a platform is not supported
- Remove workaround for metal and vulkan in normal buffer encoding/decoding
- Fixed an issue with color picker not working in forward
- Fixed an issue where reseting HDLight do not reset all of its parameters
- Fixed shader compile warning in DebugLightVolumes.shader

### Changed
- Changed default reflection probe to be 256x256x6 and array size to be 64
- Removed dependence on the NdotL for thickness evaluation for translucency (based on artist's input)
- Increased the precision when comparing Planar or HD reflection probe volumes
- Remove various GC alloc in C#. Slightly better performance

## [3.2.0-preview] - 2018-01-01

### Added
- Added a luminance meter in the debug menu
- Added support of Light, reflection probe, emissive material, volume settings related to lighting to Lighting explorer
- Added support for 16bit shadows

### Fixed
- Fix issue with package upgrading (HDRP resources asset is now versionned to worarkound package manager limitation)
- Fix HDReflectionProbe offset displayed in gizmo different than what is affected.
- Fix decals getting into a state where they could not be removed or disabled.
- Fix lux meter mode - The lux meter isn't affected by the sky anymore
- Fix area light size reset when multi-selected
- Fix filter pass number in HDUtils.BlitQuad
- Fix Lux meter mode that was applying SSS
- Fix planar reflections that were not working with tile/cluster (olbique matrix)
- Fix debug menu at runtime not working after nested prefab PR come to trunk
- Fix scrolling issue in density volume

### Changed
- Shader code refactor: Split MaterialUtilities file in two parts BuiltinUtilities (independent of FragInputs) and MaterialUtilities (Dependent of FragInputs)
- Change screen space shadow rendertarget format from ARGB32 to RG16

## [3.1.0-preview] - 2018-01-01

### Added
- Decal now support per channel selection mask. There is now two mode. One with BaseColor, Normal and Smoothness and another one more expensive with BaseColor, Normal, Smoothness, Metal and AO. Control is on HDRP Asset. This may require to launch an update script for old scene: 'Edit/Render Pipeline/Single step upgrade script/Upgrade all DecalMaterial MaskBlendMode'.
- Decal now supports depth bias for decal mesh, to prevent z-fighting
- Decal material now supports draw order for decal projectors
- Added LightLayers support (Base on mask from renderers name RenderingLayers and mask from light name LightLayers - if they match, the light apply) - cost an extra GBuffer in deferred (more bandwidth)
- When LightLayers is enabled, the AmbientOclusion is store in the GBuffer in deferred path allowing to avoid double occlusion with SSAO. In forward the double occlusion is now always avoided.
- Added the possibility to add an override transform on the camera for volume interpolation
- Added desired lux intensity and auto multiplier for HDRI sky
- Added an option to disable light by type in the debug menu
- Added gradient sky
- Split EmissiveColor and bakeDiffuseLighting in forward avoiding the emissiveColor to be affect by SSAO
- Added a volume to control indirect light intensity
- Added EV 100 intensity unit for area lights
- Added support for RendererPriority on Renderer. This allow to control order of transparent rendering manually. HDRP have now two stage of sorting for transparent in addition to bact to front. Material have a priority then Renderer have a priority.
- Add Coupling of (HD)Camera and HDAdditionalCameraData for reset and remove in inspector contextual menu of Camera
- Add Coupling of (HD)ReflectionProbe and HDAdditionalReflectionData for reset and remove in inspector contextual menu of ReflectoinProbe
- Add macro to forbid unity_ObjectToWorld/unity_WorldToObject to be use as it doesn't handle camera relative rendering
- Add opacity control on contact shadow

### Fixed
- Fixed an issue with PreIntegratedFGD texture being sometimes destroyed and not regenerated causing rendering to break
- PostProcess input buffers are not copied anymore on PC if the viewport size matches the final render target size
- Fixed an issue when manipulating a lot of decals, it was displaying a lot of errors in the inspector
- Fixed capture material with reflection probe
- Refactored Constant Buffers to avoid hitting the maximum number of bound CBs in some cases.
- Fixed the light range affecting the transform scale when changed.
- Snap to grid now works for Decal projector resizing.
- Added a warning for 128x128 cookie texture without mipmaps
- Replace the sampler used for density volumes for correct wrap mode handling

### Changed
- Move Render Pipeline Debug "Windows from Windows->General-> Render Pipeline debug windows" to "Windows from Windows->Analysis-> Render Pipeline debug windows"
- Update detail map formula for smoothness and albedo, goal it to bright and dark perceptually and scale factor is use to control gradient speed
- Refactor the Upgrade material system. Now a material can be update from older version at any time. Call Edit/Render Pipeline/Upgrade all Materials to newer version
- Change name EnableDBuffer to EnableDecals at several place (shader, hdrp asset...), this require a call to Edit/Render Pipeline/Upgrade all Materials to newer version to have up to date material.
- Refactor shader code: BakeLightingData structure have been replace by BuiltinData. Lot of shader code have been remove/change.
- Refactor shader code: All GBuffer are now handled by the deferred material. Mean ShadowMask and LightLayers are control by lit material in lit.hlsl and not outside anymore. Lot of shader code have been remove/change.
- Refactor shader code: Rename GetBakedDiffuseLighting to ModifyBakedDiffuseLighting. This function now handle lighting model for transmission too. Lux meter debug mode is factor outisde.
- Refactor shader code: GetBakedDiffuseLighting is not call anymore in GBuffer or forward pass, including the ConvertSurfaceDataToBSDFData and GetPreLightData, this is done in ModifyBakedDiffuseLighting now
- Refactor shader code: Added a backBakeDiffuseLighting to BuiltinData to handle lighting for transmission
- Refactor shader code: Material must now call InitBuiltinData (Init all to zero + init bakeDiffuseLighting and backBakeDiffuseLighting ) and PostInitBuiltinData

## [3.0.0-preview] - 2018-01-01

### Fixed
- Fixed an issue with distortion that was using previous frame instead of current frame
- Fixed an issue where disabled light where not upgrade correctly to the new physical light unit system introduce in 2.0.5-preview

### Changed
- Update assembly definitions to output assemblies that match Unity naming convention (Unity.*).

## [2.0.5-preview] - 2018-01-01

### Added
- Add option supportDitheringCrossFade on HDRP Asset to allow to remove shader variant during player build if needed
- Add contact shadows for punctual lights (in additional shadow settings), only one light is allowed to cast contact shadows at the same time and so at each frame a dominant light is choosed among all light with contact shadows enabled.
- Add PCSS shadow filter support (from SRP Core)
- Exposed shadow budget parameters in HDRP asset
- Add an option to generate an emissive mesh for area lights (currently rectangle light only). The mesh fits the size, intensity and color of the light.
- Add an option to the HDRP asset to increase the resolution of volumetric lighting.
- Add additional ligth unit support for punctual light (Lumens, Candela) and area lights (Lumens, Luminance)
- Add dedicated Gizmo for the box Influence volume of HDReflectionProbe / PlanarReflectionProbe

### Changed
- Re-enable shadow mask mode in debug view
- SSS and Transmission code have been refactored to be able to share it between various material. Guidelines are in SubsurfaceScattering.hlsl
- Change code in area light with LTC for Lit shader. Magnitude is now take from FGD texture instead of a separate texture
- Improve camera relative rendering: We now apply camera translation on the model matrix, so before the TransformObjectToWorld(). Note: unity_WorldToObject and unity_ObjectToWorld must never be used directly.
- Rename positionWS to positionRWS (Camera relative world position) at a lot of places (mainly in interpolator and FragInputs). In case of custom shader user will be required to update their code.
- Rename positionWS, capturePositionWS, proxyPositionWS, influencePositionWS to positionRWS, capturePositionRWS, proxyPositionRWS, influencePositionRWS (Camera relative world position) in LightDefinition struct.
- Improve the quality of trilinear filtering of density volume textures.
- Improve UI for HDReflectionProbe / PlanarReflectionProbe

### Fixed
- Fixed a shader preprocessor issue when compiling DebugViewMaterialGBuffer.shader against Metal target
- Added a temporary workaround to Lit.hlsl to avoid broken lighting code with Metal/AMD
- Fixed issue when using more than one volume texture mask with density volumes.
- Fixed an error which prevented volumetric lighting from working if no density volumes with 3D textures were present.
- Fix contact shadows applied on transmission
- Fix issue with forward opaque lit shader variant being removed by the shader preprocessor
- Fixed compilation errors on Nintendo Switch (limited XRSetting support).
- Fixed apply range attenuation option on punctual light
- Fixed issue with color temperature not take correctly into account with static lighting
- Don't display fog when diffuse lighting, specular lighting, or lux meter debug mode are enabled.

## [2.0.4-preview] - 2018-01-01

### Fixed
- Fix issue when disabling rough refraction and building a player. Was causing a crash.

## [2.0.3-preview] - 2018-01-01

### Added
- Increased debug color picker limit up to 260k lux

## [2.0.2-preview] - 2018-01-01

### Added
- Add Light -> Planar Reflection Probe command
- Added a false color mode in rendering debug
- Add support for mesh decals
- Add flag to disable projector decals on transparent geometry to save performance and decal texture atlas space
- Add ability to use decal diffuse map as mask only
- Add visualize all shadow masks in lighting debug
- Add export of normal and roughness buffer for forwardOnly and when in supportOnlyForward mode for forward
- Provide a define in lit.hlsl (FORWARD_MATERIAL_READ_FROM_WRITTEN_NORMAL_BUFFER) when output buffer normal is used to read the normal and roughness instead of caclulating it (can save performance, but lower quality due to compression)
- Add color swatch to decal material

### Changed
- Change Render -> Planar Reflection creation to 3D Object -> Mirror
- Change "Enable Reflector" name on SpotLight to "Angle Affect Intensity"
- Change prototype of BSDFData ConvertSurfaceDataToBSDFData(SurfaceData surfaceData) to BSDFData ConvertSurfaceDataToBSDFData(uint2 positionSS, SurfaceData surfaceData)

### Fixed
- Fix issue with StackLit in deferred mode with deferredDirectionalShadow due to GBuffer not being cleared. Gbuffer is still not clear and issue was fix with the new Output of normal buffer.
- Fixed an issue where interpolation volumes were not updated correctly for reflection captures.
- Fixed an exception in Light Loop settings UI

## [2.0.1-preview] - 2018-01-01

### Added
- Add stripper of shader variant when building a player. Save shader compile time.
- Disable per-object culling that was executed in C++ in HD whereas it was not used (Optimization)
- Enable texture streaming debugging (was not working before 2018.2)
- Added Screen Space Reflection with Proxy Projection Model
- Support correctly scene selection for alpha tested object
- Add per light shadow mask mode control (i.e shadow mask distance and shadow mask). It use the option NonLightmappedOnly
- Add geometric filtering to Lit shader (allow to reduce specular aliasing)
- Add shortcut to create DensityVolume and PlanarReflection in hierarchy
- Add a DefaultHDMirrorMaterial material for PlanarReflection
- Added a script to be able to upgrade material to newer version of HDRP
- Removed useless duplication of ForwardError passes.
- Add option to not compile any DEBUG_DISPLAY shader in the player (Faster build) call Support Runtime Debug display

### Changed
- Changed SupportForwardOnly to SupportOnlyForward in render pipeline settings
- Changed versioning variable name in HDAdditionalXXXData from m_version to version
- Create unique name when creating a game object in the rendering menu (i.e Density Volume(2))
- Re-organize various files and folder location to clean the repository
- Change Debug windows name and location. Now located at:  Windows -> General -> Render Pipeline Debug

### Removed
- Removed GlobalLightLoopSettings.maxPlanarReflectionProbes and instead use value of GlobalLightLoopSettings.planarReflectionProbeCacheSize
- Remove EmissiveIntensity parameter and change EmissiveColor to be HDR (Matching Builtin Unity behavior) - Data need to be updated - Launch Edit -> Single Step Upgrade Script -> Upgrade all Materials emissionColor

### Fixed
- Fix issue with LOD transition and instancing
- Fix discrepency between object motion vector and camera motion vector
- Fix issue with spot and dir light gizmo axis not highlighted correctly
- Fix potential crash while register debug windows inputs at startup
- Fix warning when creating Planar reflection
- Fix specular lighting debug mode (was rendering black)
- Allow projector decal with null material to allow to configure decal when HDRP is not set
- Decal atlas texture offset/scale is updated after allocations (used to be before so it was using date from previous frame)

## [0.0.0-preview] - 2018-01-01

### Added
- Configure the VolumetricLightingSystem code path to be on by default
- Trigger a build exception when trying to build an unsupported platform
- Introduce the VolumetricLightingController component, which can (and should) be placed on the camera, and allows one to control the near and the far plane of the V-Buffer (volumetric "froxel" buffer) along with the depth distribution (from logarithmic to linear)
- Add 3D texture support for DensityVolumes
- Add a better mapping of roughness to mipmap for planar reflection
- The VolumetricLightingSystem now uses RTHandles, which allows to save memory by sharing buffers between different cameras (history buffers are not shared), and reduce reallocation frequency by reallocating buffers only if the rendering resolution increases (and suballocating within existing buffers if the rendering resolution decreases)
- Add a Volumetric Dimmer slider to lights to control the intensity of the scattered volumetric lighting
- Add UV tiling and offset support for decals.
- Add mipmapping support for volume 3D mask textures

### Changed
- Default number of planar reflection change from 4 to 2
- Rename _MainDepthTexture to _CameraDepthTexture
- The VolumetricLightingController has been moved to the Interpolation Volume framework and now functions similarly to the VolumetricFog settings
- Update of UI of cookie, CubeCookie, Reflection probe and planar reflection probe to combo box
- Allow enabling/disabling shadows for area lights when they are set to baked.
- Hide applyRangeAttenuation and FadeDistance for directional shadow as they are not used

### Removed
- Remove Resource folder of PreIntegratedFGD and add the resource to RenderPipeline Asset

### Fixed
- Fix ConvertPhysicalLightIntensityToLightIntensity() function used when creating light from script to match HDLightEditor behavior
- Fix numerical issues with the default value of mean free path of volumetric fog
- Fix the bug preventing decals from coexisting with density volumes
- Fix issue with alpha tested geometry using planar/triplanar mapping not render correctly or flickering (due to being wrongly alpha tested in depth prepass)
- Fix meta pass with triplanar (was not handling correctly the normal)
- Fix preview when a planar reflection is present
- Fix Camera preview, it is now a Preview cameraType (was a SceneView)
- Fix handling unknown GPUShadowTypes in the shadow manager.
- Fix area light shapes sent as point lights to the baking backends when they are set to baked.
- Fix unnecessary division by PI for baked area lights.
- Fix line lights sent to the lightmappers. The backends don't support this light type.
- Fix issue with shadow mask framesettings not correctly taken into account when shadow mask is enabled for lighting.
- Fix directional light and shadow mask transition, they are now matching making smooth transition
- Fix banding issues caused by high intensity volumetric lighting
- Fix the debug window being emptied on SRP asset reload
- Fix issue with debug mode not correctly clearing the GBuffer in editor after a resize
- Fix issue with ResetMaterialKeyword not resetting correctly ToggleOff/Roggle Keyword
- Fix issue with motion vector not render correctly if there is no depth prepass in deferred

## [0.0.0-preview] - 2018-01-01

### Added
- Screen Space Refraction projection model (Proxy raycasting, HiZ raymarching)
- Screen Space Refraction settings as volume component
- Added buffered frame history per camera
- Port Global Density Volumes to the Interpolation Volume System.
- Optimize ImportanceSampleLambert() to not require the tangent frame.
- Generalize SampleVBuffer() to handle different sampling and reconstruction methods.
- Improve the quality of volumetric lighting reprojection.
- Optimize Morton Order code in the Subsurface Scattering pass.
- Planar Reflection Probe support roughness (gaussian convolution of captured probe)
- Use an atlas instead of a texture array for cluster transparent decals
- Add a debug view to visualize the decal atlas
- Only store decal textures to atlas if decal is visible, debounce out of memory decal atlas warning.
- Add manipulator gizmo on decal to improve authoring workflow
- Add a minimal StackLit material (work in progress, this version can be used as template to add new material)

### Changed
- EnableShadowMask in FrameSettings (But shadowMaskSupport still disable by default)
- Forced Planar Probe update modes to (Realtime, Every Update, Mirror Camera)
- Screen Space Refraction proxy model uses the proxy of the first environment light (Reflection probe/Planar probe) or the sky
- Moved RTHandle static methods to RTHandles
- Renamed RTHandle to RTHandleSystem.RTHandle
- Move code for PreIntegratedFDG (Lit.shader) into its dedicated folder to be share with other material
- Move code for LTCArea (Lit.shader) into its dedicated folder to be share with other material

### Removed
- Removed Planar Probe mirror plane position and normal fields in inspector, always display mirror plane and normal gizmos

### Fixed
- Fix fog flags in scene view is now taken into account
- Fix sky in preview windows that were disappearing after a load of a new level
- Fix numerical issues in IntersectRayAABB().
- Fix alpha blending of volumetric lighting with transparent objects.
- Fix the near plane of the V-Buffer causing out-of-bounds look-ups in the clustered data structure.
- Depth and color pyramid are properly computed and sampled when the camera renders inside a viewport of a RTHandle.
- Fix decal atlas debug view to work correctly when shadow atlas view is also enabled<|MERGE_RESOLUTION|>--- conflicted
+++ resolved
@@ -410,15 +410,12 @@
 - Fix issue with AO being misaligned when multiple view are visible.
 - Fix issue that caused the clamp of camera rotation motion for motion blur to be ineffective.
 - Fixed issue with AssetPostprocessors dependencies causing models to be imported twice when upgrading the package version.
-<<<<<<< HEAD
-- Fixed the texture curve being destroyed from another thread than main (case 1211754)
-=======
 - Fixed culling of lights with XR SDK
 - Fixed memory stomp in shadow caching code, leading to overflow of Shadow request array and runtime errors.
 - Fixed an issue related to transparent objects reading the ray traced indirect diffuse buffer
 - Fixed an issue with filtering ray traced area lights when the intensity is high or there is an exposure.
 - Fixed ill-formed include path in Depth Of Field shader.
->>>>>>> f89e5e05
+- Fixed the texture curve being destroyed from another thread than main (case 1211754)
 
 ### Changed
 - Color buffer pyramid is not allocated anymore if neither refraction nor distortion are enabled
