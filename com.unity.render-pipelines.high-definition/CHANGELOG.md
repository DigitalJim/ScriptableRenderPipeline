# Changelog
All notable changes to this package will be documented in this file.

The format is based on [Keep a Changelog](http://keepachangelog.com/en/1.0.0/)
and this project adheres to [Semantic Versioning](http://semver.org/spec/v2.0.0.html).

## [5.3.0-preview] - 2018-11-xx

### Added
- Added new API to perform a camera rendering
- Add suport for hair master node (Double kajiya kay - Lambert)
- Added Reset behaviour in DebugMenu (ingame mapping is right joystick + B)
- Added default HD scene at new scene creation while in HDRP.
- Added Wizard helping to configure HDRP project.
- Added new UI for decal material to allow remapping and scaling of some properties
- Added cascade shadow visualisation toggle in HD shadow settings
- Added new Rendering Pass in materials.
- Added icons for assets.
- Added replace blending mode for distortion
<<<<<<< HEAD
- Added post-processing features (work in progress)
- Post-processing now uses the generic volume framework
- New depth-of-field, bloom, panini projection effects (motion blur is currently missing)
- Exposure is now done as a pre-exposition pass, the whole system has been revamped
- Added physical camera support where applicable
- Added more color grading tools
=======
- Added basic distance fade for density volumes
>>>>>>> bb99da0e

### Fixed
- Fixed logic to disable FPTL with stereo rendering
- Fixed stacklit transmission and sun highlight
- Fixed decals with stereo rendering
- Fixed sky with stereo rendering
- Fixed flip logic for postprocessing + VR
- Fixed copyStencilBuffer pass for Switch
- Fixed point light shadow map culling that wasn't taking into account far plane
- Fixed usage of SSR with transparent on all master node
- Fixed SSR and microshadowing on fabric material
- Fixed blit pass for stereo rendering
- Fixed lightlist bounds for stereo rendering
- Fixed windows and in-game DebugMenu sync.
- Fixed FrameSettings' LitShaderMode sync when opening DebugMenu.
- Fixed Metal specific issues with decals, hitting a sampler limit and compiling AxF shader
- Fixed an issue with flipped depth buffer during postprocessing
- Fixed normal map use for shadow bias with forward lit - now use geometric normal
- Fixed transparent depth prepass and postpass access so they can be use without alpha clipping for lit shader
- Fixed support of alpha clip shadow for lit master node
- Fixed unlit master node not compiling
- Fixed issue with debug display of reflection probe
- Fixed issue with phong tessellations not working with lit shader
- Fixed issue with vertex displacement being affected by heightmap setting even if not heightmap where assign
- Fixed issue with density mode on Lit terrain producing NaN
- Fixed issue when going back and forth from Lit to LitTesselation for displacement mode
- Fixed issue with ambient occlusion incorrectly applied to emissiveColor with light layers in deferred
- Fixed issue with fabric convolution not using the correct convolved texture when fabric convolution is enabled
- Fixed issue with Thick mode for Transmission that was disabling transmission with directional light
- Fixed shutdown edge cases with HDRP tests
- Fixed slowdow when enabling Fabric convolution in HDRP asset
- Fixed specularAA not compiling in StackLit Master node
- Fixed material debug view with stereo rendering
- Fixed material's RenderQueue edition in default view.
- Fixed banding issues within volumetric density buffer

### Changed
- ColorPyramid compute shader passes is swapped to pixel shader passes on platforms where the later is faster (Nintendo Switch).
- Removing the simple lightloop used by the simple lit shader
- Whole refactor of reflection system: Workflow and performance improvement.
- Separated Passthrough from other RenderingPath
- Update several properties naming and caption based on feedback from documentation team
- Remove tile shader variant for transparent backface pass of lit shader
- Rename all HDRenderPipeline to HDRP folder for shaders
- Rename decal property label (based on doc team feedback)
- Add command buffer parameter to all Bind() method of material
- Lit shader mode now default to Deferred to reduce build time
- Update UI of Emission parameters in shaders

## [5.2.0-preview] - 2018-11-27

### Added
- Added option to run Contact Shadows and Volumetrics Voxelization stage in Async Compute
- Added camera freeze debug mode - Allow to visually see culling result for a camera
- Added support of Gizmo rendering before and after postprocess in Editor
- Added support of LuxAtDistance for punctual lights

### Fixed
- Fixed Debug.DrawLine and Debug.Ray call to work in game view
- Fixed DebugMenu's enum resetted on change
- Fixed divide by 0 in refraction causing NaN
- Fixed disable rough refraction support
- Fixed refraction, SSS and atmospheric scattering for VR
- Fixed forward clustered lighting for VR (double-wide).
- Fixed Light's UX to not allow negative intensity
- Fixed HDRenderPipelineAsset inspector broken when displaying its FrameSettings from project windows.
- Fixed forward clustered lighting for VR (double-wide).
- Fixed HDRenderPipelineAsset inspector broken when displaying its FrameSettings from project windows.
- Fixed Decals and SSR diable flags for all shader graph master node (Lit, Fabric, StackLit, PBR)
- Fixed Distortion blend mode for shader graph master node (Lit, StackLit)
- Fixed bent Normal for Fabric master node in shader graph
- Fixed PBR master node lightlayers
- Fixed shader stripping for built-in lit shaders.

### Changed
- Rename "Regular" in Diffusion profile UI "Thick Object"
- Changed VBuffer depth parametrization for volumetric from distanceRange to depthExtent - Require update of volumetric settings - Fog start at near plan
- SpotLight with box shape use Lux unit only

## [5.1.0-preview] - 2018-11-19

### Added

- Added a separate Editor resources file for resources Unity does not take when it builds a Player.
- You can now disable SSR on Materials in Shader Graph.
- Added support for MSAA when the Supported Lit Shader Mode is set to Both. Previously HDRP only supported MSAA for Forward mode.
- You can now override the emissive color of a Material when in debug mode.
- Exposed max light for Light Loop Settings in HDRP asset UI.
- HDRP no longer performs a NormalDBuffer pass update if there are no decals in the Scene.
- Added distant (fall-back) volumetric fog and improved the fog evaluation precision.
- Added an option to reflect sky in SSR.
- Added a y-axis offset for the PlanarReflectionProbe and offset tool.
- Exposed the option to run SSR and SSAO on async compute.
- Added support for the _GlossMapScale parameter in the Legacy to HDRP Material converter.
- Added wave intrinsic instructions for use in Shaders (for AMD GCN).


### Fixed
- Fixed sphere shaped influence handles clamping in Reflection Probes.
- Fixed Reflection Probe data migration for projects created before using HDRP.
- Fixed UI of Layered Material where Unity previously rendered the scrollbar above the Copy button.
- Fixed Material tessellations parameters Start fade distance and End fade distance. Originally, Unity clamped these values when you modified them.
- Fixed various distortion and refraction issues - handle a better fall-back.
- Fixed SSR for multiple views.
- Fixed SSR issues related to self-intersections.
- Fixed shape density volume handle speed.
- Fixed density volume shape handle moving too fast.
- Fixed the Camera velocity pass that we removed by mistake.
- Fixed some null pointer exceptions when disabling motion vectors support.
- Fixed viewports for both the Subsurface Scattering combine pass and the transparent depth prepass.
- Fixed the blend mode pop-up in the UI. It previously did not appear when you enabled pre-refraction.
- Fixed some null pointer exceptions that previously occurred when you disabled motion vectors support.
- Fixed Layered Lit UI issue with scrollbar.
- Fixed cubemap assignation on custom ReflectionProbe.
- Fixed Reflection Probes’ capture settings' shadow distance.
- Fixed an issue with the SRP batcher and Shader variables declaration.
- Fixed thickness and subsurface slots for fabric Shader master node that wasn't appearing with the right combination of flags.
- Fixed d3d debug layer warning.
- Fixed PCSS sampling quality.
- Fixed the Subsurface and transmission Material feature enabling for fabric Shader.
- Fixed the Shader Graph UV node’s dimensions when using it in a vertex Shader.
- Fixed the planar reflection mirror gizmo's rotation.
- Fixed HDRenderPipelineAsset's FrameSettings not showing the selected enum in the Inspector drop-down.
- Fixed an error with async compute.
- MSAA now supports transparency.
- The HDRP Material upgrader tool now converts metallic values correctly.
- Volumetrics now render in Reflection Probes.
- Fixed a crash that occurred whenever you set a viewport size to 0.
- Fixed the Camera physic parameter that the UI previously did not display.
- Fixed issue in pyramid shaped spotlight handles manipulation

### Changed

- Renamed Line shaped Lights to Tube Lights.
- HDRP now uses mean height fog parametrization.
- Shadow quality settings are set to All when you use HDRP (This setting is not visible in the UI when using SRP). This avoids Legacy Graphics Quality Settings disabling the shadows and give SRP full control over the Shadows instead.
- HDRP now internally uses premultiplied alpha for all fog.
- Updated default FrameSettings used for realtime Reflection Probes when you create a new HDRenderPipelineAsset.
- Remove multi-camera support. LWRP and HDRP will not support multi-camera layered rendering.
- Updated Shader Graph subshaders to use the new instancing define.
- Changed fog distance calculation from distance to plane to distance to sphere.
- Optimized forward rendering using AMD GCN by scalarizing the light loop.
- Changed the UI of the Light Editor.
- Change ordering of includes in HDRP Materials in order to reduce iteration time for faster compilation.
- Added a StackLit master node replacing the InspectorUI version. IMPORTANT: All previously authored StackLit Materials will be lost. You need to recreate them with the master node.

## [5.0.0-preview] - 2018-09-28

### Added
- Added occlusion mesh to depth prepass for VR (VR still disabled for now)
- Added a debug mode to display only one shadow at once
- Added controls for the highlight created by directional lights
- Added a light radius setting to punctual lights to soften light attenuation and simulate fill lighting
- Added a 'minRoughness' parameter to all non-area lights (was previously only available for certain light types)
- Added separate volumetric light/shadow dimmers
- Added per-pixel jitter to volumetrics to reduce aliasing artifacts
- Added a SurfaceShading.hlsl file, which implements material-agnostic shading functionality in an efficient manner
- Added support for shadow bias for thin object transmission
- Added FrameSettings to control realtime planar reflection
- Added control for SRPBatcher on HDRP Asset
- Added an option to clear the shadow atlases in the debug menu
- Added a color visualization of the shadow atlas rescale in debug mode
- Added support for disabling SSR on materials
- Added intrinsic for XBone
- Added new light volume debugging tool
- Added a new SSR debug view mode
- Added translaction's scale invariance on DensityVolume
- Added multiple supported LitShadermode and per renderer choice in case of both Forward and Deferred supported
- Added custom specular occlusion mode to Lit Shader Graph Master node

### Fixed
- Fixed a normal bias issue with Stacklit (Was causing light leaking)
- Fixed camera preview outputing an error when both scene and game view where display and play and exit was call
- Fixed override debug mode not apply correctly on static GI
- Fixed issue where XRGraphicsConfig values set in the asset inspector GUI weren't propagating correctly (VR still disabled for now)
- Fixed issue with tangent that was using SurfaceGradient instead of regular normal decoding
- Fixed wrong error message display when switching to unsupported target like IOS
- Fixed an issue with ambient occlusion texture sometimes not being created properly causing broken rendering
- Shadow near plane is no longer limited at 0.1
- Fixed decal draw order on transparent material
- Fixed an issue where sometime the lookup texture used for GGX convolution was broken, causing broken rendering
- Fixed an issue where you wouldn't see any fog for certain pipeline/scene configurations
- Fixed an issue with volumetric lighting where the anisotropy value of 0 would not result in perfectly isotropic lighting
- Fixed shadow bias when the atlas is rescaled
- Fixed shadow cascade sampling outside of the atlas when cascade count is inferior to 4
- Fixed shadow filter width in deferred rendering not matching shader config
- Fixed stereo sampling of depth texture in MSAA DepthValues.shader
- Fixed box light UI which allowed negative and zero sizes, thus causing NaNs
- Fixed stereo rendering in HDRISky.shader (VR)
- Fixed normal blend and blend sphere influence for reflection probe
- Fixed distortion filtering (was point filtering, now trilinear)
- Fixed contact shadow for large distance
- Fixed depth pyramid debug view mode
- Fixed sphere shaped influence handles clamping in reflection probes
- Fixed reflection probes data migration for project created before using hdrp
- Fixed ambient occlusion for Lit Master Node when slot is connected

### Changed
- Use samplerunity_ShadowMask instead of samplerunity_samplerLightmap for shadow mask
- Allow to resize reflection probe gizmo's size
- Improve quality of screen space shadow
- Remove support of projection model for ScreenSpaceLighting (SSR always use HiZ and refraction always Proxy)
- Remove all the debug mode from SSR that are obsolete now
- Expose frameSettings and Capture settings for reflection and planar probe
- Update UI for reflection probe, planar probe, camera and HDRP Asset
- Implement proper linear blending for volumetric lighting via deep compositing as described in the paper "Deep Compositing Using Lie Algebras"
- Changed  planar mapping to match terrain convention (XZ instead of ZX)
- XRGraphicsConfig is no longer Read/Write. Instead, it's read-only. This improves consistency of XR behavior between the legacy render pipeline and SRP
- Change reflection probe data migration code (to update old reflection probe to new one)
- Updated gizmo for ReflectionProbes
- Updated UI and Gizmo of DensityVolume

## [4.0.0-preview] - 2018-09-28

### Added
- Added a new TerrainLit shader that supports rendering of Unity terrains.
- Added controls for linear fade at the boundary of density volumes
- Added new API to control decals without monobehaviour object
- Improve Decal Gizmo
- Implement Screen Space Reflections (SSR) (alpha version, highly experimental)
- Add an option to invert the fade parameter on a Density Volume
- Added a Fabric shader (experimental) handling cotton and silk
- Added support for MSAA in forward only for opaque only
- Implement smoothness fade for SSR
- Added support for AxF shader (X-rite format - require special AxF importer from Unity not part of HDRP)
- Added control for sundisc on directional light (hack)
- Added a new HD Lit Master node that implements Lit shader support for Shader Graph
- Added Micro shadowing support (hack)
- Added an event on HDAdditionalCameraData for custom rendering
- HDRP Shader Graph shaders now support 4-channel UVs.

### Fixed
- Fixed an issue where sometimes the deferred shadow texture would not be valid, causing wrong rendering.
- Stencil test during decals normal buffer update is now properly applied
- Decals corectly update normal buffer in forward
- Fixed a normalization problem in reflection probe face fading causing artefacts in some cases
- Fix multi-selection behavior of Density Volumes overwriting the albedo value
- Fixed support of depth texture for RenderTexture. HDRP now correctly output depth to user depth buffer if RenderTexture request it.
- Fixed multi-selection behavior of Density Volumes overwriting the albedo value
- Fixed support of depth for RenderTexture. HDRP now correctly output depth to user depth buffer if RenderTexture request it.
- Fixed support of Gizmo in game view in the editor
- Fixed gizmo for spot light type
- Fixed issue with TileViewDebug mode being inversed in gameview
- Fixed an issue with SAMPLE_TEXTURECUBE_SHADOW macro
- Fixed issue with color picker not display correctly when game and scene view are visible at the same time
- Fixed an issue with reflection probe face fading
- Fixed camera motion vectors shader and associated matrices to update correctly for single-pass double-wide stereo rendering
- Fixed light attenuation functions when range attenuation is disabled
- Fixed shadow component algorithm fixup not dirtying the scene, so changes can be saved to disk.
- Fixed some GC leaks for HDRP
- Fixed contact shadow not affected by shadow dimmer
- Fixed GGX that works correctly for the roughness value of 0 (mean specular highlgiht will disappeard for perfect mirror, we rely on maxSmoothness instead to always have a highlight even on mirror surface)
- Add stereo support to ShaderPassForward.hlsl. Forward rendering now seems passable in limited test scenes with camera-relative rendering disabled.
- Add stereo support to ProceduralSky.shader and OpaqueAtmosphericScattering.shader.
- Added CullingGroupManager to fix more GC.Alloc's in HDRP
- Fixed rendering when multiple cameras render into the same render texture

### Changed
- Changed the way depth & color pyramids are built to be faster and better quality, thus improving the look of distortion and refraction.
- Stabilize the dithered LOD transition mask with respect to the camera rotation.
- Avoid multiple depth buffer copies when decals are present
- Refactor code related to the RT handle system (No more normal buffer manager)
- Remove deferred directional shadow and move evaluation before lightloop
- Add a function GetNormalForShadowBias() that material need to implement to return the normal used for normal shadow biasing
- Remove Jimenez Subsurface scattering code (This code was disabled by default, now remove to ease maintenance)
- Change Decal API, decal contribution is now done in Material. Require update of material using decal
- Move a lot of files from CoreRP to HDRP/CoreRP. All moved files weren't used by Ligthweight pipeline. Long term they could move back to CoreRP after CoreRP become out of preview
- Updated camera inspector UI
- Updated decal gizmo
- Optimization: The objects that are rendered in the Motion Vector Pass are not rendered in the prepass anymore
- Removed setting shader inclue path via old API, use package shader include paths
- The default value of 'maxSmoothness' for punctual lights has been changed to 0.99
- Modified deferred compute and vert/frag shaders for first steps towards stereo support
- Moved material specific Shader Graph files into corresponding material folders.
- Hide environment lighting settings when enabling HDRP (Settings are control from sceneSettings)
- Update all shader includes to use absolute path (allow users to create material in their Asset folder)
- Done a reorganization of the files (Move ShaderPass to RenderPipeline folder, Move all shadow related files to Lighting/Shadow and others)
- Improved performance and quality of Screen Space Shadows

## [3.3.0-preview]

### Added
- Added an error message to say to use Metal or Vulkan when trying to use OpenGL API
- Added a new Fabric shader model that supports Silk and Cotton/Wool
- Added a new HDRP Lighting Debug mode to visualize Light Volumes for Point, Spot, Line, Rectangular and Reflection Probes
- Add support for reflection probe light layers
- Improve quality of anisotropic on IBL

### Fixed
- Fix an issue where the screen where darken when rendering camera preview
- Fix display correct target platform when showing message to inform user that a platform is not supported
- Remove workaround for metal and vulkan in normal buffer encoding/decoding
- Fixed an issue with color picker not working in forward
- Fixed an issue where reseting HDLight do not reset all of its parameters
- Fixed shader compile warning in DebugLightVolumes.shader

### Changed
- Changed default reflection probe to be 256x256x6 and array size to be 64
- Removed dependence on the NdotL for thickness evaluation for translucency (based on artist's input)
- Increased the precision when comparing Planar or HD reflection probe volumes
- Remove various GC alloc in C#. Slightly better performance

## [3.2.0-preview]

### Added
- Added a luminance meter in the debug menu
- Added support of Light, reflection probe, emissive material, volume settings related to lighting to Lighting explorer
- Added support for 16bit shadows

### Fixed
- Fix issue with package upgrading (HDRP resources asset is now versionned to worarkound package manager limitation)
- Fix HDReflectionProbe offset displayed in gizmo different than what is affected.
- Fix decals getting into a state where they could not be removed or disabled.
- Fix lux meter mode - The lux meter isn't affected by the sky anymore
- Fix area light size reset when multi-selected
- Fix filter pass number in HDUtils.BlitQuad
- Fix Lux meter mode that was applying SSS
- Fix planar reflections that were not working with tile/cluster (olbique matrix)
- Fix debug menu at runtime not working after nested prefab PR come to trunk
- Fix scrolling issue in density volume

### Changed
- Shader code refactor: Split MaterialUtilities file in two parts BuiltinUtilities (independent of FragInputs) and MaterialUtilities (Dependent of FragInputs)
- Change screen space shadow rendertarget format from ARGB32 to RG16

## [3.1.0-preview]

### Added
- Decal now support per channel selection mask. There is now two mode. One with BaseColor, Normal and Smoothness and another one more expensive with BaseColor, Normal, Smoothness, Metal and AO. Control is on HDRP Asset. This may require to launch an update script for old scene: 'Edit/Render Pipeline/Single step upgrade script/Upgrade all DecalMaterial MaskBlendMode'.
- Decal now supports depth bias for decal mesh, to prevent z-fighting
- Decal material now supports draw order for decal projectors 
- Added LightLayers support (Base on mask from renderers name RenderingLayers and mask from light name LightLayers - if they match, the light apply) - cost an extra GBuffer in deferred (more bandwidth)
- When LightLayers is enabled, the AmbientOclusion is store in the GBuffer in deferred path allowing to avoid double occlusion with SSAO. In forward the double occlusion is now always avoided.
- Added the possibility to add an override transform on the camera for volume interpolation
- Added desired lux intensity and auto multiplier for HDRI sky
- Added an option to disable light by type in the debug menu
- Added gradient sky
- Split EmissiveColor and bakeDiffuseLighting in forward avoiding the emissiveColor to be affect by SSAO
- Added a volume to control indirect light intensity
- Added EV 100 intensity unit for area lights
- Added support for RendererPriority on Renderer. This allow to control order of transparent rendering manually. HDRP have now two stage of sorting for transparent in addition to bact to front. Material have a priority then Renderer have a priority.
- Add Coupling of (HD)Camera and HDAdditionalCameraData for reset and remove in inspector contextual menu of Camera
- Add Coupling of (HD)ReflectionProbe and HDAdditionalReflectionData for reset and remove in inspector contextual menu of ReflectoinProbe
- Add macro to forbid unity_ObjectToWorld/unity_WorldToObject to be use as it doesn't handle camera relative rendering
- Add opacity control on contact shadow

### Fixed
- Fixed an issue with PreIntegratedFGD texture being sometimes destroyed and not regenerated causing rendering to break
- PostProcess input buffers are not copied anymore on PC if the viewport size matches the final render target size
- Fixed an issue when manipulating a lot of decals, it was displaying a lot of errors in the inspector
- Fixed capture material with reflection probe
- Refactored Constant Buffers to avoid hitting the maximum number of bound CBs in some cases.
- Fixed the light range affecting the transform scale when changed.
- Snap to grid now works for Decal projector resizing.
- Added a warning for 128x128 cookie texture without mipmaps
- Replace the sampler used for density volumes for correct wrap mode handling

### Changed
- Move Render Pipeline Debug "Windows from Windows->General-> Render Pipeline debug windows" to "Windows from Windows->Analysis-> Render Pipeline debug windows"
- Update detail map formula for smoothness and albedo, goal it to bright and dark perceptually and scale factor is use to control gradient speed
- Refactor the Upgrade material system. Now a material can be update from older version at any time. Call Edit/Render Pipeline/Upgrade all Materials to newer version
- Change name EnableDBuffer to EnableDecals at several place (shader, hdrp asset...), this require a call to Edit/Render Pipeline/Upgrade all Materials to newer version to have up to date material.
- Refactor shader code: BakeLightingData structure have been replace by BuiltinData. Lot of shader code have been remove/change.
- Refactor shader code: All GBuffer are now handled by the deferred material. Mean ShadowMask and LightLayers are control by lit material in lit.hlsl and not outside anymore. Lot of shader code have been remove/change.
- Refactor shader code: Rename GetBakedDiffuseLighting to ModifyBakedDiffuseLighting. This function now handle lighting model for transmission too. Lux meter debug mode is factor outisde.
- Refactor shader code: GetBakedDiffuseLighting is not call anymore in GBuffer or forward pass, including the ConvertSurfaceDataToBSDFData and GetPreLightData, this is done in ModifyBakedDiffuseLighting now
- Refactor shader code: Added a backBakeDiffuseLighting to BuiltinData to handle lighting for transmission
- Refactor shader code: Material must now call InitBuiltinData (Init all to zero + init bakeDiffuseLighting and backBakeDiffuseLighting ) and PostInitBuiltinData

## [3.0.0-preview]

### Fixed
- Fixed an issue with distortion that was using previous frame instead of current frame
- Fixed an issue where disabled light where not upgrade correctly to the new physical light unit system introduce in 2.0.5-preview

### Changed
- Update assembly definitions to output assemblies that match Unity naming convention (Unity.*).

## [2.0.5-preview]

### Added
- Add option supportDitheringCrossFade on HDRP Asset to allow to remove shader variant during player build if needed
- Add contact shadows for punctual lights (in additional shadow settings), only one light is allowed to cast contact shadows at the same time and so at each frame a dominant light is choosed among all light with contact shadows enabled.
- Add PCSS shadow filter support (from SRP Core)
- Exposed shadow budget parameters in HDRP asset
- Add an option to generate an emissive mesh for area lights (currently rectangle light only). The mesh fits the size, intensity and color of the light.
- Add an option to the HDRP asset to increase the resolution of volumetric lighting.
- Add additional ligth unit support for punctual light (Lumens, Candela) and area lights (Lumens, Luminance)
- Add dedicated Gizmo for the box Influence volume of HDReflectionProbe / PlanarReflectionProbe

### Changed
- Re-enable shadow mask mode in debug view
- SSS and Transmission code have been refactored to be able to share it between various material. Guidelines are in SubsurfaceScattering.hlsl
- Change code in area light with LTC for Lit shader. Magnitude is now take from FGD texture instead of a separate texture
- Improve camera relative rendering: We now apply camera translation on the model matrix, so before the TransformObjectToWorld(). Note: unity_WorldToObject and unity_ObjectToWorld must never be used directly.
- Rename positionWS to positionRWS (Camera relative world position) at a lot of places (mainly in interpolator and FragInputs). In case of custom shader user will be required to update their code.
- Rename positionWS, capturePositionWS, proxyPositionWS, influencePositionWS to positionRWS, capturePositionRWS, proxyPositionRWS, influencePositionRWS (Camera relative world position) in LightDefinition struct.
- Improve the quality of trilinear filtering of density volume textures.
- Improve UI for HDReflectionProbe / PlanarReflectionProbe

### Fixed
- Fixed a shader preprocessor issue when compiling DebugViewMaterialGBuffer.shader against Metal target
- Added a temporary workaround to Lit.hlsl to avoid broken lighting code with Metal/AMD
- Fixed issue when using more than one volume texture mask with density volumes.
- Fixed an error which prevented volumetric lighting from working if no density volumes with 3D textures were present.
- Fix contact shadows applied on transmission
- Fix issue with forward opaque lit shader variant being removed by the shader preprocessor
- Fixed compilation errors on Nintendo Switch (limited XRSetting support).
- Fixed apply range attenuation option on punctual light
- Fixed issue with color temperature not take correctly into account with static lighting
- Don't display fog when diffuse lighting, specular lighting, or lux meter debug mode are enabled.

## [2.0.4-preview]

### Fixed
- Fix issue when disabling rough refraction and building a player. Was causing a crash.

## [2.0.3-preview]

### Added
- Increased debug color picker limit up to 260k lux

## [2.0.2-preview]

### Added
- Add Light -> Planar Reflection Probe command
- Added a false color mode in rendering debug
- Add support for mesh decals
- Add flag to disable projector decals on transparent geometry to save performance and decal texture atlas space
- Add ability to use decal diffuse map as mask only
- Add visualize all shadow masks in lighting debug
- Add export of normal and roughness buffer for forwardOnly and when in supportOnlyForward mode for forward
- Provide a define in lit.hlsl (FORWARD_MATERIAL_READ_FROM_WRITTEN_NORMAL_BUFFER) when output buffer normal is used to read the normal and roughness instead of caclulating it (can save performance, but lower quality due to compression)
- Add color swatch to decal material

### Changed
- Change Render -> Planar Reflection creation to 3D Object -> Mirror
- Change "Enable Reflector" name on SpotLight to "Angle Affect Intensity"
- Change prototype of BSDFData ConvertSurfaceDataToBSDFData(SurfaceData surfaceData) to BSDFData ConvertSurfaceDataToBSDFData(uint2 positionSS, SurfaceData surfaceData)

### Fixed
- Fix issue with StackLit in deferred mode with deferredDirectionalShadow due to GBuffer not being cleared. Gbuffer is still not clear and issue was fix with the new Output of normal buffer.
- Fixed an issue where interpolation volumes were not updated correctly for reflection captures.
- Fixed an exception in Light Loop settings UI

## [2.0.1-preview]

### Added
- Add stripper of shader variant when building a player. Save shader compile time.
- Disable per-object culling that was executed in C++ in HD whereas it was not used (Optimization)
- Enable texture streaming debugging (was not working before 2018.2)
- Added Screen Space Reflection with Proxy Projection Model
- Support correctly scene selection for alpha tested object
- Add per light shadow mask mode control (i.e shadow mask distance and shadow mask). It use the option NonLightmappedOnly
- Add geometric filtering to Lit shader (allow to reduce specular aliasing)
- Add shortcut to create DensityVolume and PlanarReflection in hierarchy
- Add a DefaultHDMirrorMaterial material for PlanarReflection
- Added a script to be able to upgrade material to newer version of HDRP
- Removed useless duplication of ForwardError passes.
- Add option to not compile any DEBUG_DISPLAY shader in the player (Faster build) call Support Runtime Debug display

### Changed
- Changed SupportForwardOnly to SupportOnlyForward in render pipeline settings
- Changed versioning variable name in HDAdditionalXXXData from m_version to version
- Create unique name when creating a game object in the rendering menu (i.e Density Volume(2))
- Re-organize various files and folder location to clean the repository
- Change Debug windows name and location. Now located at:  Windows -> General -> Render Pipeline Debug

### Removed
- Removed GlobalLightLoopSettings.maxPlanarReflectionProbes and instead use value of GlobalLightLoopSettings.planarReflectionProbeCacheSize
- Remove EmissiveIntensity parameter and change EmissiveColor to be HDR (Matching Builtin Unity behavior) - Data need to be updated - Launch Edit -> Single Step Upgrade Script -> Upgrade all Materials emissionColor

### Fixed
- Fix issue with LOD transition and instancing
- Fix discrepency between object motion vector and camera motion vector
- Fix issue with spot and dir light gizmo axis not highlighted correctly
- Fix potential crash while register debug windows inputs at startup
- Fix warning when creating Planar reflection
- Fix specular lighting debug mode (was rendering black)
- Allow projector decal with null material to allow to configure decal when HDRP is not set
- Decal atlas texture offset/scale is updated after allocations (used to be before so it was using date from previous frame)

## [2018.1 experimental]

### Added
- Configure the VolumetricLightingSystem code path to be on by default
- Trigger a build exception when trying to build an unsupported platform
- Introduce the VolumetricLightingController component, which can (and should) be placed on the camera, and allows one to control the near and the far plane of the V-Buffer (volumetric "froxel" buffer) along with the depth distribution (from logarithmic to linear)
- Add 3D texture support for DensityVolumes
- Add a better mapping of roughness to mipmap for planar reflection
- The VolumetricLightingSystem now uses RTHandles, which allows to save memory by sharing buffers between different cameras (history buffers are not shared), and reduce reallocation frequency by reallocating buffers only if the rendering resolution increases (and suballocating within existing buffers if the rendering resolution decreases)
- Add a Volumetric Dimmer slider to lights to control the intensity of the scattered volumetric lighting
- Add UV tiling and offset support for decals.
- Add mipmapping support for volume 3D mask textures

### Changed
- Default number of planar reflection change from 4 to 2
- Rename _MainDepthTexture to _CameraDepthTexture
- The VolumetricLightingController has been moved to the Interpolation Volume framework and now functions similarly to the VolumetricFog settings
- Update of UI of cookie, CubeCookie, Reflection probe and planar reflection probe to combo box
- Allow enabling/disabling shadows for area lights when they are set to baked.
- Hide applyRangeAttenuation and FadeDistance for directional shadow as they are not used

### Removed
- Remove Resource folder of PreIntegratedFGD and add the resource to RenderPipeline Asset

### Fixed
- Fix ConvertPhysicalLightIntensityToLightIntensity() function used when creating light from script to match HDLightEditor behavior
- Fix numerical issues with the default value of mean free path of volumetric fog 
- Fix the bug preventing decals from coexisting with density volumes
- Fix issue with alpha tested geometry using planar/triplanar mapping not render correctly or flickering (due to being wrongly alpha tested in depth prepass)
- Fix meta pass with triplanar (was not handling correctly the normal)
- Fix preview when a planar reflection is present
- Fix Camera preview, it is now a Preview cameraType (was a SceneView)
- Fix handling unknown GPUShadowTypes in the shadow manager.
- Fix area light shapes sent as point lights to the baking backends when they are set to baked.
- Fix unnecessary division by PI for baked area lights.
- Fix line lights sent to the lightmappers. The backends don't support this light type.
- Fix issue with shadow mask framesettings not correctly taken into account when shadow mask is enabled for lighting.
- Fix directional light and shadow mask transition, they are now matching making smooth transition
- Fix banding issues caused by high intensity volumetric lighting
- Fix the debug window being emptied on SRP asset reload
- Fix issue with debug mode not correctly clearing the GBuffer in editor after a resize
- Fix issue with ResetMaterialKeyword not resetting correctly ToggleOff/Roggle Keyword
- Fix issue with motion vector not render correctly if there is no depth prepass in deferred

## [2018.1.0f2]

### Added
- Screen Space Refraction projection model (Proxy raycasting, HiZ raymarching)
- Screen Space Refraction settings as volume component
- Added buffered frame history per camera
- Port Global Density Volumes to the Interpolation Volume System.
- Optimize ImportanceSampleLambert() to not require the tangent frame.
- Generalize SampleVBuffer() to handle different sampling and reconstruction methods.
- Improve the quality of volumetric lighting reprojection.
- Optimize Morton Order code in the Subsurface Scattering pass.
- Planar Reflection Probe support roughness (gaussian convolution of captured probe)
- Use an atlas instead of a texture array for cluster transparent decals
- Add a debug view to visualize the decal atlas
- Only store decal textures to atlas if decal is visible, debounce out of memory decal atlas warning.
- Add manipulator gizmo on decal to improve authoring workflow
- Add a minimal StackLit material (work in progress, this version can be used as template to add new material)

### Changed
- EnableShadowMask in FrameSettings (But shadowMaskSupport still disable by default)
- Forced Planar Probe update modes to (Realtime, Every Update, Mirror Camera)
- Screen Space Refraction proxy model uses the proxy of the first environment light (Reflection probe/Planar probe) or the sky
- Moved RTHandle static methods to RTHandles
- Renamed RTHandle to RTHandleSystem.RTHandle
- Move code for PreIntegratedFDG (Lit.shader) into its dedicated folder to be share with other material
- Move code for LTCArea (Lit.shader) into its dedicated folder to be share with other material

### Removed
- Removed Planar Probe mirror plane position and normal fields in inspector, always display mirror plane and normal gizmos

### Fixed
- Fix fog flags in scene view is now taken into account
- Fix sky in preview windows that were disappearing after a load of a new level
- Fix numerical issues in IntersectRayAABB().
- Fix alpha blending of volumetric lighting with transparent objects.
- Fix the near plane of the V-Buffer causing out-of-bounds look-ups in the clustered data structure.
- Depth and color pyramid are properly computed and sampled when the camera renders inside a viewport of a RTHandle.
- Fix decal atlas debug view to work correctly when shadow atlas view is also enabled

## [2018.1.0b13]

...<|MERGE_RESOLUTION|>--- conflicted
+++ resolved
@@ -14,19 +14,16 @@
 - Added Wizard helping to configure HDRP project.
 - Added new UI for decal material to allow remapping and scaling of some properties
 - Added cascade shadow visualisation toggle in HD shadow settings
-- Added new Rendering Pass in materials.
 - Added icons for assets.
 - Added replace blending mode for distortion
-<<<<<<< HEAD
+- Added basic distance fade for density volumes
+- Added new Rendering Queue in materials.
 - Added post-processing features (work in progress)
 - Post-processing now uses the generic volume framework
 - New depth-of-field, bloom, panini projection effects (motion blur is currently missing)
 - Exposure is now done as a pre-exposition pass, the whole system has been revamped
 - Added physical camera support where applicable
 - Added more color grading tools
-=======
-- Added basic distance fade for density volumes
->>>>>>> bb99da0e
 
 ### Fixed
 - Fixed logic to disable FPTL with stereo rendering
