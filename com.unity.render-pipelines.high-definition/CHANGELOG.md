--- conflicted
+++ resolved
@@ -432,13 +432,10 @@
 - Fixed invalid cast for realtime reflection probes (case 1220504)
 - Fixed invalid game view rendering when disabling all cameras in the scene (case 1105163)
 - Hide reflection probes in the renderer components.
-<<<<<<< HEAD
-- Half fixed shuriken particle light that cast shadows (only the first one will be correct)
-=======
 - Fixed infinite reload loop while displaying Light's Shadow's Link Light Layer in Inspector of Prefab Asset.
 - Fixed the culling was not disposed error in build log.
 - Fixed the cookie atlas size and planar atlas size being too big after an upgrade of the HDRP asset.
->>>>>>> ca701e25
+- Half fixed shuriken particle light that cast shadows (only the first one will be correct)
 
 ### Changed
 - Color buffer pyramid is not allocated anymore if neither refraction nor distortion are enabled
