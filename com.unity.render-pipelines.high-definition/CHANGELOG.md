# Changelog
All notable changes to this package will be documented in this file.

The format is based on [Keep a Changelog](http://keepachangelog.com/en/1.0.0/)
and this project adheres to [Semantic Versioning](http://semver.org/spec/v2.0.0.html).

## [Unreleased]

## [7.2.0] - 2020-03-02

### Added
- Added the possibility to have ray traced colored and semi-transparent shadows on directional lights.
- Exposed the debug overlay ratio in the debug menu.
- Added a separate frame settings for tonemapping alongside color grading.
- Added the receive fog option in the material UI for ShaderGraphs.
- Added a public virtual bool in the custom post processes API to specify if a post processes should be executed in the scene view.
- Added a menu option that checks scene issues with ray tracing. Also removed the previously existing warning at runtime.
- Added Contrast Adaptive Sharpen (CAS) Upscaling effect.
- Added APIs to update probe settings at runtime.
- Added documentation for the rayTracingSupported method in HDRP
- Added user-selectable format for the post processing passes. 
- Added support for alpha channel in some post-processing passes (DoF, TAA, Uber).
- Added warnings in FrameSettings inspector when using DXR and atempting to use Asynchronous Execution.
- Exposed Stencil bits that can be used by the user.
- Added history rejection based on velocity of intersected objects for directional, point and spot lights.
- Added a affectsVolumetric field to the HDAdditionalLightData API to know if light affects volumetric fog.
- Add OS and Hardware check in the Wizard fixes for DXR.
- Added option to exclude camera motion from motion blur.
- Added semi-transparent shadows for point and spot lights.
- Added support for semi-transparent shadow for unlit shader and unlit shader graph.
- Added the alpha clip enabled toggle to the material UI for all HDRP shader graphs.
- Added Material Samples to explain how to use the lit shader features
- Added an initial implementation of ray traced sub surface scattering
- Added AssetPostprocessors and Shadergraphs to handle Arnold Standard Surface and 3DsMax Physical material import from FBX. 
- Added support for Smoothness Fade start work when enabling ray traced reflections.
- Added Contact shadow, Micro shadows and Screen space refraction API documentation.
- Added script documentation for SSR, SSAO (ray tracing), GI, Light Cluster, RayTracingSettings, Ray Counters, etc.
- Added path tracing support for refraction and internal reflections.
- Added support for Thin Refraction Model and Lit's Clear Coat in Path Tracing.
- Added the Tint parameter to Sky Colored Fog.

### Fixed
- Update documentation of HDRISky-Backplate, precise how to have Ambient Occlusion on the Backplate
- Fixed TerrainLitGUI when per-pixel normal property is not present.
- Fixed a bug due to depth history begin overriden too soon
- Fixed issue that caused Distortion UI to appear in Lit.
- Fixed several issues with decal duplicating when editing them.
- Fixed initialization of volumetric buffer params (1204159)
- Fixed an issue where frame count was incorrectly reset for the game view, causing temporal processes to fail.
- Fixed Culling group was not disposed error.
- Fixed issues on some GPU that do not support gathers on integer textures.
- Fixed an issue with ambient probe not being initialized for the first frame after a domain reload for volumetric fog.
- Fixed the scene visibility of decal projectors and density volumes
- Fixed a leak in sky manager.
- Fixed an issue where entering playmode while the light editor is opened would produce null reference exceptions.
- Fixed the debug overlay overlapping the debug menu at runtime.
- Fixed an issue with the framecount when changing scene.
- Fixed errors that occurred when using invalid near and far clip plane values for planar reflections.
- Fixed issue with motion blur sample weighting function.
- Fixed motion vectors in MSAA.
- Fixed sun flare blending (case 1205862).
- Fixed a lot of issues related to ray traced screen space shadows.
- Fixed memory leak caused by apply distortion material not being disposed.
- Fixed Reflection probe incorrectly culled when moving its parent (case 1207660)
- Fixed a nullref when upgrading the Fog volume components while the volume is opened in the inspector.
- Fix issues where decals on PS4 would not correctly write out the tile mask causing bits of the decal to go missing.
- Use appropriate label width and text content so the label is completely visible
- Fixed an issue where final post process pass would not output the default alpha value of 1.0 when using 11_11_10 color buffer format.
- Fixed SSR issue after the MSAA Motion Vector fix.
- Fixed an issue with PCSS on directional light if punctual shadow atlas was not allocated.
- Fixed an issue where shadow resolution would be wrong on the first face of a baked reflection probe.
- Fixed issue with PCSS softness being incorrect for cascades different than the first one.
- Fixed custom post process not rendering when using multiple HDRP asset in quality settings
- Fixed probe gizmo missing id (case 1208975)
- Fixed a warning in raytracingshadowfilter.compute
- Fixed issue with AO breaking with small near plane values.
- Fixed custom post process Cleanup function not called in some cases.
- Fixed shader warning in AO code.
- Fixed a warning in simpledenoiser.compute
- Fixed tube and rectangle light culling to use their shape instead of their range as a bounding box.
- Fixed caused by using gather on a UINT texture in motion blur. 
- Fix issue with ambient occlusion breaking when dynamic resolution is active.
- Fixed some possible NaN causes in Depth of Field.
- Fixed Custom Pass nullref due to the new Profiling Sample API changes
- Fixed the black/grey screen issue on after post process Custom Passes in non dev builds.
- Fixed particle lights.
- Improved behavior of lights and probe going over the HDRP asset limits.
- Fixed issue triggered when last punctual light is disabled and more than one camera is used.
- Fixed Custom Pass nullref due to the new Profiling Sample API changes
- Fixed the black/grey screen issue on after post process Custom Passes in non dev builds.
- Fixed XR rendering locked to vsync of main display with Standalone Player.
- Fixed custom pass cleanup not called at the right time when using multiple volumes.
- Fixed an issue on metal with edge of decal having artifact by delaying discard of fragments during decal projection
- Fixed various shader warning
- Fixing unnecessary memory allocations in the ray tracing cluster build
- Fixed duplicate column labels in LightEditor's light tab
- Fixed white and dark flashes on scenes with very high or very low exposure when Automatic Exposure is being used.
- Fixed an issue where passing a null ProfilingSampler would cause a null ref exception.
- Fixed memory leak in Sky when in matcap mode.
- Fixed compilation issues on platform that don't support VR.
- Fixed migration code called when we create a new HDRP asset.
- Fixed RemoveComponent on Camera contextual menu to not remove Camera while a component depend on it.
- Fixed an issue where ambient occlusion and screen space reflections editors would generate null ref exceptions when HDRP was not set as the current pipeline.
- Fixed a null reference exception in the probe UI when no HDRP asset is present.
- Fixed the outline example in the doc (sampling range was dependent on screen resolution)
- Fixed a null reference exception in the HDRI Sky editor when no HDRP asset is present.
- Fixed an issue where Decal Projectors created from script where rotated around the X axis by 90°.
- Fixed frustum used to compute Density Volumes visibility when projection matrix is oblique.
- Fixed a null reference exception in Path Tracing, Recursive Rendering and raytraced Global Illumination editors when no HDRP asset is present.
- Fix for NaNs on certain geometry with Lit shader -- [case 1210058](https://fogbugz.unity3d.com/f/cases/1210058/)
- Fixed an issue where ambient occlusion and screen space reflections editors would generate null ref exceptions when HDRP was not set as the current pipeline.
- Fixed a null reference exception in the probe UI when no HDRP asset is present.
- Fixed the outline example in the doc (sampling range was dependent on screen resolution)
- Fixed a null reference exception in the HDRI Sky editor when no HDRP asset is present.
- Fixed an issue where materials newly created from the contextual menu would have an invalid state, causing various problems until it was edited.
- Fixed transparent material created with ZWrite enabled (now it is disabled by default for new transparent materials)
- Fixed mouseover on Move and Rotate tool while DecalProjector is selected.
- Fixed wrong stencil state on some of the pixel shader versions of deferred shader.
- Fixed an issue where creating decals at runtime could cause a null reference exception.
- Fixed issue that displayed material migration dialog on the creation of new project.
- Fixed various issues with time and animated materials (cases 1210068, 1210064).
- Updated light explorer with latest changes to the Fog and fixed issues when no visual environment was present.
- Fixed not handleling properly the recieve SSR feature with ray traced reflections
- Shadow Atlas is no longer allocated for area lights when they are disabled in the shader config file.
- Avoid MRT Clear on PS4 as it is not implemented yet.
- Fixed runtime debug menu BitField control.
- Fixed the radius value used for ray traced directional light.
- Fixed compilation issues with the layered lit in ray tracing shaders.
- Fixed XR autotests viewport size rounding
- Fixed mip map slider knob displayed when cubemap have no mipmap
- Remove unnecessary skip of material upgrade dialog box.
- Fixed the profiling sample mismatch errors when enabling the profiler in play mode
- Fixed issue that caused NaNs in reflection probes on consoles.
- Fixed adjusting positive axis of Blend Distance slides the negative axis in the density volume component.
- Fixed the blend of reflections based on the weight.
- Fixed fallback for ray traced reflections when denoising is enabled.
- Fixed error spam issue with terrain detail terrainDetailUnsupported (cases 1211848)
- Fixed hardware dynamic resolution causing cropping/scaling issues in scene view (case 1158661)
- Fixed Wizard check order for `Hardware and OS` and `Direct3D12`
- Fix AO issue turning black when Far/Near plane distance is big.
- Fixed issue when opening lookdev and the lookdev volume have not been assigned yet.
- Improved memory usage of the sky system.
- Updated label in HDRP quality preference settings (case 1215100)
- Fixed Decal Projector gizmo not undoing properly (case 1216629)
- Fix a leak in the denoising of ray traced reflections.
- Fixed Alignment issue in Light Preset
- Fixed Environment Header in LightingWindow
- Fixed an issue where hair shader could write garbage in the diffuse lighting buffer, causing NaNs.
- Fixed an exposure issue with ray traced sub-surface scattering.
- Fixed runtime debug menu light hierarchy None not doing anything.
- Fixed the broken ShaderGraph preview when creating a new Lit graph.
- Fix indentation issue in preset of LayeredLit material.
- Fixed minor issues with cubemap preview in the inspector.
- Fixed wrong build error message when building for android on mac.
- Fixed an issue related to denoising ray trace area shadows.
<<<<<<< HEAD
- Fixed a potential source of NaN in planar reflection probe atlas.
- Fixed an issue with MipRatio debug mode showing _DebugMatCapTexture not being set.
=======
- Fixed wrong build error message when building for android on mac.
- Fixed Wizard persistency of Direct3D12 change on domain reload.
- Fixed Wizard persistency of FixAll on domain reload.
- Fixed Wizard behaviour on domain reload.
>>>>>>> 4c23fa57

### Changed
- Hide unused LOD settings in Quality Settings legacy window.
- Reduced the constrained distance for temporal reprojection of ray tracing denoising
- Removed shadow near plane from the Directional Light Shadow UI.
- Improved the performances of custom pass culling.
- The scene view camera now replicates the physical parameters from the camera tagged as "MainCamera".
- Reduced the number of GC.Alloc calls, one simple scene without plarnar / probes, it should be 0B.
- Renamed ProfilingSample to ProfilingScope and unified API. Added GPU Timings.
- Updated macros to be compatible with the new shader preprocessor.
- Ray tracing reflection temporal filtering is now done in pre-exposed space
- Search field selects the appropriate fields in both project settings panels 'HDRP Default Settings' and 'Quality/HDRP'
- Disabled the refraction and transmission map keywords if the material is opaque.
- Keep celestial bodies outside the atmosphere.
- Updated the MSAA documentation to specify what features HDRP supports MSAA for and what features it does not.
- Shader use for Runtime Debug Display are now correctly stripper when doing a release build
- Now each camera has its own Volume Stack. This allows Volume Parameters to be updated as early as possible and be ready for the whole frame without conflicts between cameras.
- Disable Async for SSR, SSAO and Contact shadow when aggregated ray tracing frame setting is on.
- Improved performance when entering play mode without domain reload by a factor of ~25
- Renamed the camera profiling sample to include the camera name
- Discarding the ray tracing history for AO, reflection, diffuse shadows and GI when the viewport size changes.
- Renamed the camera profiling sample to include the camera name
- Renamed the post processing graphic formats to match the new convention.
- The restart in Wizard for DXR will always be last fix from now on
- Refactoring pre-existing materials to share more shader code between rasterization and ray tracing.
- Setting a material's Refraction Model to Thin does not overwrite the Thickness and Transmission Absorption Distance anymore.
- Removed Wind textures from runtime as wind is no longer built into the pipeline
- Changed Shader Graph titles of master nodes to be more easily searchable ("HDRP/x" -> "x (HDRP)")
- Expose StartSinglePass() and StopSinglePass() as public interface for XRPass
- Replaced the Texture array for 2D cookies (spot, area and directional lights) and for planar reflections by an atlas.
- Moved the tier defining from the asset to the concerned volume components.
- Changing from a tier management to a "mode" management for reflection and GI and removing the ability to enable/disable deferred and ray bining (they are now implied by performance mode)
- The default FrameSettings for ScreenSpaceShadows is set to true for Camera in order to give a better workflow for DXR.
- Refactor internal usage of Stencil bits.
- Changed how the material upgrader works and added documentation for it.
- Custom passes now disable the stencil when overwriting the depth and not writing into it.
- Renamed the camera profiling sample to include the camera name
- Changed the way the shadow casting property of transparent and tranmissive materials is handeled for ray tracing.
- Changed inspector materials stencil setting code to have more sharing.
- Updated the default scene and default DXR scene and DefaultVolumeProfile.
- Changed the way the length parameter is used for ray traced contact shadows.
- Improved the coherency of PCSS blur between cascades.
- Updated VR checks in Wizard to reflect new XR System.
- Removing unused alpha threshold depth prepass and post pass for fabric shader graph.
- Transform result from CIE XYZ to sRGB color space in EvalSensitivity for iridescence.
- Hide the Probes section in the Renderer editos because it was unused.
- Moved BeginCameraRendering callback right before culling.

## [7.1.8] - 2020-01-20

### Fixed
- Fixed white and dark flashes on scenes with very high or very low exposure when Automatic Exposure is being used.
- Fixed memory leak in Sky when in matcap mode.
	
### Changed
- On Xbox and PS4 you will also need to download the com.unity.render-pipeline.platform (ps4 or xboxone) package from the appropriate platform developer forum

## [7.1.7] - 2019-12-11

### Added
- Added a check in the custom post process template to throw an error if the default shader is not found.

### Fixed
- Fixed rendering errors when enabling debug modes with custom passes
- Fix an issue that made PCSS dependent on Atlas resolution (not shadow map res)
- Fixing a bug whith histories when n>4 for ray traced shadows
- Fixing wrong behavior in ray traced shadows for mesh renderers if their cast shadow is shadow only or double sided
- Only tracing rays for shadow if the point is inside the code for spotlight shadows
- Only tracing rays if the point is inside the range for point lights
- Fixing ghosting issues when the screen space shadow  indexes change for a light with ray traced shadows
- Fixed an issue with stencil management and Xbox One build that caused corrupted output in deferred mode.
- Fixed a mismatch in behavior between the culling of shadow maps and ray traced point and spot light shadows
- Fixed recursive ray tracing not working anymore after intermediate buffer refactor.
- Fixed ray traced shadow denoising not working (history rejected all the time).
- Fixed shader warning on xbox one
- Fixed cookies not working for spot lights in ray traced reflections, ray traced GI and recursive rendering
- Fixed an inverted handling of CoatSmoothness for SSR in StackLit.
- Fixed missing distortion inputs in Lit and Unlit material UI.
- Fixed issue that propagated NaNs across multiple frames through the exposure texture. 
- Fixed issue with Exclude from TAA stencil ignored. 
- Fixed ray traced reflection exposure issue.
- Fixed issue with TAA history not initialising corretly scale factor for first frame
- Fixed issue with stencil test of material classification not using the correct Mask (causing false positive and bad performance with forward material in deferred)
- Fixed issue with History not reset when chaning antialiasing mode on camera
- Fixed issue with volumetric data not being initialized if default settings have volumetric and reprojection off. 
- Fixed ray tracing reflection denoiser not applied in tier 1
- Fixed the vibility of ray tracing related methods.
- Fixed the diffusion profile list not saved when clicking the fix button in the material UI.
- Fixed crash when pushing bounce count higher than 1 for ray traced GI or reflections
- Fixed PCSS softness scale so that it better match ray traced reference for punctual lights. 
- Fixed exposure management for the path tracer
- Fixed AxF material UI containing two advanced options settings.
- Fixed an issue where cached sky contexts were being destroyed wrongly, breaking lighting in the LookDev
- Fixed issue that clamped PCSS softness too early and not after distance scale.
- Fixed fog affect transparent on HD unlit master node
- Fixed custom post processes re-ordering not saved.
- Fixed NPE when using scalable settings
- Fixed an issue where PBR sky precomputation was reset incorrectly in some cases causing bad performance.
- Fixed a bug in dxr due to depth history begin overriden too soon
- Fixed CustomPassSampleCameraColor scale issue when called from Before Transparent injection point.
- Fixed corruption of AO in baked probes.
- Fixed issue with upgrade of projects that still had Very High as shadow filtering quality.
- Removed shadow near plane from the Directional Light Shadow UI.
- Fixed performance issue with performances of custom pass culling.

## [7.1.6] - 2019-11-22

### Added
- Added Backplate projection from the HDRISky
- Added Shadow Matte in UnlitMasterNode, which only received shadow without lighting
- Added support for depth copy with XR SDK
- Added debug setting to Render Pipeline Debug Window to list the active XR views
- Added an option to filter the result of the volumetric lighting (off by default).
- Added a transmission multiplier for directional lights
- Added XR single-pass test mode to Render Pipeline Debug Window
- Added debug setting to Render Pipeline Window to list the active XR views
- Added a new refraction mode for the Lit shader (thin). Which is a box refraction with small thickness values
- Added the code to support Barn Doors for Area Lights based on a shaderconfig option.
- Added HDRPCameraBinder property binder for Visual Effect Graph
- Added "Celestial Body" controls to the Directional Light
- Added new parameters to the Physically Based Sky
- Added Reflections to the DXR Wizard

### Fixed
- Fixed y-flip in scene view with XR SDK
- Fixed Decal projectors do not immediately respond when parent object layer mask is changed in editor.
- Fixed y-flip in scene view with XR SDK
- Fixed a number of issues with Material Quality setting
- Fixed the transparent Cull Mode option in HD unlit master node settings only visible if double sided is ticked.
- Fixed an issue causing shadowed areas by contact shadows at the edge of far clip plane if contact shadow length is very close to far clip plane.
- Fixed editing a scalable settings will edit all loaded asset in memory instead of targetted asset.
- Fixed Planar reflection default viewer FOV
- Fixed flickering issues when moving the mouse in the editor with ray tracing on.
- Fixed the ShaderGraph main preview being black after switching to SSS in the master node settings
- Fixed custom fullscreen passes in VR
- Fixed camera culling masks not taken in account in custom pass volumes
- Fixed object not drawn in custom pass when using a DrawRenderers with an HDRP shader in a build.
- Fixed injection points for Custom Passes (AfterDepthAndNormal and BeforePreRefraction were missing)
- Fixed a enum to choose shader tags used for drawing objects (DepthPrepass or Forward) when there is no override material.
- Fixed lit objects in the BeforePreRefraction, BeforeTransparent and BeforePostProcess.
- Fixed the None option when binding custom pass render targets to allow binding only depth or color.
- Fixed custom pass buffers allocation so they are not allocated if they're not used.
- Fixed the Custom Pass entry in the volume create asset menu items.
- Fixed Prefab Overrides workflow on Camera.
- Fixed alignment issue in Preset for Camera.
- Fixed alignment issue in Physical part for Camera.
- Fixed FrameSettings multi-edition.
- Fixed a bug happening when denoising multiple ray traced light shadows
- Fixed minor naming issues in ShaderGraph settings
- Fixed an issue with Metal Shader Compiler and GTAO shader for metal
- Fixed resources load issue while upgrading HDRP package.
- Fixed LOD fade mask by accounting for field of view
- Fixed spot light missing from ray tracing indirect effects.
- Fixed a UI bug in the diffusion profile list after fixing them from the wizard.
- Fixed the hash collision when creating new diffusion profile assets.
- Fixed a light leaking issue with box light casting shadows (case 1184475)
- Fixed Cookie texture type in the cookie slot of lights (Now displays a warning because it is not supported).
- Fixed a nullref that happens when using the Shuriken particle light module
- Fixed alignment in Wizard
- Fixed text overflow in Wizard's helpbox
- Fixed Wizard button fix all that was not automatically grab all required fixes
- Fixed VR tab for MacOS in Wizard
- Fixed local config package workflow in Wizard
- Fixed issue with contact shadows shifting when MSAA is enabled.
- Fixed EV100 in the PBR sky
- Fixed an issue In URP where sometime the camera is not passed to the volume system and causes a null ref exception (case 1199388)
- Fixed nullref when releasing HDRP with custom pass disabled
- Fixed performance issue derived from copying stencil buffer.
- Fixed an editor freeze when importing a diffusion profile asset from a unity package.
- Fixed an exception when trying to reload a builtin resource.
- Fixed the light type intensity unit reset when switching the light type.
- Fixed compilation error related to define guards and CreateLayoutFromXrSdk()
- Fixed documentation link on CustomPassVolume.
- Fixed player build when HDRP is in the project but not assigned in the graphic settings.
- Fixed an issue where ambient probe would be black for the first face of a baked reflection probe
- VFX: Fixed Missing Reference to Visual Effect Graph Runtime Assembly
- Fixed an issue where rendering done by users in EndCameraRendering would be executed before the main render loop.
- Fixed Prefab Override in main scope of Volume.
- Fixed alignment issue in Presset of main scope of Volume.
- Fixed persistence of ShowChromeGizmo and moved it to toolbar for coherency in ReflectionProbe and PlanarReflectionProbe.
- Fixed Alignement issue in ReflectionProbe and PlanarReflectionProbe.
- Fixed Prefab override workflow issue in ReflectionProbe and PlanarReflectionProbe.
- Fixed empty MoreOptions and moved AdvancedManipulation in a dedicated location for coherency in ReflectionProbe and PlanarReflectionProbe.
- Fixed Prefab override workflow issue in DensityVolume.
- Fixed empty MoreOptions and moved AdvancedManipulation in a dedicated location for coherency in DensityVolume.
- Fix light limit counts specified on the HDRP asset
- Fixed Quality Settings for SSR, Contact Shadows and Ambient Occlusion volume components
- Fixed decalui deriving from hdshaderui instead of just shaderui
- Use DelayedIntField instead of IntField for scalable settings

### Changed
- Reworked XR automated tests
- The ray traced screen space shadow history for directional, spot and point lights is discarded if the light transform has changed.
- Changed the behavior for ray tracing in case a mesh renderer has both transparent and opaque submeshes.
- Improve history buffer management
- Replaced PlayerSettings.virtualRealitySupported with XRGraphics.tryEnable.
- Remove redundant FrameSettings RealTimePlanarReflection
- Improved a bit the GC calls generated during the rendering.
- Material update is now only triggered when the relevant settings are touched in the shader graph master nodes
- Changed the way Sky Intensity (on Sky volume components) is handled. It's now a combo box where users can choose between Exposure, Multiplier or Lux (for HDRI sky only) instead of both multiplier and exposure being applied all the time. Added a new menu item to convert old profiles.
- Change how method for specular occlusions is decided on inspector shader (Lit, LitTesselation, LayeredLit, LayeredLitTessellation)
- Unlocked SSS, SSR, Motion Vectors and Distortion frame settings for reflections probes.

## [7.1.5] - 2019-11-15

### Fixed
- Fixed black reflection probes the first time loading a project

## [7.1.4] - 2019-11-13

### Added
- Added XR single-pass setting into HDRP asset
- Added a penumbra tint option for lights

### Fixed
- Fixed EOL for some files
- Fixed scene view rendering with volumetrics and XR enabled
- Fixed decals to work with multiple cameras
- Fixed optional clear of GBuffer (Was always on)
- Fixed render target clears with XR single-pass rendering
- Fixed HDRP samples file hierarchy
- Fixed Light units not matching light type
- Fixed QualitySettings panel not displaying HDRP Asset

### Changed
- Changed parametrization of PCSS, now softness is derived from angular diameter (for directional lights) or shape radius (for point/spot lights) and min filter size is now in the [0..1] range.
- Moved the copy of the geometry history buffers to right after the depth mip chain generation.
- Rename "Luminance" to "Nits" in UX for physical light unit
- Rename FrameSettings "SkyLighting" to "SkyReflection"

## [7.1.3] - 2019-11-04

### Added
- Ray tracing support for VR single-pass
- Added sharpen filter shader parameter and UI for TemporalAA to control image quality instead of hardcoded value
- Added frame settings option for custom post process and custom passes as well as custom color buffer format option.
- Add check in wizard on SRP Batcher enabled.
- Added default implementations of OnPreprocessMaterialDescription for FBX, Obj, Sketchup and 3DS file formats.
- Added custom pass fade radius
- Added after post process injection point for custom passes
- Added basic alpha compositing support - Alpha is available afterpostprocess when using FP16 buffer format.
- Added falloff distance on Reflection Probe and Planar Reflection Probe
- Added hability to name LightLayers in HDRenderPipelineAsset
- Added a range compression factor for Reflection Probe and Planar Reflection Probe to avoid saturation of colors.
- Added path tracing support for directional, point and spot lights, as well as emission from Lit and Unlit.
- Added non temporal version of SSAO.
- Added more detailed ray tracing stats in the debug window
- Added Disc area light (bake only)
- Added a warning in the material UI to prevent transparent + subsurface-scattering combination.

### Fixed
- Sorting, undo, labels, layout in the Lighting Explorer.
- Fixed sky settings and materials in Shader Graph Samples package
- Fixed light supported units caching (1182266)
- Fixed an issue where SSAO (that needs temporal reprojection) was still being rendered when Motion Vectors were not available (case 1184998)
- Fixed a nullref when modifying the height parameters inside the layered lit shader UI.
- Fixed Decal gizmo that become white after exiting play mode
- Fixed Decal pivot position to behave like a spotlight
- Fixed an issue where using the LightingOverrideMask would break sky reflection for regular cameras
- Fix DebugMenu FrameSettingsHistory persistency on close
- Fix DensityVolume, ReflectionProbe aned PlanarReflectionProbe advancedControl display
- Fix DXR scene serialization in wizard
- Fixed an issue where Previews would reallocate History Buffers every frame
- Fixed the SetLightLayer function in HDAdditionalLightData setting the wrong light layer
- Fix error first time a preview is created for planar
- Fixed an issue where SSR would use an incorrect roughness value on ForwardOnly (StackLit, AxF, Fabric, etc.) materials when the pipeline is configured to also allow deferred Lit.
- Fixed issues with light explorer (cases 1183468, 1183269)
- Fix dot colors in LayeredLit material inspector
- Fix undo not resetting all value when undoing the material affectation in LayerLit material
- Fix for issue that caused gizmos to render in render textures (case 1174395)
- Fixed the light emissive mesh not updated when the light was disabled/enabled
- Fixed light and shadow layer sync when setting the HDAdditionalLightData.lightlayersMask property
- Fixed a nullref when a custom post process component that was in the HDRP PP list is removed from the project
- Fixed issue that prevented decals from modifying specular occlusion (case 1178272).
- Fixed exposure of volumetric reprojection
- Fixed multi selection support for Scalable Settings in lights
- Fixed font shaders in test projects for VR by using a Shader Graph version
- Fixed refresh of baked cubemap by incrementing updateCount at the end of the bake (case 1158677).
- Fixed issue with rectangular area light when seen from the back
- Fixed decals not affecting lightmap/lightprobe
- Fixed zBufferParams with XR single-pass rendering
- Fixed moving objects not rendered in custom passes
- Fixed abstract classes listed in the + menu of the custom pass list
- Fixed custom pass that was rendered in previews
- Fixed precision error in zero value normals when applying decals (case 1181639)
- Fixed issue that triggered No Scene Lighting view in game view as well (case 1156102)
- Assign default volume profile when creating a new HDRP Asset
- Fixed fov to 0 in planar probe breaking the projection matrix (case 1182014)
- Fixed bugs with shadow caching
- Reassign the same camera for a realtime probe face render request to have appropriate history buffer during realtime probe rendering.
- Fixed issue causing wrong shading when normal map mode is Object space, no normal map is set, but a detail map is present (case 1143352)
- Fixed issue with decal and htile optimization
- Fixed TerrainLit shader compilation error regarding `_Control0_TexelSize` redefinition (case 1178480).
- Fixed warning about duplicate HDRuntimeReflectionSystem when configuring play mode without domain reload.
- Fixed an editor crash when multiple decal projectors were selected and some had null material
- Added all relevant fix actions to FixAll button in Wizard
- Moved FixAll button on top of the Wizard
- Fixed an issue where fog color was not pre-exposed correctly
- Fix priority order when custom passes are overlapping
- Fix cleanup not called when the custom pass GameObject is destroyed
- Replaced most instances of GraphicsSettings.renderPipelineAsset by GraphicsSettings.currentRenderPipeline. This should fix some parameters not working on Quality Settings overrides.
- Fixed an issue with Realtime GI not working on upgraded projects.
- Fixed issue with screen space shadows fallback texture was not set as a texture array.
- Fixed Pyramid Lights bounding box
- Fixed terrain heightmap default/null values and epsilons
- Fixed custom post-processing effects breaking when an abstract class inherited from `CustomPostProcessVolumeComponent`
- Fixed XR single-pass rendering in Editor by using ShaderConfig.s_XrMaxViews to allocate matrix array
- Multiple different skies rendered at the same time by different cameras are now handled correctly without flickering
- Fixed flickering issue happening when different volumes have shadow settings and multiple cameras are present. 
- Fixed issue causing planar probes to disappear if there is no light in the scene.
- Fixed a number of issues with the prefab isolation mode (Volumes leaking from the main scene and reflection not working properly)
- Fixed an issue with fog volume component upgrade not working properly
- Fixed Spot light Pyramid Shape has shadow artifacts on aspect ratio values lower than 1
- Fixed issue with AO upsampling in XR
- Fixed camera without HDAdditionalCameraData component not rendering
- Removed the macro ENABLE_RAYTRACING for most of the ray tracing code
- Fixed prefab containing camera reloading in loop while selected in the Project view
- Fixed issue causing NaN wheh the Z scale of an object is set to 0.
- Fixed DXR shader passes attempting to render before pipeline loaded
- Fixed black ambient sky issue when importing a project after deleting Library.
- Fixed issue when upgrading a Standard transparent material (case 1186874)
- Fixed area light cookies not working properly with stack lit
- Fixed material render queue not updated when the shader is changed in the material inspector.
- Fixed a number of issues with full screen debug modes not reseting correctly when setting another mutually exclusive mode
- Fixed compile errors for platforms with no VR support
- Fixed an issue with volumetrics and RTHandle scaling (case 1155236)
- Fixed an issue where sky lighting might be updated uselessly
- Fixed issue preventing to allow setting decal material to none (case 1196129)
- Fixed XR multi-pass decals rendering
- Fixed several fields on Light Inspector that not supported Prefab overrides
- VFX: Removed z-fight glitches that could appear when using deferred depth prepass and lit quad primitives
- VFX: Preserve specular option for lit outputs (matches HDRP lit shader)
- Fixed init of debug for FrameSettingsHistory on SceneView camera
- Added a fix script to handle the warning 'referenced script in (GameObject 'SceneIDMap') is missing'
- Fix Wizard load when none selected for RenderPipelineAsset

### Changed
- Color buffer pyramid is not allocated anymore if neither refraction nor distortion are enabled
- Rename Emission Radius to Radius in UI in Point, Spot
- Angular Diameter parameter for directional light is no longuer an advanced property
- DXR: Remove Light Radius and Angular Diamater of Raytrace shadow. Angular Diameter and Radius are used instead.
- Remove MaxSmoothness parameters from UI for point, spot and directional light. The MaxSmoothness is now deduce from Radius Parameters
- DXR: Remove the Ray Tracing Environement Component. Add a Layer Mask to the ray Tracing volume components to define which objects are taken into account for each effect.
- Removed second cubemaps used for shadowing in lookdev
- Disable Physically Based Sky below ground
- Increase max limit of area light and reflection probe to 128
- Change default texture for detailmap to grey
- Optimize Shadow RT load on Tile based architecture platforms. 
- Improved quality of SSAO.
- Moved RequestShadowMapRendering() back to public API.
- Update HDRP DXR Wizard with an option to automatically clone the hdrp config package and setup raytracing to 1 in shaders file.
- Added SceneSelection pass for TerrainLit shader.
- Simplified Light's type API regrouping the logic in one place (Check type in HDAdditionalLightData)
- The support of LOD CrossFade (Dithering transition) in master nodes now required to enable it in the master node settings (Save variant)
- Improved shadow bias, by removing constant depth bias and substituting it with slope-scale bias. 
- Fix the default stencil values when a material is created from a SSS ShaderGraph.
- Tweak test asset to be compatible with XR: unlit SG material for canvas and double-side font material
- Slightly tweaked the behaviour of bloom when resolution is low to reduce artifacts.
- Hidden fields in Light Inspector that is not relevant while in BakingOnly mode.

## [7.1.2] - 2019-09-19

### Fixed
- Fix/workaround a probable graphics driver bug in the GTAO shader.
- Fixed Hair and PBR shader graphs double sided modes
- Fixed an issue where updating an HDRP asset in the Quality setting panel would not recreate the pipeline.
- Fixed issue with point lights being considered even when occupying less than a pixel on screen (case 1183196)
- Fix a potential NaN source with iridescence (case 1183216)
- Fixed issue of spotlight breaking when minimizing the cone angle via the gizmo (case 1178279)
- Fixed issue that caused decals not to modify the roughness in the normal buffer, causing SSR to not behave correctly (case 1178336)
- Fixed lit transparent refraction with XR single-pass rendering
- Removed extra jitter for TemporalAA in VR
- Fixed ShaderGraph time in main preview
- Fixed issue on some UI elements in HDRP asset not expanding when clicking the arrow (case 1178369)
- Fixed alpha blending in custom post process
- Fixed the modification of the _AlphaCutoff property in the material UI when exposed with a ShaderGraph parameter.
- Fixed HDRP test `1218_Lit_DiffusionProfiles` on Vulkan.
- Fixed an issue where building a player in non-dev mode would generate render target error logs every frame
- Fixed crash when upgrading version of HDRP
- Fixed rendering issues with material previews
- Fixed NPE when using light module in Shuriken particle systems (1173348).
- Refresh cached shadow on editor changes

## [7.1.1] - 2019-09-05

### Added
- Transparency Overdraw debug mode. Allows to visualize transparent objects draw calls as an "heat map".
- Enabled single-pass instancing support for XR SDK with new API cmd.SetInstanceMultiplier()
- XR settings are now available in the HDRP asset
- Support for Material Quality in Shader Graph
- Material Quality support selection in HDRP Asset
- Renamed XR shader macro from UNITY_STEREO_ASSIGN_COMPUTE_EYE_INDEX to UNITY_XR_ASSIGN_VIEW_INDEX
- Raytracing ShaderGraph node for HDRP shaders
- Custom passes volume component with 3 injection points: Before Rendering, Before Transparent and Before Post Process
- Alpha channel is now properly exported to camera render textures when using FP16 color buffer format
- Support for XR SDK mirror view modes
- HD Master nodes in Shader Graph now support Normal and Tangent modification in vertex stage.
- DepthOfFieldCoC option in the fullscreen debug modes.
- Added override Ambient Occlusion option on debug windows
- Added Custom Post Processes with 3 injection points: Before Transparent, Before Post Process and After Post Process
- Added draft of minimal interactive path tracing (experimental) based on DXR API - Support only 4 area light, lit and unlit shader (non-shadergraph)

### Fixed
- Fixed wizard infinite loop on cancellation
- Fixed with compute shader error about too many threads in threadgroup on low GPU
- Fixed invalid contact shadow shaders being created on metal
- Fixed a bug where if Assembly.GetTypes throws an exception due to mis-versioned dlls, then no preprocessors are used in the shader stripper
- Fixed typo in AXF decal property preventing to compile
- Fixed reflection probe with XR single-pass and FPTL
- Fixed force gizmo shown when selecting camera in hierarchy
- Fixed issue with XR occlusion mesh and dynamic resolution
- Fixed an issue where lighting compute buffers were re-created with the wrong size when resizing the window, causing tile artefacts at the top of the screen.
- Fix FrameSettings names and tooltips
- Fixed error with XR SDK when the Editor is not in focus
- Fixed errors with RenderGraph, XR SDK and occlusion mesh
- Fixed shadow routines compilation errors when "real" type is a typedef on "half".
- Fixed toggle volumetric lighting in the light UI
- Fixed post-processing history reset handling rt-scale incorrectly
- Fixed crash with terrain and XR multi-pass
- Fixed ShaderGraph material synchronization issues
- Fixed a null reference exception when using an Emissive texture with Unlit shader (case 1181335)
- Fixed an issue where area lights and point lights where not counted separately with regards to max lights on screen (case 1183196)
- Fixed an SSR and Subsurface Scattering issue (appearing black) when using XR.

### Changed
- Update Wizard layout.
- Remove almost all Garbage collection call within a frame.
- Rename property AdditionalVeclocityChange to AddPrecomputeVelocity
- Call the End/Begin camera rendering callbacks for camera with customRender enabled
- Changeg framesettings migration order of postprocess flags as a pr for reflection settings flags have been backported to 2019.2
- Replaced usage of ENABLE_VR in XRSystem.cs by version defines based on the presence of the built-in VR and XR modules
- Added an update virtual function to the SkyRenderer class. This is called once per frame. This allows a given renderer to amortize heavy computation at the rate it chooses. Currently only the physically based sky implements this.
- Removed mandatory XRPass argument in HDCamera.GetOrCreate()
- Restored the HDCamera parameter to the sky rendering builtin parameters.
- Removed usage of StructuredBuffer for XR View Constants
- Expose Direct Specular Lighting control in FrameSettings
- Deprecated ExponentialFog and VolumetricFog volume components. Now there is only one exponential fog component (Fog) which can add Volumetric Fog as an option. Added a script in Edit -> Render Pipeline -> Upgrade Fog Volume Components.

## [7.0.1] - 2019-07-25

### Added
- Added option in the config package to disable globally Area Lights and to select shadow quality settings for the deferred pipeline.
- When shader log stripping is enabled, shader stripper statistics will be written at `Temp/shader-strip.json`
- Occlusion mesh support from XR SDK

### Fixed
- Fixed XR SDK mirror view blit, cleanup some XRTODO and removed XRDebug.cs
- Fixed culling for volumetrics with XR single-pass rendering
- Fix shadergraph material pass setup not called
- Fixed documentation links in component's Inspector header bar
- Cookies using the render texture output from a camera are now properly updated
- Allow in ShaderGraph to enable pre/post pass when the alpha clip is disabled

### Changed
- RenderQueue for Opaque now start at Background instead of Geometry.
- Clamp the area light size for scripting API when we change the light type
- Added a warning in the material UI when the diffusion profile assigned is not in the HDRP asset


## [7.0.0] - 2019-07-17

### Added
- `Fixed`, `Viewer`, and `Automatic` modes to compute the FOV used when rendering a `PlanarReflectionProbe`
- A checkbox to toggle the chrome gizmo of `ReflectionProbe`and `PlanarReflectionProbe`
- Added a Light layer in shadows that allow for objects to cast shadows without being affected by light (and vice versa).
- You can now access ShaderGraph blend states from the Material UI (for example, **Surface Type**, **Sorting Priority**, and **Blending Mode**). This change may break Materials that use a ShaderGraph, to fix them, select **Edit > Render Pipeline > Reset all ShaderGraph Scene Materials BlendStates**. This syncs the blendstates of you ShaderGraph master nodes with the Material properties.
- You can now control ZTest, ZWrite, and CullMode for transparent Materials.
- Materials that use Unlit Shaders or Unlit Master Node Shaders now cast shadows.
- Added an option to enable the ztest on **After Post Process** materials when TAA is disabled.
- Added a new SSAO (based on Ground Truth Ambient Occlusion algorithm) to replace the previous one.
- Added support for shadow tint on light
- BeginCameraRendering and EndCameraRendering callbacks are now called with probes
- Adding option to update shadow maps only On Enable and On Demand.
- Shader Graphs that use time-dependent vertex modification now generate correct motion vectors.
- Added option to allow a custom spot angle for spot light shadow maps.
- Added frame settings for individual post-processing effects
- Added dither transition between cascades for Low and Medium quality settings
- Added single-pass instancing support with XR SDK
- Added occlusion mesh support with XR SDK
- Added support of Alembic velocity to various shaders
- Added support for more than 2 views for single-pass instancing
- Added support for per punctual/directional light min roughness in StackLit
- Added mirror view support with XR SDK
- Added VR verification in HDRPWizard
- Added DXR verification in HDRPWizard
- Added feedbacks in UI of Volume regarding skies
- Cube LUT support in Tonemapping. Cube LUT helpers for external grading are available in the Post-processing Sample package.

### Fixed
- Fixed an issue with history buffers causing effects like TAA or auto exposure to flicker when more than one camera was visible in the editor
- The correct preview is displayed when selecting multiple `PlanarReflectionProbe`s
- Fixed volumetric rendering with camera-relative code and XR stereo instancing
- Fixed issue with flashing cyan due to async compilation of shader when selecting a mesh
- Fix texture type mismatch when the contact shadow are disabled (causing errors on IOS devices)
- Fixed Generate Shader Includes while in package
- Fixed issue when texture where deleted in ShadowCascadeGUI
- Fixed issue in FrameSettingsHistory when disabling a camera several time without enabling it in between.
- Fixed volumetric reprojection with camera-relative code and XR stereo instancing
- Added custom BaseShaderPreprocessor in HDEditorUtils.GetBaseShaderPreprocessorList()
- Fixed compile issue when USE_XR_SDK is not defined
- Fixed procedural sky sun disk intensity for high directional light intensities
- Fixed Decal mip level when using texture mip map streaming to avoid dropping to lowest permitted mip (now loading all mips)
- Fixed deferred shading for XR single-pass instancing after lightloop refactor
- Fixed cluster and material classification debug (material classification now works with compute as pixel shader lighting)
- Fixed IOS Nan by adding a maximun epsilon definition REAL_EPS that uses HALF_EPS when fp16 are used
- Removed unnecessary GC allocation in motion blur code
- Fixed locked UI with advanded influence volume inspector for probes
- Fixed invalid capture direction when rendering planar reflection probes
- Fixed Decal HTILE optimization with platform not supporting texture atomatic (Disable it)
- Fixed a crash in the build when the contact shadows are disabled
- Fixed camera rendering callbacks order (endCameraRendering was being called before the actual rendering)
- Fixed issue with wrong opaque blending settings for After Postprocess
- Fixed issue with Low resolution transparency on PS4
- Fixed a memory leak on volume profiles
- Fixed The Parallax Occlusion Mappping node in shader graph and it's UV input slot
- Fixed lighting with XR single-pass instancing by disabling deferred tiles
- Fixed the Bloom prefiltering pass
- Fixed post-processing effect relying on Unity's random number generator
- Fixed camera flickering when using TAA and selecting the camera in the editor
- Fixed issue with single shadow debug view and volumetrics
- Fixed most of the problems with light animation and timeline
- Fixed indirect deferred compute with XR single-pass instancing
- Fixed a slight omission in anisotropy calculations derived from HazeMapping in StackLit
- Improved stack computation numerical stability in StackLit
- Fix PBR master node always opaque (wrong blend modes for forward pass)
- Fixed TAA with XR single-pass instancing (missing macros)
- Fixed an issue causing Scene View selection wire gizmo to not appear when using HDRP Shader Graphs.
- Fixed wireframe rendering mode (case 1083989)
- Fixed the renderqueue not updated when the alpha clip is modified in the material UI.
- Fixed the PBR master node preview
- Remove the ReadOnly flag on Reflection Probe's cubemap assets during bake when there are no VCS active.
- Fixed an issue where setting a material debug view would not reset the other exclusive modes
- Spot light shapes are now correctly taken into account when baking
- Now the static lighting sky will correctly take the default values for non-overridden properties
- Fixed material albedo affecting the lux meter
- Extra test in deferred compute shading to avoid shading pixels that were not rendered by the current camera (for camera stacking)

### Changed
- Optimization: Reduce the group size of the deferred lighting pass from 16x16 to 8x8
- Replaced HDCamera.computePassCount by viewCount
- Removed xrInstancing flag in RTHandles (replaced by TextureXR.slices and TextureXR.dimensions)
- Refactor the HDRenderPipeline and lightloop code to preprare for high level rendergraph
- Removed the **Back Then Front Rendering** option in the fabric Master Node settings. Enabling this option previously did nothing.
- Shader type Real translates to FP16 precision on Nintendo Switch.
- Shader framework refactor: Introduce CBSDF, EvaluateBSDF, IsNonZeroBSDF to replace BSDF functions
- Shader framework refactor:  GetBSDFAngles, LightEvaluation and SurfaceShading functions
- Replace ComputeMicroShadowing by GetAmbientOcclusionForMicroShadowing
- Rename WorldToTangent to TangentToWorld as it was incorrectly named
- Remove SunDisk and Sun Halo size from directional light
- Remove all obsolete wind code from shader
- Renamed DecalProjectorComponent into DecalProjector for API alignment.
- Improved the Volume UI and made them Global by default
- Remove very high quality shadow option
- Change default for shadow quality in Deferred to Medium
- Enlighten now use inverse squared falloff (before was using builtin falloff)
- Enlighten is now deprecated. Please use CPU or GPU lightmaper instead.
- Remove the name in the diffusion profile UI
- Changed how shadow map resolution scaling with distance is computed. Now it uses screen space area rather than light range.
- Updated MoreOptions display in UI
- Moved Display Area Light Emissive Mesh script API functions in the editor namespace
- direct strenght properties in ambient occlusion now affect direct specular as well
- Removed advanced Specular Occlusion control in StackLit: SSAO based SO control is hidden and fixed to behave like Lit, SPTD is the only HQ technique shown for baked SO.
- Shader framework refactor: Changed ClampRoughness signature to include PreLightData access.
- HDRPWizard window is now in Window > General > HD Render Pipeline Wizard
- Moved StaticLightingSky to LightingWindow
- Removes the current "Scene Settings" and replace them with "Sky & Fog Settings" (with Physically Based Sky and Volumetric Fog).
- Changed how cached shadow maps are placed inside the atlas to minimize re-rendering of them.

## [6.7.0-preview] - 2019-05-16

### Added
- Added ViewConstants StructuredBuffer to simplify XR rendering
- Added API to render specific settings during a frame
- Added stadia to the supported platforms (2019.3)
- Enabled cascade blends settings in the HD Shadow component
- Added Hardware Dynamic Resolution support.
- Added MatCap debug view to replace the no scene lighting debug view.
- Added clear GBuffer option in FrameSettings (default to false)
- Added preview for decal shader graph (Only albedo, normal and emission)
- Added exposure weight control for decal
- Screen Space Directional Shadow under a define option. Activated for ray tracing
- Added a new abstraction for RendererList that will help transition to Render Graph and future RendererList API
- Added multipass support for VR
- Added XR SDK integration (multipass only)
- Added Shader Graph samples for Hair, Fabric and Decal master nodes.
- Add fade distance, shadow fade distance and light layers to light explorer
- Add method to draw light layer drawer in a rect to HDEditorUtils

### Fixed
- Fixed deserialization crash at runtime
- Fixed for ShaderGraph Unlit masternode not writing velocity
- Fixed a crash when assiging a new HDRP asset with the 'Verify Saving Assets' option enabled
- Fixed exposure to properly support TEXTURE2D_X
- Fixed TerrainLit basemap texture generation
- Fixed a bug that caused nans when material classification was enabled and a tile contained one standard material + a material with transmission.
- Fixed gradient sky hash that was not using the exposure hash
- Fixed displayed default FrameSettings in HDRenderPipelineAsset wrongly updated on scripts reload.
- Fixed gradient sky hash that was not using the exposure hash.
- Fixed visualize cascade mode with exposure.
- Fixed (enabled) exposure on override lighting debug modes.
- Fixed issue with LightExplorer when volume have no profile
- Fixed issue with SSR for negative, infinite and NaN history values
- Fixed LightLayer in HDReflectionProbe and PlanarReflectionProbe inspector that was not displayed as a mask.
- Fixed NaN in transmission when the thickness and a color component of the scattering distance was to 0
- Fixed Light's ShadowMask multi-edition.
- Fixed motion blur and SMAA with VR single-pass instancing
- Fixed NaNs generated by phase functionsin volumetric lighting
- Fixed NaN issue with refraction effect and IOR of 1 at extreme grazing angle
- Fixed nan tracker not using the exposure
- Fixed sorting priority on lit and unlit materials
- Fixed null pointer exception when there are no AOVRequests defined on a camera
- Fixed dirty state of prefab using disabled ReflectionProbes
- Fixed an issue where gizmos and editor grid were not correctly depth tested
- Fixed created default scene prefab non editable due to wrong file extension.
- Fixed an issue where sky convolution was recomputed for nothing when a preview was visible (causing extreme slowness when fabric convolution is enabled)
- Fixed issue with decal that wheren't working currently in player
- Fixed missing stereo rendering macros in some fragment shaders
- Fixed exposure for ReflectionProbe and PlanarReflectionProbe gizmos
- Fixed single-pass instancing on PSVR
- Fixed Vulkan shader issue with Texture2DArray in ScreenSpaceShadow.compute by re-arranging code (workaround)
- Fixed camera-relative issue with lights and XR single-pass instancing
- Fixed single-pass instancing on Vulkan
- Fixed htile synchronization issue with shader graph decal
- Fixed Gizmos are not drawn in Camera preview
- Fixed pre-exposure for emissive decal
- Fixed wrong values computed in PreIntegrateFGD and in the generation of volumetric lighting data by forcing the use of fp32.
- Fixed NaNs arising during the hair lighting pass
- Fixed synchronization issue in decal HTile that occasionally caused rendering artifacts around decal borders
- Fixed QualitySettings getting marked as modified by HDRP (and thus checked out in Perforce)
- Fixed a bug with uninitialized values in light explorer
- Fixed issue with LOD transition
- Fixed shader warnings related to raytracing and TEXTURE2D_X

### Changed
- Refactor PixelCoordToViewDirWS to be VR compatible and to compute it only once per frame
- Modified the variants stripper to take in account multiple HDRP assets used in the build.
- Improve the ray biasing code to avoid self-intersections during the SSR traversal
- Update Pyramid Spot Light to better match emitted light volume.
- Moved _XRViewConstants out of UnityPerPassStereo constant buffer to fix issues with PSSL
- Removed GetPositionInput_Stereo() and single-pass (double-wide) rendering mode
- Changed label width of the frame settings to accommodate better existing options.
- SSR's Default FrameSettings for camera is now enable.
- Re-enabled the sharpening filter on Temporal Anti-aliasing
- Exposed HDEditorUtils.LightLayerMaskDrawer for integration in other packages and user scripting.
- Rename atmospheric scattering in FrameSettings to Fog
- The size modifier in the override for the culling sphere in Shadow Cascades now defaults to 0.6, which is the same as the formerly hardcoded value.
- Moved LOD Bias and Maximum LOD Level from Frame Setting section `Other` to `Rendering`
- ShaderGraph Decal that affect only emissive, only draw in emissive pass (was drawing in dbuffer pass too)
- Apply decal projector fade factor correctly on all attribut and for shader graph decal
- Move RenderTransparentDepthPostpass after all transparent
- Update exposure prepass to interleave XR single-pass instancing views in a checkerboard pattern
- Removed ScriptRuntimeVersion check in wizard.

## [6.6.0-preview] - 2019-04-01

### Added
- Added preliminary changes for XR deferred shading
- Added support of 111110 color buffer
- Added proper support for Recorder in HDRP
- Added depth offset input in shader graph master nodes
- Added a Parallax Occlusion Mapping node
- Added SMAA support
- Added Homothety and Symetry quick edition modifier on volume used in ReflectionProbe, PlanarReflectionProbe and DensityVolume
- Added multi-edition support for DecalProjectorComponent
- Improve hair shader
- Added the _ScreenToTargetScaleHistory uniform variable to be used when sampling HDRP RTHandle history buffers.
- Added settings in `FrameSettings` to change `QualitySettings.lodBias` and `QualitySettings.maximumLODLevel` during a rendering
- Added an exposure node to retrieve the current, inverse and previous frame exposure value.
- Added an HD scene color node which allow to sample the scene color with mips and a toggle to remove the exposure.
- Added safeguard on HD scene creation if default scene not set in the wizard
- Added Low res transparency rendering pass.

### Fixed
- Fixed HDRI sky intensity lux mode
- Fixed dynamic resolution for XR
- Fixed instance identifier semantic string used by Shader Graph
- Fixed null culling result occuring when changing scene that was causing crashes
- Fixed multi-edition light handles and inspector shapes
- Fixed light's LightLayer field when multi-editing
- Fixed normal blend edition handles on DensityVolume
- Fixed an issue with layered lit shader and height based blend where inactive layers would still have influence over the result
- Fixed multi-selection handles color for DensityVolume
- Fixed multi-edition inspector's blend distances for HDReflectionProbe, PlanarReflectionProbe and DensityVolume
- Fixed metric distance that changed along size in DensityVolume
- Fixed DensityVolume shape handles that have not same behaviour in advance and normal edition mode
- Fixed normal map blending in TerrainLit by only blending the derivatives
- Fixed Xbox One rendering just a grey screen instead of the scene
- Fixed probe handles for multiselection
- Fixed baked cubemap import settings for convolution
- Fixed regression causing crash when attempting to open HDRenderPipelineWizard without an HDRenderPipelineAsset setted
- Fixed FullScreenDebug modes: SSAO, SSR, Contact shadow, Prerefraction Color Pyramid, Final Color Pyramid
- Fixed volumetric rendering with stereo instancing
- Fixed shader warning
- Fixed missing resources in existing asset when updating package
- Fixed PBR master node preview in forward rendering or transparent surface
- Fixed deferred shading with stereo instancing
- Fixed "look at" edition mode of Rotation tool for DecalProjectorComponent
- Fixed issue when switching mode in ReflectionProbe and PlanarReflectionProbe
- Fixed issue where migratable component version where not always serialized when part of prefab's instance
- Fixed an issue where shadow would not be rendered properly when light layer are not enabled
- Fixed exposure weight on unlit materials
- Fixed Light intensity not played in the player when recorded with animation/timeline
- Fixed some issues when multi editing HDRenderPipelineAsset
- Fixed emission node breaking the main shader graph preview in certain conditions.
- Fixed checkout of baked probe asset when baking probes.
- Fixed invalid gizmo position for rotated ReflectionProbe
- Fixed multi-edition of material's SurfaceType and RenderingPath
- Fixed whole pipeline reconstruction on selecting for the first time or modifying other than the currently used HDRenderPipelineAsset
- Fixed single shadow debug mode
- Fixed global scale factor debug mode when scale > 1
- Fixed debug menu material overrides not getting applied to the Terrain Lit shader
- Fixed typo in computeLightVariants
- Fixed deferred pass with XR instancing by disabling ComputeLightEvaluation
- Fixed bloom resolution independence
- Fixed lens dirt intensity not behaving properly
- Fixed the Stop NaN feature
- Fixed some resources to handle more than 2 instanced views for XR
- Fixed issue with black screen (NaN) produced on old GPU hardware or intel GPU hardware with gaussian pyramid
- Fixed issue with disabled punctual light would still render when only directional light is present

### Changed
- DensityVolume scripting API will no longuer allow to change between advance and normal edition mode
- Disabled depth of field, lens distortion and panini projection in the scene view
- TerrainLit shaders and includes are reorganized and made simpler.
- TerrainLit shader GUI now allows custom properties to be displayed in the Terrain fold-out section.
- Optimize distortion pass with stencil
- Disable SceneSelectionPass in shader graph preview
- Control punctual light and area light shadow atlas separately
- Move SMAA anti-aliasing option to after Temporal Anti Aliasing one, to avoid problem with previously serialized project settings
- Optimize rendering with static only lighting and when no cullable lights/decals/density volumes are present.
- Updated handles for DecalProjectorComponent for enhanced spacial position readability and have edition mode for better SceneView management
- DecalProjectorComponent are now scale independent in order to have reliable metric unit (see new Size field for changing the size of the volume)
- Restructure code from HDCamera.Update() by adding UpdateAntialiasing() and UpdateViewConstants()
- Renamed velocity to motion vectors
- Objects rendered during the After Post Process pass while TAA is enabled will not benefit from existing depth buffer anymore. This is done to fix an issue where those object would wobble otherwise
- Removed usage of builtin unity matrix for shadow, shadow now use same constant than other view
- The default volume layer mask for cameras & probes is now `Default` instead of `Everything`

## [6.5.0-preview] - 2019-03-07

### Added
- Added depth-of-field support with stereo instancing
- Adding real time area light shadow support
- Added a new FrameSettings: Specular Lighting to toggle the specular during the rendering

### Fixed
- Fixed diffusion profile upgrade breaking package when upgrading to a new version
- Fixed decals cropped by gizmo not updating correctly if prefab
- Fixed an issue when enabling SSR on multiple view
- Fixed edition of the intensity's unit field while selecting multiple lights
- Fixed wrong calculation in soft voxelization for density volume
- Fixed gizmo not working correctly with pre-exposure
- Fixed issue with setting a not available RT when disabling motion vectors
- Fixed planar reflection when looking at mirror normal
- Fixed mutiselection issue with HDLight Inspector
- Fixed HDAdditionalCameraData data migration
- Fixed failing builds when light explorer window is open
- Fixed cascade shadows border sometime causing artefacts between cascades
- Restored shadows in the Cascade Shadow debug visualization
- `camera.RenderToCubemap` use proper face culling

### Changed
- When rendering reflection probe disable all specular lighting and for metals use fresnelF0 as diffuse color for bake lighting.

## [6.4.0-preview] - 2019-02-21

### Added
- VR: Added TextureXR system to selectively expand TEXTURE2D macros to texture array for single-pass stereo instancing + Convert textures call to these macros
- Added an unit selection dropdown next to shutter speed (camera)
- Added error helpbox when trying to use a sub volume component that require the current HDRenderPipelineAsset to support a feature that it is not supporting.
- Add mesh for tube light when display emissive mesh is enabled

### Fixed
- Fixed Light explorer. The volume explorer used `profile` instead of `sharedProfile` which instantiate a custom volume profile instead of editing the asset itself.
- Fixed UI issue where all is displayed using metric unit in shadow cascade and Percent is set in the unit field (happening when opening the inspector).
- Fixed inspector event error when double clicking on an asset (diffusion profile/material).
- Fixed nullref on layered material UI when the material is not an asset.
- Fixed nullref exception when undo/redo a light property.
- Fixed visual bug when area light handle size is 0.

### Changed
- Update UI for 32bit/16bit shadow precision settings in HDRP asset
- Object motion vectors have been disabled in all but the game view. Camera motion vectors are still enabled everywhere, allowing TAA and Motion Blur to work on static objects.
- Enable texture array by default for most rendering code on DX11 and unlock stereo instancing (DX11 only for now)

## [6.3.0-preview] - 2019-02-18

### Added
- Added emissive property for shader graph decals
- Added a diffusion profile override volume so the list of diffusion profile assets to use can be chanaged without affecting the HDRP asset
- Added a "Stop NaNs" option on cameras and in the Scene View preferences.
- Added metric display option in HDShadowSettings and improve clamping
- Added shader parameter mapping in DebugMenu
- Added scripting API to configure DebugData for DebugMenu

### Fixed
- Fixed decals in forward
- Fixed issue with stencil not correctly setup for various master node and shader for the depth pass, motion vector pass and GBuffer/Forward pass
- Fixed SRP batcher and metal
- Fixed culling and shadows for Pyramid, Box, Rectangle and Tube lights
- Fixed an issue where scissor render state leaking from the editor code caused partially black rendering

### Changed
- When a lit material has a clear coat mask that is not null, we now use the clear coat roughness to compute the screen space reflection.
- Diffusion profiles are now limited to one per asset and can be referenced in materials, shader graphs and vfx graphs. Materials will be upgraded automatically except if they are using a shader graph, in this case it will display an error message.

## [6.2.0-preview] - 2019-02-15

### Added
- Added help box listing feature supported in a given HDRenderPipelineAsset alongs with the drawbacks implied.
- Added cascade visualizer, supporting disabled handles when not overriding.

### Fixed
- Fixed post processing with stereo double-wide
- Fixed issue with Metal: Use sign bit to find the cache type instead of lowest bit.
- Fixed invalid state when creating a planar reflection for the first time
- Fix FrameSettings's LitShaderMode not restrained by supported LitShaderMode regression.

### Changed
- The default value roughness value for the clearcoat has been changed from 0.03 to 0.01
- Update default value of based color for master node
- Update Fabric Charlie Sheen lighting model - Remove Fresnel component that wasn't part of initial model + Remap smoothness to [0.0 - 0.6] range for more artist friendly parameter

### Changed
- Code refactor: all macros with ARGS have been swapped with macros with PARAM. This is because the ARGS macros were incorrectly named.

## [6.1.0-preview] - 2019-02-13

### Added
- Added support for post-processing anti-aliasing in the Scene View (FXAA and TAA). These can be set in Preferences.
- Added emissive property for decal material (non-shader graph)

### Fixed
- Fixed a few UI bugs with the color grading curves.
- Fixed "Post Processing" in the scene view not toggling post-processing effects
- Fixed bake only object with flag `ReflectionProbeStaticFlag` when baking a `ReflectionProbe`

### Changed
- Removed unsupported Clear Depth checkbox in Camera inspector
- Updated the toggle for advanced mode in inspectors.

## [6.0.0-preview] - 2019-02-23

### Added
- Added new API to perform a camera rendering
- Added support for hair master node (Double kajiya kay - Lambert)
- Added Reset behaviour in DebugMenu (ingame mapping is right joystick + B)
- Added Default HD scene at new scene creation while in HDRP
- Added Wizard helping to configure HDRP project
- Added new UI for decal material to allow remapping and scaling of some properties
- Added cascade shadow visualisation toggle in HD shadow settings
- Added icons for assets
- Added replace blending mode for distortion
- Added basic distance fade for density volumes
- Added decal master node for shader graph
- Added HD unlit master node (Cross Pipeline version is name Unlit)
- Added new Rendering Queue in materials
- Added post-processing V3 framework embed in HDRP, remove postprocess V2 framework
- Post-processing now uses the generic volume framework
-   New depth-of-field, bloom, panini projection effects, motion blur
-   Exposure is now done as a pre-exposition pass, the whole system has been revamped
-   Exposure now use EV100 everywhere in the UI (Sky, Emissive Light)
- Added emissive intensity (Luminance and EV100 control) control for Emissive
- Added pre-exposure weigth for Emissive
- Added an emissive color node and a slider to control the pre-exposure percentage of emission color
- Added physical camera support where applicable
- Added more color grading tools
- Added changelog level for Shader Variant stripping
- Added Debug mode for validation of material albedo and metalness/specularColor values
- Added a new dynamic mode for ambient probe and renamed BakingSky to StaticLightingSky
- Added command buffer parameter to all Bind() method of material
- Added Material validator in Render Pipeline Debug
- Added code to future support of DXR (not enabled)
- Added support of multiviewport
- Added HDRenderPipeline.RequestSkyEnvironmentUpdate function to force an update from script when sky is set to OnDemand
- Added a Lighting and BackLighting slots in Lit, StackLit, Fabric and Hair master nodes
- Added support for overriding terrain detail rendering shaders, via the render pipeline editor resources asset
- Added xrInstancing flag support to RTHandle
- Added support for cullmask for decal projectors
- Added software dynamic resolution support
- Added support for "After Post-Process" render pass for unlit shader
- Added support for textured rectangular area lights
- Added stereo instancing macros to MSAA shaders
- Added support for Quarter Res Raytraced Reflections (not enabled)
- Added fade factor for decal projectors.
- Added stereo instancing macros to most shaders used in VR
- Added multi edition support for HDRenderPipelineAsset

### Fixed
- Fixed logic to disable FPTL with stereo rendering
- Fixed stacklit transmission and sun highlight
- Fixed decals with stereo rendering
- Fixed sky with stereo rendering
- Fixed flip logic for postprocessing + VR
- Fixed copyStencilBuffer pass for Switch
- Fixed point light shadow map culling that wasn't taking into account far plane
- Fixed usage of SSR with transparent on all master node
- Fixed SSR and microshadowing on fabric material
- Fixed blit pass for stereo rendering
- Fixed lightlist bounds for stereo rendering
- Fixed windows and in-game DebugMenu sync.
- Fixed FrameSettings' LitShaderMode sync when opening DebugMenu.
- Fixed Metal specific issues with decals, hitting a sampler limit and compiling AxF shader
- Fixed an issue with flipped depth buffer during postprocessing
- Fixed normal map use for shadow bias with forward lit - now use geometric normal
- Fixed transparent depth prepass and postpass access so they can be use without alpha clipping for lit shader
- Fixed support of alpha clip shadow for lit master node
- Fixed unlit master node not compiling
- Fixed issue with debug display of reflection probe
- Fixed issue with phong tessellations not working with lit shader
- Fixed issue with vertex displacement being affected by heightmap setting even if not heightmap where assign
- Fixed issue with density mode on Lit terrain producing NaN
- Fixed issue when going back and forth from Lit to LitTesselation for displacement mode
- Fixed issue with ambient occlusion incorrectly applied to emissiveColor with light layers in deferred
- Fixed issue with fabric convolution not using the correct convolved texture when fabric convolution is enabled
- Fixed issue with Thick mode for Transmission that was disabling transmission with directional light
- Fixed shutdown edge cases with HDRP tests
- Fixed slowdow when enabling Fabric convolution in HDRP asset
- Fixed specularAA not compiling in StackLit Master node
- Fixed material debug view with stereo rendering
- Fixed material's RenderQueue edition in default view.
- Fixed banding issues within volumetric density buffer
- Fixed missing multicompile for MSAA for AxF
- Fixed camera-relative support for stereo rendering
- Fixed remove sync with render thread when updating decal texture atlas.
- Fixed max number of keyword reach [256] issue. Several shader feature are now local
- Fixed Scene Color and Depth nodes
- Fixed SSR in forward
- Fixed custom editor of Unlit, HD Unlit and PBR shader graph master node
- Fixed issue with NewFrame not correctly calculated in Editor when switching scene
- Fixed issue with TerrainLit not compiling with depth only pass and normal buffer
- Fixed geometric normal use for shadow bias with PBR master node in forward
- Fixed instancing macro usage for decals
- Fixed error message when having more than one directional light casting shadow
- Fixed error when trying to display preview of Camera or PlanarReflectionProbe
- Fixed LOAD_TEXTURE2D_ARRAY_MSAA macro
- Fixed min-max and amplitude clamping value in inspector of vertex displacement materials
- Fixed issue with alpha shadow clip (was incorrectly clipping object shadow)
- Fixed an issue where sky cubemap would not be cleared correctly when setting the current sky to None
- Fixed a typo in Static Lighting Sky component UI
- Fixed issue with incorrect reset of RenderQueue when switching shader in inspector GUI
- Fixed issue with variant stripper stripping incorrectly some variants
- Fixed a case of ambient lighting flickering because of previews
- Fixed Decals when rendering multiple camera in a single frame
- Fixed cascade shadow count in shader
- Fixed issue with Stacklit shader with Haze effect
- Fixed an issue with the max sample count for the TAA
- Fixed post-process guard band for XR
- Fixed exposure of emissive of Unlit
- Fixed depth only and motion vector pass for Unlit not working correctly with MSAA
- Fixed an issue with stencil buffer copy causing unnecessary compute dispatches for lighting
- Fixed multi edition issue in FrameSettings
- Fixed issue with SRP batcher and DebugDisplay variant of lit shader
- Fixed issue with debug material mode not doing alpha test
- Fixed "Attempting to draw with missing UAV bindings" errors on Vulkan
- Fixed pre-exposure incorrectly apply to preview
- Fixed issue with duplicate 3D texture in 3D texture altas of volumetric?
- Fixed Camera rendering order (base on the depth parameter)
- Fixed shader graph decals not being cropped by gizmo
- Fixed "Attempting to draw with missing UAV bindings" errors on Vulkan.


### Changed
- ColorPyramid compute shader passes is swapped to pixel shader passes on platforms where the later is faster (Nintendo Switch).
- Removing the simple lightloop used by the simple lit shader
- Whole refactor of reflection system: Planar and reflection probe
- Separated Passthrough from other RenderingPath
- Update several properties naming and caption based on feedback from documentation team
- Remove tile shader variant for transparent backface pass of lit shader
- Rename all HDRenderPipeline to HDRP folder for shaders
- Rename decal property label (based on doc team feedback)
- Lit shader mode now default to Deferred to reduce build time
- Update UI of Emission parameters in shaders
- Improve shader variant stripping including shader graph variant
- Refactored render loop to render realtime probes visible per camera
- Enable SRP batcher by default
- Shader code refactor: Rename LIGHTLOOP_SINGLE_PASS => LIGHTLOOP_DISABLE_TILE_AND_CLUSTER and clean all usage of LIGHTLOOP_TILE_PASS
- Shader code refactor: Move pragma definition of vertex and pixel shader inside pass + Move SURFACE_GRADIENT definition in XXXData.hlsl
- Micro-shadowing in Lit forward now use ambientOcclusion instead of SpecularOcclusion
- Upgraded FrameSettings workflow, DebugMenu and Inspector part relative to it
- Update build light list shader code to support 32 threads in wavefronts on Switch
- LayeredLit layers' foldout are now grouped in one main foldout per layer
- Shadow alpha clip can now be enabled on lit shader and haor shader enven for opaque
- Temporal Antialiasing optimization for Xbox One X
- Parameter depthSlice on SetRenderTarget functions now defaults to -1 to bind the entire resource
- Rename SampleCameraDepth() functions to LoadCameraDepth() and SampleCameraDepth(), same for SampleCameraColor() functions
- Improved Motion Blur quality.
- Update stereo frame settings values for single-pass instancing and double-wide
- Rearrange FetchDepth functions to prepare for stereo-instancing
- Remove unused _ComputeEyeIndex
- Updated HDRenderPipelineAsset inspector
- Re-enable SRP batcher for metal

## [5.2.0-preview] - 2018-11-27

### Added
- Added option to run Contact Shadows and Volumetrics Voxelization stage in Async Compute
- Added camera freeze debug mode - Allow to visually see culling result for a camera
- Added support of Gizmo rendering before and after postprocess in Editor
- Added support of LuxAtDistance for punctual lights

### Fixed
- Fixed Debug.DrawLine and Debug.Ray call to work in game view
- Fixed DebugMenu's enum resetted on change
- Fixed divide by 0 in refraction causing NaN
- Fixed disable rough refraction support
- Fixed refraction, SSS and atmospheric scattering for VR
- Fixed forward clustered lighting for VR (double-wide).
- Fixed Light's UX to not allow negative intensity
- Fixed HDRenderPipelineAsset inspector broken when displaying its FrameSettings from project windows.
- Fixed forward clustered lighting for VR (double-wide).
- Fixed HDRenderPipelineAsset inspector broken when displaying its FrameSettings from project windows.
- Fixed Decals and SSR diable flags for all shader graph master node (Lit, Fabric, StackLit, PBR)
- Fixed Distortion blend mode for shader graph master node (Lit, StackLit)
- Fixed bent Normal for Fabric master node in shader graph
- Fixed PBR master node lightlayers
- Fixed shader stripping for built-in lit shaders.

### Changed
- Rename "Regular" in Diffusion profile UI "Thick Object"
- Changed VBuffer depth parametrization for volumetric from distanceRange to depthExtent - Require update of volumetric settings - Fog start at near plan
- SpotLight with box shape use Lux unit only

## [5.1.0-preview] - 2018-11-19

### Added

- Added a separate Editor resources file for resources Unity does not take when it builds a Player.
- You can now disable SSR on Materials in Shader Graph.
- Added support for MSAA when the Supported Lit Shader Mode is set to Both. Previously HDRP only supported MSAA for Forward mode.
- You can now override the emissive color of a Material when in debug mode.
- Exposed max light for Light Loop Settings in HDRP asset UI.
- HDRP no longer performs a NormalDBuffer pass update if there are no decals in the Scene.
- Added distant (fall-back) volumetric fog and improved the fog evaluation precision.
- Added an option to reflect sky in SSR.
- Added a y-axis offset for the PlanarReflectionProbe and offset tool.
- Exposed the option to run SSR and SSAO on async compute.
- Added support for the _GlossMapScale parameter in the Legacy to HDRP Material converter.
- Added wave intrinsic instructions for use in Shaders (for AMD GCN).


### Fixed
- Fixed sphere shaped influence handles clamping in Reflection Probes.
- Fixed Reflection Probe data migration for projects created before using HDRP.
- Fixed UI of Layered Material where Unity previously rendered the scrollbar above the Copy button.
- Fixed Material tessellations parameters Start fade distance and End fade distance. Originally, Unity clamped these values when you modified them.
- Fixed various distortion and refraction issues - handle a better fall-back.
- Fixed SSR for multiple views.
- Fixed SSR issues related to self-intersections.
- Fixed shape density volume handle speed.
- Fixed density volume shape handle moving too fast.
- Fixed the Camera velocity pass that we removed by mistake.
- Fixed some null pointer exceptions when disabling motion vectors support.
- Fixed viewports for both the Subsurface Scattering combine pass and the transparent depth prepass.
- Fixed the blend mode pop-up in the UI. It previously did not appear when you enabled pre-refraction.
- Fixed some null pointer exceptions that previously occurred when you disabled motion vectors support.
- Fixed Layered Lit UI issue with scrollbar.
- Fixed cubemap assignation on custom ReflectionProbe.
- Fixed Reflection Probes’ capture settings' shadow distance.
- Fixed an issue with the SRP batcher and Shader variables declaration.
- Fixed thickness and subsurface slots for fabric Shader master node that wasn't appearing with the right combination of flags.
- Fixed d3d debug layer warning.
- Fixed PCSS sampling quality.
- Fixed the Subsurface and transmission Material feature enabling for fabric Shader.
- Fixed the Shader Graph UV node’s dimensions when using it in a vertex Shader.
- Fixed the planar reflection mirror gizmo's rotation.
- Fixed HDRenderPipelineAsset's FrameSettings not showing the selected enum in the Inspector drop-down.
- Fixed an error with async compute.
- MSAA now supports transparency.
- The HDRP Material upgrader tool now converts metallic values correctly.
- Volumetrics now render in Reflection Probes.
- Fixed a crash that occurred whenever you set a viewport size to 0.
- Fixed the Camera physic parameter that the UI previously did not display.
- Fixed issue in pyramid shaped spotlight handles manipulation

### Changed

- Renamed Line shaped Lights to Tube Lights.
- HDRP now uses mean height fog parametrization.
- Shadow quality settings are set to All when you use HDRP (This setting is not visible in the UI when using SRP). This avoids Legacy Graphics Quality Settings disabling the shadows and give SRP full control over the Shadows instead.
- HDRP now internally uses premultiplied alpha for all fog.
- Updated default FrameSettings used for realtime Reflection Probes when you create a new HDRenderPipelineAsset.
- Remove multi-camera support. LWRP and HDRP will not support multi-camera layered rendering.
- Updated Shader Graph subshaders to use the new instancing define.
- Changed fog distance calculation from distance to plane to distance to sphere.
- Optimized forward rendering using AMD GCN by scalarizing the light loop.
- Changed the UI of the Light Editor.
- Change ordering of includes in HDRP Materials in order to reduce iteration time for faster compilation.
- Added a StackLit master node replacing the InspectorUI version. IMPORTANT: All previously authored StackLit Materials will be lost. You need to recreate them with the master node.

## [5.0.0-preview] - 2018-09-28

### Added
- Added occlusion mesh to depth prepass for VR (VR still disabled for now)
- Added a debug mode to display only one shadow at once
- Added controls for the highlight created by directional lights
- Added a light radius setting to punctual lights to soften light attenuation and simulate fill lighting
- Added a 'minRoughness' parameter to all non-area lights (was previously only available for certain light types)
- Added separate volumetric light/shadow dimmers
- Added per-pixel jitter to volumetrics to reduce aliasing artifacts
- Added a SurfaceShading.hlsl file, which implements material-agnostic shading functionality in an efficient manner
- Added support for shadow bias for thin object transmission
- Added FrameSettings to control realtime planar reflection
- Added control for SRPBatcher on HDRP Asset
- Added an option to clear the shadow atlases in the debug menu
- Added a color visualization of the shadow atlas rescale in debug mode
- Added support for disabling SSR on materials
- Added intrinsic for XBone
- Added new light volume debugging tool
- Added a new SSR debug view mode
- Added translaction's scale invariance on DensityVolume
- Added multiple supported LitShadermode and per renderer choice in case of both Forward and Deferred supported
- Added custom specular occlusion mode to Lit Shader Graph Master node

### Fixed
- Fixed a normal bias issue with Stacklit (Was causing light leaking)
- Fixed camera preview outputing an error when both scene and game view where display and play and exit was call
- Fixed override debug mode not apply correctly on static GI
- Fixed issue where XRGraphicsConfig values set in the asset inspector GUI weren't propagating correctly (VR still disabled for now)
- Fixed issue with tangent that was using SurfaceGradient instead of regular normal decoding
- Fixed wrong error message display when switching to unsupported target like IOS
- Fixed an issue with ambient occlusion texture sometimes not being created properly causing broken rendering
- Shadow near plane is no longer limited at 0.1
- Fixed decal draw order on transparent material
- Fixed an issue where sometime the lookup texture used for GGX convolution was broken, causing broken rendering
- Fixed an issue where you wouldn't see any fog for certain pipeline/scene configurations
- Fixed an issue with volumetric lighting where the anisotropy value of 0 would not result in perfectly isotropic lighting
- Fixed shadow bias when the atlas is rescaled
- Fixed shadow cascade sampling outside of the atlas when cascade count is inferior to 4
- Fixed shadow filter width in deferred rendering not matching shader config
- Fixed stereo sampling of depth texture in MSAA DepthValues.shader
- Fixed box light UI which allowed negative and zero sizes, thus causing NaNs
- Fixed stereo rendering in HDRISky.shader (VR)
- Fixed normal blend and blend sphere influence for reflection probe
- Fixed distortion filtering (was point filtering, now trilinear)
- Fixed contact shadow for large distance
- Fixed depth pyramid debug view mode
- Fixed sphere shaped influence handles clamping in reflection probes
- Fixed reflection probes data migration for project created before using hdrp
- Fixed ambient occlusion for Lit Master Node when slot is connected

### Changed
- Use samplerunity_ShadowMask instead of samplerunity_samplerLightmap for shadow mask
- Allow to resize reflection probe gizmo's size
- Improve quality of screen space shadow
- Remove support of projection model for ScreenSpaceLighting (SSR always use HiZ and refraction always Proxy)
- Remove all the debug mode from SSR that are obsolete now
- Expose frameSettings and Capture settings for reflection and planar probe
- Update UI for reflection probe, planar probe, camera and HDRP Asset
- Implement proper linear blending for volumetric lighting via deep compositing as described in the paper "Deep Compositing Using Lie Algebras"
- Changed  planar mapping to match terrain convention (XZ instead of ZX)
- XRGraphicsConfig is no longer Read/Write. Instead, it's read-only. This improves consistency of XR behavior between the legacy render pipeline and SRP
- Change reflection probe data migration code (to update old reflection probe to new one)
- Updated gizmo for ReflectionProbes
- Updated UI and Gizmo of DensityVolume

## [4.0.0-preview] - 2018-09-28

### Added
- Added a new TerrainLit shader that supports rendering of Unity terrains.
- Added controls for linear fade at the boundary of density volumes
- Added new API to control decals without monobehaviour object
- Improve Decal Gizmo
- Implement Screen Space Reflections (SSR) (alpha version, highly experimental)
- Add an option to invert the fade parameter on a Density Volume
- Added a Fabric shader (experimental) handling cotton and silk
- Added support for MSAA in forward only for opaque only
- Implement smoothness fade for SSR
- Added support for AxF shader (X-rite format - require special AxF importer from Unity not part of HDRP)
- Added control for sundisc on directional light (hack)
- Added a new HD Lit Master node that implements Lit shader support for Shader Graph
- Added Micro shadowing support (hack)
- Added an event on HDAdditionalCameraData for custom rendering
- HDRP Shader Graph shaders now support 4-channel UVs.

### Fixed
- Fixed an issue where sometimes the deferred shadow texture would not be valid, causing wrong rendering.
- Stencil test during decals normal buffer update is now properly applied
- Decals corectly update normal buffer in forward
- Fixed a normalization problem in reflection probe face fading causing artefacts in some cases
- Fix multi-selection behavior of Density Volumes overwriting the albedo value
- Fixed support of depth texture for RenderTexture. HDRP now correctly output depth to user depth buffer if RenderTexture request it.
- Fixed multi-selection behavior of Density Volumes overwriting the albedo value
- Fixed support of depth for RenderTexture. HDRP now correctly output depth to user depth buffer if RenderTexture request it.
- Fixed support of Gizmo in game view in the editor
- Fixed gizmo for spot light type
- Fixed issue with TileViewDebug mode being inversed in gameview
- Fixed an issue with SAMPLE_TEXTURECUBE_SHADOW macro
- Fixed issue with color picker not display correctly when game and scene view are visible at the same time
- Fixed an issue with reflection probe face fading
- Fixed camera motion vectors shader and associated matrices to update correctly for single-pass double-wide stereo rendering
- Fixed light attenuation functions when range attenuation is disabled
- Fixed shadow component algorithm fixup not dirtying the scene, so changes can be saved to disk.
- Fixed some GC leaks for HDRP
- Fixed contact shadow not affected by shadow dimmer
- Fixed GGX that works correctly for the roughness value of 0 (mean specular highlgiht will disappeard for perfect mirror, we rely on maxSmoothness instead to always have a highlight even on mirror surface)
- Add stereo support to ShaderPassForward.hlsl. Forward rendering now seems passable in limited test scenes with camera-relative rendering disabled.
- Add stereo support to ProceduralSky.shader and OpaqueAtmosphericScattering.shader.
- Added CullingGroupManager to fix more GC.Alloc's in HDRP
- Fixed rendering when multiple cameras render into the same render texture

### Changed
- Changed the way depth & color pyramids are built to be faster and better quality, thus improving the look of distortion and refraction.
- Stabilize the dithered LOD transition mask with respect to the camera rotation.
- Avoid multiple depth buffer copies when decals are present
- Refactor code related to the RT handle system (No more normal buffer manager)
- Remove deferred directional shadow and move evaluation before lightloop
- Add a function GetNormalForShadowBias() that material need to implement to return the normal used for normal shadow biasing
- Remove Jimenez Subsurface scattering code (This code was disabled by default, now remove to ease maintenance)
- Change Decal API, decal contribution is now done in Material. Require update of material using decal
- Move a lot of files from CoreRP to HDRP/CoreRP. All moved files weren't used by Ligthweight pipeline. Long term they could move back to CoreRP after CoreRP become out of preview
- Updated camera inspector UI
- Updated decal gizmo
- Optimization: The objects that are rendered in the Motion Vector Pass are not rendered in the prepass anymore
- Removed setting shader inclue path via old API, use package shader include paths
- The default value of 'maxSmoothness' for punctual lights has been changed to 0.99
- Modified deferred compute and vert/frag shaders for first steps towards stereo support
- Moved material specific Shader Graph files into corresponding material folders.
- Hide environment lighting settings when enabling HDRP (Settings are control from sceneSettings)
- Update all shader includes to use absolute path (allow users to create material in their Asset folder)
- Done a reorganization of the files (Move ShaderPass to RenderPipeline folder, Move all shadow related files to Lighting/Shadow and others)
- Improved performance and quality of Screen Space Shadows

## [3.3.0-preview] - 2018-01-01

### Added
- Added an error message to say to use Metal or Vulkan when trying to use OpenGL API
- Added a new Fabric shader model that supports Silk and Cotton/Wool
- Added a new HDRP Lighting Debug mode to visualize Light Volumes for Point, Spot, Line, Rectangular and Reflection Probes
- Add support for reflection probe light layers
- Improve quality of anisotropic on IBL

### Fixed
- Fix an issue where the screen where darken when rendering camera preview
- Fix display correct target platform when showing message to inform user that a platform is not supported
- Remove workaround for metal and vulkan in normal buffer encoding/decoding
- Fixed an issue with color picker not working in forward
- Fixed an issue where reseting HDLight do not reset all of its parameters
- Fixed shader compile warning in DebugLightVolumes.shader

### Changed
- Changed default reflection probe to be 256x256x6 and array size to be 64
- Removed dependence on the NdotL for thickness evaluation for translucency (based on artist's input)
- Increased the precision when comparing Planar or HD reflection probe volumes
- Remove various GC alloc in C#. Slightly better performance

## [3.2.0-preview] - 2018-01-01

### Added
- Added a luminance meter in the debug menu
- Added support of Light, reflection probe, emissive material, volume settings related to lighting to Lighting explorer
- Added support for 16bit shadows

### Fixed
- Fix issue with package upgrading (HDRP resources asset is now versionned to worarkound package manager limitation)
- Fix HDReflectionProbe offset displayed in gizmo different than what is affected.
- Fix decals getting into a state where they could not be removed or disabled.
- Fix lux meter mode - The lux meter isn't affected by the sky anymore
- Fix area light size reset when multi-selected
- Fix filter pass number in HDUtils.BlitQuad
- Fix Lux meter mode that was applying SSS
- Fix planar reflections that were not working with tile/cluster (olbique matrix)
- Fix debug menu at runtime not working after nested prefab PR come to trunk
- Fix scrolling issue in density volume

### Changed
- Shader code refactor: Split MaterialUtilities file in two parts BuiltinUtilities (independent of FragInputs) and MaterialUtilities (Dependent of FragInputs)
- Change screen space shadow rendertarget format from ARGB32 to RG16

## [3.1.0-preview] - 2018-01-01

### Added
- Decal now support per channel selection mask. There is now two mode. One with BaseColor, Normal and Smoothness and another one more expensive with BaseColor, Normal, Smoothness, Metal and AO. Control is on HDRP Asset. This may require to launch an update script for old scene: 'Edit/Render Pipeline/Single step upgrade script/Upgrade all DecalMaterial MaskBlendMode'.
- Decal now supports depth bias for decal mesh, to prevent z-fighting
- Decal material now supports draw order for decal projectors
- Added LightLayers support (Base on mask from renderers name RenderingLayers and mask from light name LightLayers - if they match, the light apply) - cost an extra GBuffer in deferred (more bandwidth)
- When LightLayers is enabled, the AmbientOclusion is store in the GBuffer in deferred path allowing to avoid double occlusion with SSAO. In forward the double occlusion is now always avoided.
- Added the possibility to add an override transform on the camera for volume interpolation
- Added desired lux intensity and auto multiplier for HDRI sky
- Added an option to disable light by type in the debug menu
- Added gradient sky
- Split EmissiveColor and bakeDiffuseLighting in forward avoiding the emissiveColor to be affect by SSAO
- Added a volume to control indirect light intensity
- Added EV 100 intensity unit for area lights
- Added support for RendererPriority on Renderer. This allow to control order of transparent rendering manually. HDRP have now two stage of sorting for transparent in addition to bact to front. Material have a priority then Renderer have a priority.
- Add Coupling of (HD)Camera and HDAdditionalCameraData for reset and remove in inspector contextual menu of Camera
- Add Coupling of (HD)ReflectionProbe and HDAdditionalReflectionData for reset and remove in inspector contextual menu of ReflectoinProbe
- Add macro to forbid unity_ObjectToWorld/unity_WorldToObject to be use as it doesn't handle camera relative rendering
- Add opacity control on contact shadow

### Fixed
- Fixed an issue with PreIntegratedFGD texture being sometimes destroyed and not regenerated causing rendering to break
- PostProcess input buffers are not copied anymore on PC if the viewport size matches the final render target size
- Fixed an issue when manipulating a lot of decals, it was displaying a lot of errors in the inspector
- Fixed capture material with reflection probe
- Refactored Constant Buffers to avoid hitting the maximum number of bound CBs in some cases.
- Fixed the light range affecting the transform scale when changed.
- Snap to grid now works for Decal projector resizing.
- Added a warning for 128x128 cookie texture without mipmaps
- Replace the sampler used for density volumes for correct wrap mode handling

### Changed
- Move Render Pipeline Debug "Windows from Windows->General-> Render Pipeline debug windows" to "Windows from Windows->Analysis-> Render Pipeline debug windows"
- Update detail map formula for smoothness and albedo, goal it to bright and dark perceptually and scale factor is use to control gradient speed
- Refactor the Upgrade material system. Now a material can be update from older version at any time. Call Edit/Render Pipeline/Upgrade all Materials to newer version
- Change name EnableDBuffer to EnableDecals at several place (shader, hdrp asset...), this require a call to Edit/Render Pipeline/Upgrade all Materials to newer version to have up to date material.
- Refactor shader code: BakeLightingData structure have been replace by BuiltinData. Lot of shader code have been remove/change.
- Refactor shader code: All GBuffer are now handled by the deferred material. Mean ShadowMask and LightLayers are control by lit material in lit.hlsl and not outside anymore. Lot of shader code have been remove/change.
- Refactor shader code: Rename GetBakedDiffuseLighting to ModifyBakedDiffuseLighting. This function now handle lighting model for transmission too. Lux meter debug mode is factor outisde.
- Refactor shader code: GetBakedDiffuseLighting is not call anymore in GBuffer or forward pass, including the ConvertSurfaceDataToBSDFData and GetPreLightData, this is done in ModifyBakedDiffuseLighting now
- Refactor shader code: Added a backBakeDiffuseLighting to BuiltinData to handle lighting for transmission
- Refactor shader code: Material must now call InitBuiltinData (Init all to zero + init bakeDiffuseLighting and backBakeDiffuseLighting ) and PostInitBuiltinData

## [3.0.0-preview] - 2018-01-01

### Fixed
- Fixed an issue with distortion that was using previous frame instead of current frame
- Fixed an issue where disabled light where not upgrade correctly to the new physical light unit system introduce in 2.0.5-preview

### Changed
- Update assembly definitions to output assemblies that match Unity naming convention (Unity.*).

## [2.0.5-preview] - 2018-01-01

### Added
- Add option supportDitheringCrossFade on HDRP Asset to allow to remove shader variant during player build if needed
- Add contact shadows for punctual lights (in additional shadow settings), only one light is allowed to cast contact shadows at the same time and so at each frame a dominant light is choosed among all light with contact shadows enabled.
- Add PCSS shadow filter support (from SRP Core)
- Exposed shadow budget parameters in HDRP asset
- Add an option to generate an emissive mesh for area lights (currently rectangle light only). The mesh fits the size, intensity and color of the light.
- Add an option to the HDRP asset to increase the resolution of volumetric lighting.
- Add additional ligth unit support for punctual light (Lumens, Candela) and area lights (Lumens, Luminance)
- Add dedicated Gizmo for the box Influence volume of HDReflectionProbe / PlanarReflectionProbe

### Changed
- Re-enable shadow mask mode in debug view
- SSS and Transmission code have been refactored to be able to share it between various material. Guidelines are in SubsurfaceScattering.hlsl
- Change code in area light with LTC for Lit shader. Magnitude is now take from FGD texture instead of a separate texture
- Improve camera relative rendering: We now apply camera translation on the model matrix, so before the TransformObjectToWorld(). Note: unity_WorldToObject and unity_ObjectToWorld must never be used directly.
- Rename positionWS to positionRWS (Camera relative world position) at a lot of places (mainly in interpolator and FragInputs). In case of custom shader user will be required to update their code.
- Rename positionWS, capturePositionWS, proxyPositionWS, influencePositionWS to positionRWS, capturePositionRWS, proxyPositionRWS, influencePositionRWS (Camera relative world position) in LightDefinition struct.
- Improve the quality of trilinear filtering of density volume textures.
- Improve UI for HDReflectionProbe / PlanarReflectionProbe

### Fixed
- Fixed a shader preprocessor issue when compiling DebugViewMaterialGBuffer.shader against Metal target
- Added a temporary workaround to Lit.hlsl to avoid broken lighting code with Metal/AMD
- Fixed issue when using more than one volume texture mask with density volumes.
- Fixed an error which prevented volumetric lighting from working if no density volumes with 3D textures were present.
- Fix contact shadows applied on transmission
- Fix issue with forward opaque lit shader variant being removed by the shader preprocessor
- Fixed compilation errors on Nintendo Switch (limited XRSetting support).
- Fixed apply range attenuation option on punctual light
- Fixed issue with color temperature not take correctly into account with static lighting
- Don't display fog when diffuse lighting, specular lighting, or lux meter debug mode are enabled.

## [2.0.4-preview] - 2018-01-01

### Fixed
- Fix issue when disabling rough refraction and building a player. Was causing a crash.

## [2.0.3-preview] - 2018-01-01

### Added
- Increased debug color picker limit up to 260k lux

## [2.0.2-preview] - 2018-01-01

### Added
- Add Light -> Planar Reflection Probe command
- Added a false color mode in rendering debug
- Add support for mesh decals
- Add flag to disable projector decals on transparent geometry to save performance and decal texture atlas space
- Add ability to use decal diffuse map as mask only
- Add visualize all shadow masks in lighting debug
- Add export of normal and roughness buffer for forwardOnly and when in supportOnlyForward mode for forward
- Provide a define in lit.hlsl (FORWARD_MATERIAL_READ_FROM_WRITTEN_NORMAL_BUFFER) when output buffer normal is used to read the normal and roughness instead of caclulating it (can save performance, but lower quality due to compression)
- Add color swatch to decal material

### Changed
- Change Render -> Planar Reflection creation to 3D Object -> Mirror
- Change "Enable Reflector" name on SpotLight to "Angle Affect Intensity"
- Change prototype of BSDFData ConvertSurfaceDataToBSDFData(SurfaceData surfaceData) to BSDFData ConvertSurfaceDataToBSDFData(uint2 positionSS, SurfaceData surfaceData)

### Fixed
- Fix issue with StackLit in deferred mode with deferredDirectionalShadow due to GBuffer not being cleared. Gbuffer is still not clear and issue was fix with the new Output of normal buffer.
- Fixed an issue where interpolation volumes were not updated correctly for reflection captures.
- Fixed an exception in Light Loop settings UI

## [2.0.1-preview] - 2018-01-01

### Added
- Add stripper of shader variant when building a player. Save shader compile time.
- Disable per-object culling that was executed in C++ in HD whereas it was not used (Optimization)
- Enable texture streaming debugging (was not working before 2018.2)
- Added Screen Space Reflection with Proxy Projection Model
- Support correctly scene selection for alpha tested object
- Add per light shadow mask mode control (i.e shadow mask distance and shadow mask). It use the option NonLightmappedOnly
- Add geometric filtering to Lit shader (allow to reduce specular aliasing)
- Add shortcut to create DensityVolume and PlanarReflection in hierarchy
- Add a DefaultHDMirrorMaterial material for PlanarReflection
- Added a script to be able to upgrade material to newer version of HDRP
- Removed useless duplication of ForwardError passes.
- Add option to not compile any DEBUG_DISPLAY shader in the player (Faster build) call Support Runtime Debug display

### Changed
- Changed SupportForwardOnly to SupportOnlyForward in render pipeline settings
- Changed versioning variable name in HDAdditionalXXXData from m_version to version
- Create unique name when creating a game object in the rendering menu (i.e Density Volume(2))
- Re-organize various files and folder location to clean the repository
- Change Debug windows name and location. Now located at:  Windows -> General -> Render Pipeline Debug

### Removed
- Removed GlobalLightLoopSettings.maxPlanarReflectionProbes and instead use value of GlobalLightLoopSettings.planarReflectionProbeCacheSize
- Remove EmissiveIntensity parameter and change EmissiveColor to be HDR (Matching Builtin Unity behavior) - Data need to be updated - Launch Edit -> Single Step Upgrade Script -> Upgrade all Materials emissionColor

### Fixed
- Fix issue with LOD transition and instancing
- Fix discrepency between object motion vector and camera motion vector
- Fix issue with spot and dir light gizmo axis not highlighted correctly
- Fix potential crash while register debug windows inputs at startup
- Fix warning when creating Planar reflection
- Fix specular lighting debug mode (was rendering black)
- Allow projector decal with null material to allow to configure decal when HDRP is not set
- Decal atlas texture offset/scale is updated after allocations (used to be before so it was using date from previous frame)

## [0.0.0-preview] - 2018-01-01

### Added
- Configure the VolumetricLightingSystem code path to be on by default
- Trigger a build exception when trying to build an unsupported platform
- Introduce the VolumetricLightingController component, which can (and should) be placed on the camera, and allows one to control the near and the far plane of the V-Buffer (volumetric "froxel" buffer) along with the depth distribution (from logarithmic to linear)
- Add 3D texture support for DensityVolumes
- Add a better mapping of roughness to mipmap for planar reflection
- The VolumetricLightingSystem now uses RTHandles, which allows to save memory by sharing buffers between different cameras (history buffers are not shared), and reduce reallocation frequency by reallocating buffers only if the rendering resolution increases (and suballocating within existing buffers if the rendering resolution decreases)
- Add a Volumetric Dimmer slider to lights to control the intensity of the scattered volumetric lighting
- Add UV tiling and offset support for decals.
- Add mipmapping support for volume 3D mask textures

### Changed
- Default number of planar reflection change from 4 to 2
- Rename _MainDepthTexture to _CameraDepthTexture
- The VolumetricLightingController has been moved to the Interpolation Volume framework and now functions similarly to the VolumetricFog settings
- Update of UI of cookie, CubeCookie, Reflection probe and planar reflection probe to combo box
- Allow enabling/disabling shadows for area lights when they are set to baked.
- Hide applyRangeAttenuation and FadeDistance for directional shadow as they are not used

### Removed
- Remove Resource folder of PreIntegratedFGD and add the resource to RenderPipeline Asset

### Fixed
- Fix ConvertPhysicalLightIntensityToLightIntensity() function used when creating light from script to match HDLightEditor behavior
- Fix numerical issues with the default value of mean free path of volumetric fog
- Fix the bug preventing decals from coexisting with density volumes
- Fix issue with alpha tested geometry using planar/triplanar mapping not render correctly or flickering (due to being wrongly alpha tested in depth prepass)
- Fix meta pass with triplanar (was not handling correctly the normal)
- Fix preview when a planar reflection is present
- Fix Camera preview, it is now a Preview cameraType (was a SceneView)
- Fix handling unknown GPUShadowTypes in the shadow manager.
- Fix area light shapes sent as point lights to the baking backends when they are set to baked.
- Fix unnecessary division by PI for baked area lights.
- Fix line lights sent to the lightmappers. The backends don't support this light type.
- Fix issue with shadow mask framesettings not correctly taken into account when shadow mask is enabled for lighting.
- Fix directional light and shadow mask transition, they are now matching making smooth transition
- Fix banding issues caused by high intensity volumetric lighting
- Fix the debug window being emptied on SRP asset reload
- Fix issue with debug mode not correctly clearing the GBuffer in editor after a resize
- Fix issue with ResetMaterialKeyword not resetting correctly ToggleOff/Roggle Keyword
- Fix issue with motion vector not render correctly if there is no depth prepass in deferred

## [0.0.0-preview] - 2018-01-01

### Added
- Screen Space Refraction projection model (Proxy raycasting, HiZ raymarching)
- Screen Space Refraction settings as volume component
- Added buffered frame history per camera
- Port Global Density Volumes to the Interpolation Volume System.
- Optimize ImportanceSampleLambert() to not require the tangent frame.
- Generalize SampleVBuffer() to handle different sampling and reconstruction methods.
- Improve the quality of volumetric lighting reprojection.
- Optimize Morton Order code in the Subsurface Scattering pass.
- Planar Reflection Probe support roughness (gaussian convolution of captured probe)
- Use an atlas instead of a texture array for cluster transparent decals
- Add a debug view to visualize the decal atlas
- Only store decal textures to atlas if decal is visible, debounce out of memory decal atlas warning.
- Add manipulator gizmo on decal to improve authoring workflow
- Add a minimal StackLit material (work in progress, this version can be used as template to add new material)

### Changed
- EnableShadowMask in FrameSettings (But shadowMaskSupport still disable by default)
- Forced Planar Probe update modes to (Realtime, Every Update, Mirror Camera)
- Screen Space Refraction proxy model uses the proxy of the first environment light (Reflection probe/Planar probe) or the sky
- Moved RTHandle static methods to RTHandles
- Renamed RTHandle to RTHandleSystem.RTHandle
- Move code for PreIntegratedFDG (Lit.shader) into its dedicated folder to be share with other material
- Move code for LTCArea (Lit.shader) into its dedicated folder to be share with other material

### Removed
- Removed Planar Probe mirror plane position and normal fields in inspector, always display mirror plane and normal gizmos

### Fixed
- Fix fog flags in scene view is now taken into account
- Fix sky in preview windows that were disappearing after a load of a new level
- Fix numerical issues in IntersectRayAABB().
- Fix alpha blending of volumetric lighting with transparent objects.
- Fix the near plane of the V-Buffer causing out-of-bounds look-ups in the clustered data structure.
- Depth and color pyramid are properly computed and sampled when the camera renders inside a viewport of a RTHandle.
- Fix decal atlas debug view to work correctly when shadow atlas view is also enabled<|MERGE_RESOLUTION|>--- conflicted
+++ resolved
@@ -153,15 +153,12 @@
 - Fixed minor issues with cubemap preview in the inspector.
 - Fixed wrong build error message when building for android on mac.
 - Fixed an issue related to denoising ray trace area shadows.
-<<<<<<< HEAD
-- Fixed a potential source of NaN in planar reflection probe atlas.
-- Fixed an issue with MipRatio debug mode showing _DebugMatCapTexture not being set.
-=======
 - Fixed wrong build error message when building for android on mac.
 - Fixed Wizard persistency of Direct3D12 change on domain reload.
 - Fixed Wizard persistency of FixAll on domain reload.
 - Fixed Wizard behaviour on domain reload.
->>>>>>> 4c23fa57
+- Fixed a potential source of NaN in planar reflection probe atlas.
+- Fixed an issue with MipRatio debug mode showing _DebugMatCapTexture not being set.
 
 ### Changed
 - Hide unused LOD settings in Quality Settings legacy window.
