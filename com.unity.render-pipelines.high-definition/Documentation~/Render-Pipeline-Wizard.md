--- conflicted
+++ resolved
@@ -4,11 +4,7 @@
 
 To open the **Render Pipeline Wizard**, go to **Window > Render Pipeline** and select **HD Render Pipeline Wizard**.
 
-<<<<<<< HEAD
-At top, you will see information regarding your current installation and last released package compatible with the Unity version you are using.
-=======
 At the top of the window, there is an information box that shows you the currently installed version of HDRP, as well as the latest version of HDRP that is compatible with your current Unity version.
->>>>>>> bf82ee65
 
 ![](Images/RenderPipelineWizard1.png)
 
@@ -19,11 +15,7 @@
 | **Default Resources Folder**               | Set the folder name that the Render Pipeline Wizard uses when it loads or creates resources. Click the **Populate / Reset** button to populate the **Default Resources Folder** with the resources that HDRP needs to render a Scene (for details, see [Populating the default resources folder](#PopulatingFolder)). If a default Asset already exists in the folder then clicking the Populate/Reset button resets the existing Asset. |
 | **Default Scene Prefab**                   | Set the default Prefab that Unity instantiates in a new Scene when you select **File > New Scene**. To instantly create a Scene Asset with this template, go to **Assets > Create** and click **HD Template Scene**. |
 | **Default DXR Scene Prefab**               | Set the default Prefab that Unity instantiates in a new Scene that uses ray tracing. |
-<<<<<<< HEAD
-| **Install Configuration Editable Package** | This button will copy a local instance of the High-Definition Render Pipeline package compatible with your High-Definition Render Pipeline into your project in the LocalPackage folder. |
-=======
 | **Install Configuration Editable Package** | Creates a local instance of the [High Definition Render Pipeline Config package](HDRP-Config-Package.html) in the **LocalPackage** folder of your HDRP Project. |
->>>>>>> bf82ee65
 
 ### Populating the default resources folder
 
