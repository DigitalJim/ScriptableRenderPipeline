--- conflicted
+++ resolved
@@ -54,20 +54,18 @@
         public FloatParameter           exposure = new FloatParameter(0.0f);
         [Tooltip("Intensity multiplier for the sky.")]
         public MinFloatParameter        multiplier = new MinFloatParameter(1.0f, 0.0f);
+        [Tooltip("Auto multiplier from the HDRI sky")]
+        public MinFloatParameter        upperHemisphereLuxValue = new MinFloatParameter(1.0f, 0.0f);
         [Tooltip("Lux intensity multiplier for the sky")]
-        public FloatParameter           lux = new FloatParameter(20000);
+        public FloatParameter           desiredLuxValue = new FloatParameter(20000);
         [Tooltip("Specify how the environment lighting should be updated.")]
         public EnvUpdateParameter       updateMode = new EnvUpdateParameter(EnvironementUpdateMode.OnChanged);
         [Tooltip("If environment update is set to realtime, period in seconds at which it is updated (0.0 means every frame).")]
         public MinFloatParameter        updatePeriod = new MinFloatParameter(0.0f, 0.0f);
-<<<<<<< HEAD
-        // Display all fields by default
-        public IntParameter             showProperties = new IntParameter(~0);
+        [HideInInspector]
         public BoolParameter            updateHDRISkyIntensity = new BoolParameter(false);
-=======
         [Tooltip("If set to true, the sun disk will be used in baked lighting (ambient and reflection probes).")]
         public BoolParameter            includeSunInBaking = new BoolParameter(false);
->>>>>>> c7e4c013
 
         // Unused for now. In the future we might want to expose this option for very high range skies.
         bool m_useMIS = false;
