--- conflicted
+++ resolved
@@ -95,18 +95,11 @@
     real iridescenceThickness;
     real iridescenceMask;
     float3 geomNormalWS;
-<<<<<<< HEAD
-    float ior;
-    float3 transmittanceColor;
-    float atDistance;
-    float transmittanceMask;
-    float4 VTFeedback;
-=======
     real ior;
     real3 transmittanceColor;
     real atDistance;
     real transmittanceMask;
->>>>>>> e3d17ee3
+    real4 VTFeedback;
 };
 
 // Generated from UnityEngine.Rendering.HighDefinition.Lit+BSDFData
