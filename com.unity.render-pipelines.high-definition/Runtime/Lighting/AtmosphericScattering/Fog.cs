using System;
using System.Diagnostics;

namespace UnityEngine.Rendering.HighDefinition
{
    [Serializable, VolumeComponentMenu("Fog/Fog")]
    public class Fog : VolumeComponent
    {
        // Fog Color
        static readonly int m_ColorModeParam = Shader.PropertyToID("_FogColorMode");
        static readonly int m_FogColorParam = Shader.PropertyToID("_FogColor");
        static readonly int m_MipFogParam = Shader.PropertyToID("_MipFogParameters");

        [Tooltip("Enables the fog.")]
        public BoolParameter         enabled = new BoolParameter(false);

        // Fog Color
        public FogColorParameter     colorMode = new FogColorParameter(FogColorMode.SkyColor);
        [Tooltip("Specifies the constant color of the fog.")]
        public ColorParameter        color = new ColorParameter(Color.grey, hdr: true, showAlpha: false, showEyeDropper: true);
        [Tooltip("Sets the maximum fog distance HDRP uses when it shades the skybox or the Far Clipping Plane of the Camera.")]
        public MinFloatParameter     maxFogDistance = new MinFloatParameter(5000.0f, 0.0f);
        [Tooltip("Controls the maximum mip map HDRP uses for mip fog (0 is the lowest mip and 1 is the highest mip).")]
        public ClampedFloatParameter mipFogMaxMip = new ClampedFloatParameter(0.5f, 0.0f, 1.0f);
        [Tooltip("Sets the distance at which HDRP uses the minimum mip image of the blurred sky texture as the fog color.")]
        public MinFloatParameter     mipFogNear = new MinFloatParameter(0.0f, 0.0f);
        [Tooltip("Sets the distance at which HDRP uses the maximum mip image of the blurred sky texture as the fog color.")]
        public MinFloatParameter     mipFogFar = new MinFloatParameter(1000.0f, 0.0f);

        // Height Fog
        public FloatParameter baseHeight = new FloatParameter(0.0f);
        public FloatParameter maximumHeight = new FloatParameter(50.0f);

        // Common Fog Parameters (Exponential/Volumetric)
        public ColorParameter albedo = new ColorParameter(Color.white);
        public MinFloatParameter meanFreePath = new MinFloatParameter(400.0f, 1.0f);

        // Optional Volumetric Fog
        public BoolParameter enableVolumetricFog = new BoolParameter(false);
        public ClampedFloatParameter anisotropy = new ClampedFloatParameter(0.0f, -1.0f, 1.0f);
        public ClampedFloatParameter globalLightProbeDimmer = new ClampedFloatParameter(1.0f, 0.0f, 1.0f);

        [Tooltip("Sets the distance (in meters) from the Camera's Near Clipping Plane to the back of the Camera's volumetric lighting buffer.")]
        public MinFloatParameter depthExtent = new MinFloatParameter(64.0f, 0.1f);
        [Tooltip("Controls the distribution of slices along the Camera's focal axis. 0 is exponential distribution and 1 is linear distribution.")]
        public ClampedFloatParameter sliceDistributionUniformity = new ClampedFloatParameter(0.75f, 0, 1);

        [Tooltip("Applies a blur to smoothen the volumetric lighting output.")]
        public BoolParameter filter = new BoolParameter(false);

        public static bool IsFogEnabled(HDCameraInfo hdCamera)
        {
            return hdCamera.frameSettings.IsEnabled(FrameSettingsField.AtmosphericScattering) && hdCamera.volumeStack.GetComponent<Fog>().enabled.value;
        }

<<<<<<< HEAD
        public static bool IsVolumetricFogEnabled(HDCameraInfo hdCamera, bool ignoreVolumeStack = false)
=======
        public static bool IsVolumetricFogEnabled(HDCamera hdCamera)
>>>>>>> d13b314e
        {
            var fog = hdCamera.volumeStack.GetComponent<Fog>();

            bool a = fog.enableVolumetricFog.value;
            bool b = hdCamera.frameSettings.IsEnabled(FrameSettingsField.Volumetrics);
            bool c = CoreUtils.IsSceneViewFogEnabled(hdCamera.camera);

            return a && b && c;
        }

        public static bool IsPBRFogEnabled(HDCameraInfo hdCamera)
        {
            var visualEnv = hdCamera.volumeStack.GetComponent<VisualEnvironment>();
            // For now PBR fog (coming from the PBR sky) is disabled until we improve it
            return false;
            //return (visualEnv.skyType.value == (int)SkyType.PhysicallyBased) && hdCamera.frameSettings.IsEnabled(FrameSettingsField.AtmosphericScattering);
        }


        static float ScaleHeightFromLayerDepth(float d)
        {
            // Exp[-d / H] = 0.001
            // -d / H = Log[0.001]
            // H = d / -Log[0.001]
            return d * 0.144765f;
        }

        public static void PushNeutralShaderParameters(CommandBuffer cmd)
        {
            cmd.SetGlobalInt(HDShaderIDs._FogEnabled, 0);
            cmd.SetGlobalInt(HDShaderIDs._EnableVolumetricFog, 0);
            cmd.SetGlobalVector(HDShaderIDs._HeightFogBaseScattering, Vector3.zero);
            cmd.SetGlobalFloat(HDShaderIDs._HeightFogBaseExtinction, 0.0f);
            cmd.SetGlobalVector(HDShaderIDs._HeightFogExponents, Vector2.one);
            cmd.SetGlobalFloat(HDShaderIDs._HeightFogBaseHeight, 0.0f);
            cmd.SetGlobalFloat(HDShaderIDs._GlobalFogAnisotropy, 0.0f);
        }

        public static void PushFogShaderParameters(HDCameraInfo hdCamera, CommandBuffer cmd)
        {
            // TODO Handle user override
            var fogSettings = hdCamera.volumeStack.GetComponent<Fog>();

            if (!hdCamera.frameSettings.IsEnabled(FrameSettingsField.AtmosphericScattering) || !fogSettings.enabled.value)
            {
                PushNeutralShaderParameters(cmd);
                return;
            }

            fogSettings.PushShaderParameters(hdCamera, cmd);

            cmd.SetGlobalInt(HDShaderIDs._PBRFogEnabled, IsPBRFogEnabled(hdCamera) ? 1 : 0);
        }

        //internal abstract void PushShaderParameters(HDCamera hdCamera, CommandBuffer cmd);
        public virtual void PushShaderParameters(HDCameraInfo hdCamera, CommandBuffer cmd)
        {
            cmd.SetGlobalInt(HDShaderIDs._FogEnabled, 1);
            cmd.SetGlobalFloat(HDShaderIDs._MaxFogDistance, maxFogDistance.value);

            // Fog Color
            cmd.SetGlobalFloat(m_ColorModeParam, (float)colorMode.value);
            cmd.SetGlobalColor(m_FogColorParam, new Color(color.value.r, color.value.g, color.value.b, 0.0f));
            cmd.SetGlobalVector(m_MipFogParam, new Vector4(mipFogNear.value, mipFogFar.value, mipFogMaxMip.value, 0.0f));

            DensityVolumeArtistParameters param = new DensityVolumeArtistParameters(albedo.value, meanFreePath.value, anisotropy.value);
            DensityVolumeEngineData data = param.ConvertToEngineData();

            cmd.SetGlobalVector(HDShaderIDs._HeightFogBaseScattering, data.scattering);
            cmd.SetGlobalFloat(HDShaderIDs._HeightFogBaseExtinction, data.extinction);

            float crBaseHeight = baseHeight.value;

            if (ShaderConfig.s_CameraRelativeRendering != 0)
            {
                crBaseHeight -= hdCamera.camera.transform.position.y;
            }

            float layerDepth = Mathf.Max(0.01f, maximumHeight.value - baseHeight.value);
            float H = ScaleHeightFromLayerDepth(layerDepth);
            cmd.SetGlobalVector(HDShaderIDs._HeightFogExponents, new Vector2(1.0f / H, H));
            cmd.SetGlobalFloat(HDShaderIDs._HeightFogBaseHeight, crBaseHeight);

            bool enableVolumetrics = enableVolumetricFog.value && hdCamera.frameSettings.IsEnabled(FrameSettingsField.Volumetrics);
            cmd.SetGlobalFloat(HDShaderIDs._GlobalFogAnisotropy, anisotropy.value);
            cmd.SetGlobalInt(HDShaderIDs._EnableVolumetricFog, enableVolumetrics ? 1 : 0);
        }
    }

    [GenerateHLSL]
    public enum FogColorMode
    {
        ConstantColor,
        SkyColor,
    }

    [Serializable, DebuggerDisplay(k_DebuggerDisplay)]
    public sealed class FogTypeParameter : VolumeParameter<FogType>
    {
        public FogTypeParameter(FogType value, bool overrideState = false)
            : base(value, overrideState) { }
    }

    [Serializable, DebuggerDisplay(k_DebuggerDisplay)]
    public sealed class FogColorParameter : VolumeParameter<FogColorMode>
    {
        public FogColorParameter(FogColorMode value, bool overrideState = false)
            : base(value, overrideState) { }
    }
}<|MERGE_RESOLUTION|>--- conflicted
+++ resolved
@@ -53,11 +53,8 @@
             return hdCamera.frameSettings.IsEnabled(FrameSettingsField.AtmosphericScattering) && hdCamera.volumeStack.GetComponent<Fog>().enabled.value;
         }
 
-<<<<<<< HEAD
-        public static bool IsVolumetricFogEnabled(HDCameraInfo hdCamera, bool ignoreVolumeStack = false)
-=======
-        public static bool IsVolumetricFogEnabled(HDCamera hdCamera)
->>>>>>> d13b314e
+        public static bool IsVolumetricFogEnabled(HDCameraInfo hdCamera)
+
         {
             var fog = hdCamera.volumeStack.GetComponent<Fog>();
 
