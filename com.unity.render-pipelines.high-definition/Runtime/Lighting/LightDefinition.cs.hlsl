--- conflicted
+++ resolved
@@ -111,13 +111,10 @@
     real4 size;
     float diffuseDimmer;
     float specularDimmer;
-<<<<<<< HEAD
+    float isRayTracedContactShadow;
+    float penumbraTint;
     float3 padding;
     float boxLightSafeExtent;
-=======
-    float isRayTracedContactShadow;
-    float penumbraTint;
->>>>>>> e6b885e2
 };
 
 // Generated from UnityEngine.Rendering.HighDefinition.EnvLightData
