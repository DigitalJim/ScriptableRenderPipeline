--- conflicted
+++ resolved
@@ -3003,17 +3003,10 @@
 
         struct LightDataGlobalParameters
         {
-<<<<<<< HEAD
-            public HDCameraInfo                 hdCamera;
-            public LightList                lightList;
-            public LightLoopTextureCaches   textureCaches;
-            public LightLoopLightData       lightData;
-=======
-            public HDCamera hdCamera;
+            public HDCameraInfo hdCamera;
             public LightList lightList;
             public LightLoopTextureCaches textureCaches;
             public LightLoopLightData lightData;
->>>>>>> 301f4418
         }
 
         LightDataGlobalParameters PrepareLightDataGlobalParameters(HDCameraInfo hdCamera)
