--- conflicted
+++ resolved
@@ -3284,11 +3284,7 @@
 
         void UpdateSkyEnvironment(HDCamera hdCamera, ScriptableRenderContext renderContext, int frameIndex, CommandBuffer cmd)
         {
-<<<<<<< HEAD
-            m_SkyManager.UpdateEnvironment(hdCamera, GetCurrentSunLight(), frameIndex, cmd, m_BlueNoise);
-=======
             m_SkyManager.UpdateEnvironment(hdCamera, renderContext, GetCurrentSunLight(), frameIndex, cmd);
->>>>>>> 0663d13d
         }
 
         /// <summary>
