--- conflicted
+++ resolved
@@ -12,12 +12,8 @@
         {
             get
             {
-<<<<<<< HEAD
                 // sample-game begin: fix errors in Exposure by disabling conversions to texture array
                 /*
-                // XRTODO: Vulkan, PSVR, Mac with metal only for OS 10.14+, etc
-=======
->>>>>>> 724c751a
                 switch (SystemInfo.graphicsDeviceType)
                 {
                     case GraphicsDeviceType.Direct3D11:
