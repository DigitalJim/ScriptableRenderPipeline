using UnityEngine.Experimental.Rendering;

namespace UnityEngine.Rendering
{
    /// <summary>
    /// Default instance of a RTHandleSystem
    /// </summary>
    public static class RTHandles
    {
        static RTHandleSystem s_DefaultInstance = new RTHandleSystem();

        /// <summary>
        /// Maximum allocated width of the default RTHandle System
        /// </summary>
        public static int maxWidth { get { return s_DefaultInstance.GetMaxWidth(); } }
        /// <summary>
        /// Maximum allocated height of the default RTHandle System
        /// </summary>
        public static int maxHeight { get { return s_DefaultInstance.GetMaxHeight(); } }
        /// <summary>
        /// Current properties of the default RTHandle System
        /// </summary>
        public static RTHandleProperties rtHandleProperties { get { return s_DefaultInstance.rtHandleProperties; } }

        /// <summary>
        /// Allocate a new fixed sized RTHandle with the default RTHandle System.
        /// </summary>
        /// <param name="width">With of the RTHandle.</param>
        /// <param name="height">Heigh of the RTHandle.</param>
        /// <param name="slices">Number of slices of the RTHandle.</param>
        /// <param name="depthBufferBits">Bit depths of a depth buffer.</param>
        /// <param name="colorFormat">GraphicsFormat of a color buffer.</param>
        /// <param name="filterMode">Filtering mode of the RTHandle.</param>
        /// <param name="wrapMode">Addressing mode of the RTHandle.</param>
        /// <param name="dimension">Texture dimension of the RTHandle.</param>
        /// <param name="enableRandomWrite">Set to true to enable UAV random read writes on the texture.</param>
        /// <param name="useMipMap">Set to true if the texture should have mipmaps.</param>
        /// <param name="autoGenerateMips">Set to true to automatically generate mipmaps.</param>
        /// <param name="isShadowMap">Set to true if the depth buffer should be used as a shadow map.</param>
        /// <param name="anisoLevel">Anisotropic filtering level.</param>
        /// <param name="mipMapBias">Bias applied to mipmaps during filtering.</param>
        /// <param name="msaaSamples">Number of MSAA samples for the RTHandle.</param>
        /// <param name="bindTextureMS">Set to true if the texture needs to be bound as a multisampled texture in the shader.</param>
        /// <param name="useDynamicScale">Set to true to use hardware dynamic scaling.</param>
        /// <param name="memoryless">Use this property to set the render texture memoryless modes.</param>
        /// <param name="name">Name of the RTHandle.</param>
        /// <returns></returns>
        public static RTHandle Alloc(
            int width,
            int height,
            int slices = 1,
            DepthBits depthBufferBits = DepthBits.None,
            GraphicsFormat colorFormat = GraphicsFormat.R8G8B8A8_SRGB,
            FilterMode filterMode = FilterMode.Point,
            TextureWrapMode wrapMode = TextureWrapMode.Repeat,
            TextureDimension dimension = TextureDimension.Tex2D,
            bool enableRandomWrite = false,
            bool useMipMap = false,
            bool autoGenerateMips = true,
            bool isShadowMap = false,
            int anisoLevel = 1,
            float mipMapBias = 0,
            MSAASamples msaaSamples = MSAASamples.None,
            bool bindTextureMS = false,
            bool useDynamicScale = false,
            RenderTextureMemoryless memoryless = RenderTextureMemoryless.None,
            string name = ""
            )
        {
            return s_DefaultInstance.Alloc(
                width,
                height,
                slices,
                depthBufferBits,
                colorFormat,
                filterMode,
                wrapMode,
                dimension,
                enableRandomWrite,
                useMipMap,
                autoGenerateMips,
                isShadowMap,
                anisoLevel,
                mipMapBias,
                msaaSamples,
                bindTextureMS,
                useDynamicScale,
                memoryless,
                name
                );
        }

        /// <summary>
        /// Allocate a new automatically sized RTHandle for the default RTHandle System.
        /// </summary>
        /// <param name="scaleFactor">Constant scale for the RTHandle size computation.</param>
        /// <param name="slices">Number of slices of the RTHandle.</param>
        /// <param name="depthBufferBits">Bit depths of a depth buffer.</param>
        /// <param name="colorFormat">GraphicsFormat of a color buffer.</param>
        /// <param name="filterMode">Filtering mode of the RTHandle.</param>
        /// <param name="wrapMode">Addressing mode of the RTHandle.</param>
        /// <param name="dimension">Texture dimension of the RTHandle.</param>
        /// <param name="enableRandomWrite">Set to true to enable UAV random read writes on the texture.</param>
        /// <param name="useMipMap">Set to true if the texture should have mipmaps.</param>
        /// <param name="autoGenerateMips">Set to true to automatically generate mipmaps.</param>
        /// <param name="isShadowMap">Set to true if the depth buffer should be used as a shadow map.</param>
        /// <param name="anisoLevel">Anisotropic filtering level.</param>
        /// <param name="mipMapBias">Bias applied to mipmaps during filtering.</param>
        /// <param name="enableMSAA">Enable MSAA for this RTHandle.</param>
        /// <param name="bindTextureMS">Set to true if the texture needs to be bound as a multisampled texture in the shader.</param>
        /// <param name="useDynamicScale">Set to true to use hardware dynamic scaling.</param>
        /// <param name="memoryless">Use this property to set the render texture memoryless modes.</param>
        /// <param name="name">Name of the RTHandle.</param>
        /// <returns></returns>
        public static RTHandle Alloc(
            Vector2 scaleFactor,
            int slices = 1,
            DepthBits depthBufferBits = DepthBits.None,
            GraphicsFormat colorFormat = GraphicsFormat.R8G8B8A8_SRGB,
            FilterMode filterMode = FilterMode.Point,
            TextureWrapMode wrapMode = TextureWrapMode.Repeat,
            TextureDimension dimension = TextureDimension.Tex2D,
            bool enableRandomWrite = false,
            bool useMipMap = false,
            bool autoGenerateMips = true,
            bool isShadowMap = false,
            int anisoLevel = 1,
            float mipMapBias = 0,
            bool enableMSAA = false,
            bool bindTextureMS = false,
            bool useDynamicScale = false,
            RenderTextureMemoryless memoryless = RenderTextureMemoryless.None,
            string name = ""
            )
        {
            return s_DefaultInstance.Alloc(
                scaleFactor,
                slices,
                depthBufferBits,
                colorFormat,
                filterMode,
                wrapMode,
                dimension,
                enableRandomWrite,
                useMipMap,
                autoGenerateMips,
                isShadowMap,
                anisoLevel,
                mipMapBias,
                enableMSAA,
                bindTextureMS,
                useDynamicScale,
                memoryless,
                name
                );
        }

        /// <summary>
        /// Allocate a new automatically sized RTHandle for the default RTHandle System.
        /// </summary>
        /// <param name="scaleFunc">Function used for the RTHandle size computation.</param>
        /// <param name="slices">Number of slices of the RTHandle.</param>
        /// <param name="depthBufferBits">Bit depths of a depth buffer.</param>
        /// <param name="colorFormat">GraphicsFormat of a color buffer.</param>
        /// <param name="filterMode">Filtering mode of the RTHandle.</param>
        /// <param name="wrapMode">Addressing mode of the RTHandle.</param>
        /// <param name="dimension">Texture dimension of the RTHandle.</param>
        /// <param name="enableRandomWrite">Set to true to enable UAV random read writes on the texture.</param>
        /// <param name="useMipMap">Set to true if the texture should have mipmaps.</param>
        /// <param name="autoGenerateMips">Set to true to automatically generate mipmaps.</param>
        /// <param name="isShadowMap">Set to true if the depth buffer should be used as a shadow map.</param>
        /// <param name="anisoLevel">Anisotropic filtering level.</param>
        /// <param name="mipMapBias">Bias applied to mipmaps during filtering.</param>
        /// <param name="enableMSAA">Enable MSAA for this RTHandle.</param>
        /// <param name="bindTextureMS">Set to true if the texture needs to be bound as a multisampled texture in the shader.</param>
        /// <param name="useDynamicScale">Set to true to use hardware dynamic scaling.</param>
        /// <param name="memoryless">Use this property to set the render texture memoryless modes.</param>
        /// <param name="name">Name of the RTHandle.</param>
        /// <returns></returns>
        public static RTHandle Alloc(
            ScaleFunc scaleFunc,
            int slices = 1,
            DepthBits depthBufferBits = DepthBits.None,
            GraphicsFormat colorFormat = GraphicsFormat.R8G8B8A8_SRGB,
            FilterMode filterMode = FilterMode.Point,
            TextureWrapMode wrapMode = TextureWrapMode.Repeat,
            TextureDimension dimension = TextureDimension.Tex2D,
            bool enableRandomWrite = false,
            bool useMipMap = false,
            bool autoGenerateMips = true,
            bool isShadowMap = false,
            int anisoLevel = 1,
            float mipMapBias = 0,
            bool enableMSAA = false,
            bool bindTextureMS = false,
            bool useDynamicScale = false,
            RenderTextureMemoryless memoryless = RenderTextureMemoryless.None,
            string name = ""
            )
        {
            return s_DefaultInstance.Alloc(
                scaleFunc,
                slices,
                depthBufferBits,
                colorFormat,
                filterMode,
                wrapMode,
                dimension,
                enableRandomWrite,
                useMipMap,
                autoGenerateMips,
                isShadowMap,
                anisoLevel,
                mipMapBias,
                enableMSAA,
                bindTextureMS,
                useDynamicScale,
                memoryless,
                name
                );
        }

        /// <summary>
        /// Allocate a RTHandle from a regular Texture for the default RTHandle system.
        /// </summary>
        /// <param name="tex">Input texture</param>
        /// <returns>A new RTHandle referencing the input texture.</returns>
        public static RTHandle Alloc(Texture tex)
        {
            return s_DefaultInstance.Alloc(tex);
        }

<<<<<<< HEAD
        public static RTHandle Alloc(RenderTargetIdentifier tex)
        {
            return s_DefaultInstance.Alloc(tex);
        }

        public static RTHandle Alloc(RTHandle tex)
=======
        private static RTHandle Alloc(RTHandle tex)
>>>>>>> 1f6fa292
        {
            Debug.LogError("Allocation a RTHandle from another one is forbidden.");
            return null;
        }

        /// <summary>
        /// Initialize the default RTHandle system.
        /// </summary>
        /// <param name="width">Initial reference rendering width.</param>
        /// <param name="height">Initial reference rendering height.</param>
        /// <param name="scaledRTsupportsMSAA">Set to true if automatically scaled RTHandles should support MSAA</param>
        /// <param name="scaledRTMSAASamples">Number of MSAA samples for automatically scaled RTHandles.</param>
        public static void Initialize(
            int width,
            int height,
            bool scaledRTsupportsMSAA,
            MSAASamples scaledRTMSAASamples
            )
        {
            s_DefaultInstance.Initialize(
                width,
                height,
                scaledRTsupportsMSAA,
                scaledRTMSAASamples
                );
        }

        /// <summary>
        /// Release memory of a RTHandle from the default RTHandle System
        /// </summary>
        /// <param name="rth">RTHandle that should be released.</param>
        public static void Release(RTHandle rth)
        {
            s_DefaultInstance.Release(rth);
        }

        /// <summary>
        /// Enable or disable hardware dynamic resolution for the default RTHandle System
        /// </summary>
        /// <param name="hwDynamicResRequested">State of hardware dynamic resolution.</param>
        public static void SetHardwareDynamicResolutionState(bool hwDynamicResRequested)
        {
            s_DefaultInstance.SetHardwareDynamicResolutionState(hwDynamicResRequested);
        }

        /// <summary>
        /// Sets the reference rendering size for subsequent rendering for the default RTHandle System
        /// </summary>
        /// <param name="width">Reference rendering width for subsequent rendering.</param>
        /// <param name="height">Reference rendering height for subsequent rendering.</param>
        /// <param name="msaaSamples">Number of MSAA samples for multisampled textures for subsequent rendering.</param>
        public static void SetReferenceSize(
            int width,
            int height,
            MSAASamples msaaSamples
            )
        {
            s_DefaultInstance.SetReferenceSize(
                width,
                height,
                msaaSamples
                );
        }
    }
}<|MERGE_RESOLUTION|>--- conflicted
+++ resolved
@@ -230,16 +230,12 @@
             return s_DefaultInstance.Alloc(tex);
         }
 
-<<<<<<< HEAD
         public static RTHandle Alloc(RenderTargetIdentifier tex)
         {
             return s_DefaultInstance.Alloc(tex);
         }
 
-        public static RTHandle Alloc(RTHandle tex)
-=======
         private static RTHandle Alloc(RTHandle tex)
->>>>>>> 1f6fa292
         {
             Debug.LogError("Allocation a RTHandle from another one is forbidden.");
             return null;
