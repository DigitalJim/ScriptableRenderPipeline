--- conflicted
+++ resolved
@@ -283,16 +283,12 @@
             ClearRenderTarget(cmd, clearFlag, clearColor);
         }
 
-<<<<<<< HEAD
-        // Multi render targets
-=======
         /// <summary>
         /// Set the current multiple render texture.
         /// </summary>
         /// <param name="cmd">CommandBuffer used for rendering commands.</param>
         /// <param name="colorBuffers">RenderTargetIdentifier array of the color render textures.</param>
         /// <param name="depthBuffer">RenderTargetIdentifier of the depth render texture.</param>
->>>>>>> 60b2b4b5
         public static void SetRenderTarget(CommandBuffer cmd, RenderTargetIdentifier[] colorBuffers, RenderTargetIdentifier depthBuffer)
         {
             SetRenderTarget(cmd, colorBuffers, depthBuffer, ClearFlag.None, Color.clear);
