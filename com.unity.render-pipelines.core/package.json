--- conflicted
+++ resolved
@@ -1,11 +1,7 @@
 {
     "name": "com.unity.render-pipelines.core",
     "description": "Helper library for SRP that contains a new Shader Library, and utility functions that can be used to implement a custom SRP. This library is currently used by both the High Definition Render Pipeline and the Lightweight Render Pipeline.",
-<<<<<<< HEAD
-    "version": "5.7.2",
-=======
     "version": "5.8.0",
->>>>>>> 95d63980
     "unity": "2019.1",
 	"unityRelease": "0b6",
     "displayName": "Core RP Library"
